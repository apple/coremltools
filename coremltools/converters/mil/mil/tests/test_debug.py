#  Copyright (c) 2023, Apple Inc. All rights reserved.
#
#  Use of this source code is governed by a BSD-3-clause license that can be
#  found in the LICENSE.txt file or at https://opensource.org/licenses/BSD-3-Clause

import itertools
import os
import tempfile

import numpy as np
import pytest

import coremltools as ct
from coremltools.converters.mil import Builder as mb
from coremltools.converters.mil.debugging_utils import extract_submodel
from coremltools.converters.mil.mil import get_new_symbol, types
from coremltools.converters.mil.mil.types.symbolic import is_symbolic
from coremltools.converters.mil.testing_utils import get_op_types_in_program

<<<<<<< HEAD
def get_simple_program(opset_vesrion=None):
    @mb.program(input_specs=[mb.TensorSpec(shape=(1, 2, 3, 4)),], opset_version=opset_vesrion)
=======

def get_simple_program():
    @mb.program(input_specs=[mb.TensorSpec(shape=(1, 2, 3, 4)),])
>>>>>>> babbb03d
    def prog(x):
        x = mb.add(x=x, y=1.2, name="add")
        x = mb.transpose(x=x, perm=[0, 2, 3, 1])
        x = mb.square(x=x, name="output_0")
        x = mb.tanh(x=x, name="output_1")
        x = mb.transpose(x=x, perm=[0, 2, 3, 1])
        return x

    return prog

def compute_ground_truth_answer(input):
    x = input + 1.2
    x = np.transpose(x, axes=[0, 2, 3, 1])
    square = x * x
    tanh = np.tanh(square)
    return {"output_0": square, "output_1":tanh}

class TestExtractSubModel:

    def test_extract_submodel_error_handling(self):
        prog = get_simple_program()
        mlmodel = ct.convert(prog, convert_to="neuralnetwork")

        invalid_outputs = set()
        with pytest.raises(ValueError, match="outputs must be of type list/tuple. Got <class 'set'>"):
            extract_submodel(mlmodel, outputs=invalid_outputs)

        invalid_outputs = ["output_1", 1]
        with pytest.raises(ValueError, match="outputs must be a list of str. Got element 1 with type <class 'int'>."):
            extract_submodel(mlmodel, outputs=invalid_outputs)

        invalid_outputs = ["output_1", "output_1"]
        with pytest.raises(ValueError, match="outputs must be a list of unique elements. 'output_1' occurs 2 times"):
            extract_submodel(mlmodel, outputs=invalid_outputs)

        invalid_outputs = ["error"]
        with pytest.raises(ValueError, match="outputs \['error'\] not found in the function."):
            extract_submodel(mlmodel, outputs=invalid_outputs)

        model_dir = tempfile.TemporaryDirectory()
        mlmodel_path = os.path.join(model_dir.name, "model.mlmodel")
        mlmodel.save(mlmodel_path)
        mlmodel = ct.models.MLModel(mlmodel_path)
        with pytest.raises(ValueError, match="NeuralNetwork model loaded from the disk is not supported by the extract_submodel util"):
            extract_submodel(mlmodel, outputs=["output_0", "output_1"])

    def test_extract_submodel_symbolic_input(self):
        """
        Input graph:
        x -> sin ---> sub -> output_1
                  |
                  v
                 mul -> tan -> output_2

        If x has symbolic shape, then the subgraph mil -> tan should also have symbolic shape
        """
        @mb.program(input_specs=[mb.TensorSpec(shape=(1, get_new_symbol()))])
        def prog(x):
            sin = mb.sin(x=x, name="sin")
            sub = mb.sub(x=sin, y=1.5, name="sub")
            mul = mb.mul(x=sin, y=1.2, name="mul")
            tan = mb.tan(x=mul, name="tan")
            return sub, tan
        model = ct.convert(prog, convert_to="neuralnetwork")
        submodel = extract_submodel(model, outputs=["tan"], inputs=["mul"])
        func = submodel._mil_program.functions["main"]

        input = list(func.inputs.values())[0]
        assert input.shape[0] == 1
        assert is_symbolic(input.shape[1])

        output = func.outputs[0]
        assert output.shape[0] == 1
        assert is_symbolic(output.shape[1])

    def test_extract_submodel_complex(self):
        """
        Input graph:
        x -> sin ------> sub -> output_1
              |      |
              v      v
        y -> add -> mul -> tan -> realdiv -> output_2
        """
        @mb.program(input_specs=[mb.TensorSpec(shape=(1, 2)), mb.TensorSpec(shape=(1, 2))])
        def prog(x, y):
            sin = mb.sin(x=x, name="sin")
            add = mb.add(x=sin, y=y, name="add")
            sub = mb.sub(x=sin, y=1.5, name="sub")
            mul = mb.mul(x=sin, y=add, name="mul")
            tan = mb.tan(x=mul, name="tan")
            realdiv = mb.real_div(x=tan, y=4.7, name="realdiv")
            return sub, realdiv
        model = ct.convert(prog, convert_to="neuralnetwork")

        """
        Case 1:
        inputs = None
        outputs = [sin, mul]

        Output graph:
        x -> sin ------> output_1
              |      |
              v      v
        y -> add -> mul -> output_2
        """
        submodel = extract_submodel(model, outputs=["sin", "mul"])
        assert get_op_types_in_program(submodel._mil_program) == ["sin", "add", "mul"]

        """
        Case 2:
        inputs = None
        outputs = [sin, add]

        Output graph:
        x -> sin -> output_1
              |
              v
        y -> add -> output_2
        """
        submodel = extract_submodel(model, outputs=["sin", "add"])
        assert get_op_types_in_program(submodel._mil_program) == ["sin", "add"]

        """
        Case 3:
        inputs = None
        outputs = [mul]

        Output graph:
        x -> sin -----
              |      |
              v      v
        y -> add -> mul -> output_1
        """
        submodel = extract_submodel(model, outputs=["mul"])
        assert get_op_types_in_program(submodel._mil_program) == ["sin", "add", "mul"]

        """
        Case 4:
        inputs = None
        outputs = [sin, sub]

        Output graph:
        x -> sin -> sub -> output_2
              |
              V
           output_1
        y
        """
        submodel = extract_submodel(model, outputs=["sin", "sub"])
        assert get_op_types_in_program(submodel._mil_program) == ["sin", "sub"]

        """
        Case 5:
        inputs = [x, y]
        outputs = [mul]

        Output graph:
        x -> sin -----
              |      |
              v      v
        y -> add -> mul -> output_1
        """
        submodel = extract_submodel(model, outputs=["mul"], inputs=["x", "y"])
        assert get_op_types_in_program(submodel._mil_program) == ["sin", "add", "mul"]

        """
        Case 6:
        inputs = [mul]
        outputs = [tan]

        mul -> tan -> output_1
        """
        submodel = extract_submodel(model, outputs=["tan"], inputs=["mul"])
        assert get_op_types_in_program(submodel._mil_program) == ["tan"]

        """
        Case 7:
        inputs = [sin, add]
        outputs = [sub, mul]

        sin ------> sub -> output_1
                |
                v
        add -> mul -> output_2
        """
        submodel = extract_submodel(model, outputs=["sub", "mul"], inputs=["sin", "add"])
        assert get_op_types_in_program(submodel._mil_program) == ["sub", "mul"]

        """
        Case 8 (Negative):
        inputs = [sin]
        outputs = [mul]

        mul not reachable merely through sin
        """
        with pytest.raises(ValueError, match="output mul not reachable from inputs"):
            submodel = extract_submodel(model, outputs=["mul"], inputs=["sin"])

        """
        Case 9 (Negative):
        inputs = [mul]
        outputs = [sin]

        sin not reachable merely through sin
        """
        with pytest.raises(ValueError, match="output sin not reachable from inputs"):
            submodel = extract_submodel(model, outputs=["sin"], inputs=["mul"])

    def test_extract_submodel_tuple_input_ops(self):
        """
        Input graph:
        x -> relu ---> sin ---
                   |         |
                   v         v
                   cos -> concat -> tanh -> output_1
        """
        @mb.program(input_specs=[mb.TensorSpec(shape=(1, 2), dtype=types.fp16)], opset_version=ct.target.iOS16)
        def prog(x):
            relu = mb.relu(x=x, name="relu")
            sin = mb.sin(x=relu, name="sin")
            cos = mb.cos(x=relu, name="cos")
            concat = mb.concat(values=[sin, cos], axis=1, name="concat")
            tanh = mb.tanh(x=concat, name="tanh")
            return tanh

        model = ct.convert(prog, convert_to="mlprogram")
        submodel = extract_submodel(model, outputs=["tanh"], inputs=["relu"])

        assert get_op_types_in_program(submodel._mil_program) == ["sin", "cos", "concat", "tanh"]

        outputs = list(submodel._mil_program.functions["main"].outputs)
        assert len(outputs) == 1
        assert outputs[0].name == "tanh"

    @pytest.mark.parametrize(
        "compute_unit",
        [
            ct.ComputeUnit.ALL,
            ct.ComputeUnit.CPU_ONLY,
        ],
    )
    def test_extract_submodel_neuralnetwork(self, compute_unit):
        prog = get_simple_program()
        model = ct.convert(prog, convert_to="neuralnetwork", compute_units=compute_unit)
        submodel = extract_submodel(model, outputs=["output_0", "output_1"])

        # check that the submodel retains the same backend
        assert submodel.get_spec().WhichOneof("Type") == "neuralNetwork"

        # check that the submodel retains the same compute unit
        assert submodel.compute_unit == compute_unit

        # check the subgraph
        assert get_op_types_in_program(submodel._mil_program) == ["add", "transpose", "square", "tanh"]

        # check the numerical outputs
        coreml_in = np.random.rand(1, 2, 3, 4)
        coreml_out = submodel.predict({"x": coreml_in})
        gt = compute_ground_truth_answer(coreml_in)
        assert len(coreml_out) == len(gt)
        for k, v in gt.items():
            np.testing.assert_allclose(v, coreml_out[k], atol=0.2)

    @pytest.mark.parametrize(
        "compute_unit, store_to_disk",
        itertools.product(
            [
                ct.ComputeUnit.ALL,
                ct.ComputeUnit.CPU_ONLY,
            ],
            [True, False],
        )
    )
    def test_extract_submodel_mlprogram(self, compute_unit, store_to_disk):
        prog = get_simple_program(ct.target.iOS16)
        model = ct.convert(
                    prog,
                    convert_to="mlprogram",
                    compute_units=compute_unit,
                    compute_precision=ct.precision.FLOAT32
                )

        if store_to_disk:
            model_dir = tempfile.TemporaryDirectory()
            mlmodel_path = os.path.join(model_dir.name, "model.mlpackage")
            model.save(mlmodel_path)
            model = ct.models.MLModel(mlmodel_path, compute_units=compute_unit)

        submodel = extract_submodel(model, outputs=["output_0", "output_1"])

        # check that the submodel retains the same backend
        assert submodel.get_spec().WhichOneof("Type") == "mlProgram"

        # check that the submodel retains the same compute unit
        assert submodel.compute_unit == compute_unit

        # check the subgraph
        assert get_op_types_in_program(submodel._mil_program) == ["add", "transpose", "square", "tanh"]

        # check the numerical outputs
        coreml_in = np.random.rand(1, 2, 3, 4)
        coreml_out = submodel.predict({"x": coreml_in})
        gt = compute_ground_truth_answer(coreml_in)
        assert len(coreml_out) == len(gt)
        for k, v in gt.items():
            np.testing.assert_allclose(v, coreml_out[k], atol=0.2)<|MERGE_RESOLUTION|>--- conflicted
+++ resolved
@@ -17,14 +17,9 @@
 from coremltools.converters.mil.mil.types.symbolic import is_symbolic
 from coremltools.converters.mil.testing_utils import get_op_types_in_program
 
-<<<<<<< HEAD
-def get_simple_program(opset_vesrion=None):
-    @mb.program(input_specs=[mb.TensorSpec(shape=(1, 2, 3, 4)),], opset_version=opset_vesrion)
-=======
-
-def get_simple_program():
-    @mb.program(input_specs=[mb.TensorSpec(shape=(1, 2, 3, 4)),])
->>>>>>> babbb03d
+
+def get_simple_program(opset_version=None):
+    @mb.program(input_specs=[mb.TensorSpec(shape=(1, 2, 3, 4)),], opset_version=opset_version)
     def prog(x):
         x = mb.add(x=x, y=1.2, name="add")
         x = mb.transpose(x=x, perm=[0, 2, 3, 1])
