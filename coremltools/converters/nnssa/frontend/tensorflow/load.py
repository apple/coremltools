--- conflicted
+++ resolved
@@ -40,11 +40,7 @@
     ssa = graphdef_to_ssa(gd)
 
     placeholder_shape = kwargs.get("inputs", {})
-<<<<<<< HEAD
-    for k, v in placeholder_shape.items():
-        assert (k in ssa.functions['main'].graph)
-        ssa.functions['main'].graph[k].attr['_output_shapes'] = [v]
-=======
+
     if len(placeholder_shape) > 0:
         graph = ssa.functions['main'].graph
         required_plhd_nodes = [node for node in graph if 
@@ -53,7 +49,6 @@
             if name not in placeholder_shape:
                 raise ValueError('Shape of required input {} is not provided.'.format(name))
             graph[name].attr['_output_shapes'] = [placeholder_shape[name]]
->>>>>>> 74a54eb5
 
     passes = [
         delete_asserts, functionalize_loops, constant_propagation,
