--- conflicted
+++ resolved
@@ -414,9 +414,6 @@
 
         # fails since output_names and output_dims do not have same size
         with self.assertRaises(ValueError):
-<<<<<<< HEAD
-            builder.set_output(output_names=['out_1', 'out_2'], output_dims=[(3,)])
-=======
             builder.set_output(output_names=['out_1', 'out_2'], output_dims=[(3,)])
 
     def test_invalid_image_preprocessing_params(self):
@@ -445,5 +442,4 @@
         with self.assertRaises(ValueError):
           is_bgr = {'invalid':False}
           builder.set_pre_processing_parameters(image_input_names=image_input_names,
-                                                is_bgr=is_bgr)
->>>>>>> b494f850
+                                                is_bgr=is_bgr)