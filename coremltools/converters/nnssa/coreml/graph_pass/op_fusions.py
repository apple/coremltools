# -*- coding: utf-8 -*-
from __future__ import print_function as _
from __future__ import division as _
from __future__ import absolute_import as _

import numpy as np
from ...commons import builtins
from ...commons.symbolic import *
from ...commons.basic_graph_ops import disconnect_edge, connect_edge, \
<<<<<<< HEAD
    delete_node, replace_node, replace_source, connect_dests, topsort
=======
    delete_node, replace_node, connect_dests, topsort, replace_source
>>>>>>> cb0a934c
from ...nnssa import ParsedNode

ELEMENTWISE_OPS = {
    'Maximum',
    'Minimum',
    'Add',
    'AddV2',
    'Sub',
    'BiasAdd',
    'Mul',
    'RealDiv',
    'Sigmoid',
    'Relu',
    'Relu6',
    'LeakyRelu',
    'Tanh',
    'Identity',
    'Sqrt',
    'Rsqrt',
    'Pow',
    'LRN',
    'Square',
    'SquaredDifference'
}

# Native SSA nodes with data_format attributes of NHWC / NCHW
NATIVE_NHWC_OPS = {
    'Conv2D', 'Conv2DBackpropInput', 'DepthwiseConv2dNative',
    'Pooling', 'MaxPool', 'AvgPool', 'DepthToSpace', 'SpaceToDepth',
}

REDUCTION_OPS = {
    'Mean',
    'Max'
}


def _check_number_inputs(node, n):
    return len(node.inputs) == n


def _check_number_outputs(node, n):
    return len(node.outputs) == n


def _check_single_out_vector_constant_node(node):
    return node.op == 'Const' and len(node.outputs) == 1 and \
           node.value is not None and len(np.squeeze(node.value.val).shape) == 1


def _check_rank_matches(node1, node2):
    rank1 = len(node1.datatype.get_shape())
    rank2 = len(node2.datatype.get_shape())
    return rank1 == rank2


def _update_padding_and_crop_values_2d(pad_values, crop_values, params):
    def _new_pad_crop_1d(p1, p2, c1, c2, k, s, n1):
        n2 = np.floor((n1 + p1 + p2 - k) / s) + 1
        if 1 + c1 * s <= p1:
            p1 -= c1 * s
            c1 = 0
        if k + (n2 - c2 - 1) * s > p1 + n1:
            p2 = k + (n2 - c2 - 1) - (p1 + n1)
            c2 = 0
        return p1, p2, c1, c2

    p1, p2, c1, c2 = _new_pad_crop_1d(pad_values[2], pad_values[3],
                                      crop_values[2], crop_values[3],
                                      params['kh'], params['sh'], params['Hin'])
    pad_values[2:] = np.array([p1, p2], dtype=np.int)
    crop_values[2:] = np.array([c1, c2], dtype=np.int)

    p1, p2, c1, c2 = _new_pad_crop_1d(pad_values[0], pad_values[1],
                                      crop_values[0], crop_values[1],
                                      params['kw'], params['sw'], params['Win'])
    pad_values[:2] = np.array([p1, p2], dtype=np.int)
    crop_values[:2] = np.array([c1, c2], dtype=np.int)


def _is_NHWC(graph, node):
    if node.op == 'ResizeBilinear' or node.op == 'ResizeNearestNeighbor' \
            or node.op == 'MirrorPad':
        return True
    if node.op in NATIVE_NHWC_OPS and node.attr.get('data_format') == 'NHWC':
        return True

    if node.op == 'Concat':  # Concat's first input is axis
        return all(graph[inp].attr.get('data_format') == 'NHWC_format_inserted'
                   for inp in node.inputs[1:])
    if node.op == 'ConcatV2':  # ConcatV2's last input is axis
        return all(graph[inp].attr.get('data_format') == 'NHWC_format_inserted'
                   for inp in node.inputs[:-1])

    if node.op == 'Pad' and len(node.datatype.get_shape()) == 4:
        # adjust constant padding values
        parent_node = graph[node.inputs[1]]
        if parent_node.value is not None:
            val = np.array(parent_node.value.val)
            if len(val) == 4 and builtins.is_tensor(parent_node.datatype) and len(parent_node.outputs) == 1:
                parent_node.value.val = parent_node.value.val[[0, 3, 1, 2]]
        return True

    if node.op in REDUCTION_OPS:
        if not any([graph[inp].attr.get('data_format', '') ==
                    'NHWC_format_inserted' for inp in node.inputs]):
            return False
        if not node.attr.get('keep_dims', True):
            return False
        # adjust axis / dims / reduction_indices values
        for inp in node.inputs:
            parent_node = graph[inp]
            if parent_node.value is not None:
                val = np.array(parent_node.value.val)
                if isinstance(parent_node.value.val, np.int32):
                    val = np.array([parent_node.value.val])
                m_nhwc_to_nchw = {0: 0, 1: 2, 2: 3, 3: 1}
                reduction_indices = np.array([m_nhwc_to_nchw[x if x >= 0 else 4 + x] for x in val], dtype=np.int32)
                parent_node.value.val = np.reshape(reduction_indices, parent_node.value.val.shape)
                node.attr['reduction_indices'] = reduction_indices
        return True

    if node.op in ELEMENTWISE_OPS:
        # if its an element-wise op and if all of its parent(s) are
        # "NHWC_format_inserted" or given that at least one of the parents
        # is "NHWC_format_inserted" and rest are vector constants, then the
        # node is also declared to be "NHWC_format_inserted"

        NHWC_parent = any([graph[inp].attr.get('data_format',
                                               None) == 'NHWC_format_inserted' for inp in node.inputs])

        if NHWC_parent:
            for inp in node.inputs:
                parent_node = graph[inp]
                if parent_node.attr.get('data_format', None) == 'NHWC_format_inserted':
                    continue
                elif parent_node.value is not None:
                    val = np.array(parent_node.value.val)
                    # constant scalar
                    if val.shape == () and not builtins.is_tensor(parent_node.datatype) and len(parent_node.outputs) == 1:
                        continue
                    # constant vector
                    if len(val.shape) == 1 and builtins.is_tensor(parent_node.datatype) and len(parent_node.outputs) == 1:
                        continue
                    else:
                        return False
                else:
                    return False
            return True

    return False


def _insert_transpose_to_or_from_nchw(graph, src, dst, transpose_node_name, transpose_params=None):
    """
    Insert a node called 'transpose_node_name' between src and dst
    This node should be a transpose node with params 'transpose_params'
    """

    if not transpose_params:
        transpose_params = [0, 3, 1, 2]  # channel_last to channel_first

    # First check whether the node already exists in the graph or not.

    if transpose_node_name in graph:
        tp_node = graph[transpose_node_name]
        if dst.name not in tp_node.outputs:
            tp_node.outputs.append(dst.name)
    else:
        # the node does not exist, so create a fresh one
        tp_node = ParsedNode()
        tp_node.op = 'Transpose'
        tp_node.name = transpose_node_name

        # Adjust type inference
        if builtins.is_tensor(src.datatype):
            s = src.datatype.get_shape()
            if len(s) == 4:
                tp_shape = tuple([s[transpose_params[0]], s[transpose_params[1]], s[transpose_params[2]], s[transpose_params[3]]])
                tp_node.datatype = builtins.tensor(src.datatype.get_primitive(), tp_shape)
            else:
                tp_node.datatype = src.datatype

        tp_node.inputs = [src.name]
        tp_node.outputs = [dst.name]
        tp_node.attr['dim'] = transpose_params
        graph[transpose_node_name] = tp_node

    # Rename dst's input 'src' to 'transpose_node_name'
    for idx, inp in enumerate(dst.inputs):
        if inp == src.name:
            dst.inputs[idx] = transpose_node_name
            break

    # Rename src's output from 'dst' to 'transpose_node_name'
    if transpose_node_name in src.outputs:
        # 'transpose_node_name' already exists as an output of the src,
        # we just need to delete dst node from the output list of src, instead of replacing it
        if dst.name in src.outputs:
            src.outputs.remove(dst.name)
    else:
        for idx, outp in enumerate(src.outputs):
            if outp == dst.name:
                src.outputs[idx] = transpose_node_name
                break


def _insert_transpose_to_nchw(graph, src, dst):
    tp_node_name = src.name + "_to_nchw"
    _insert_transpose_to_or_from_nchw(graph, src, dst, tp_node_name, [0, 3, 1, 2])


def _insert_transpose_from_nchw(graph, src, dst):
    tp_node_name = src.name + "_to_nhwc"
    _insert_transpose_to_or_from_nchw(graph, src, dst, tp_node_name, [0, 2, 3, 1])


def transform_nhwc_to_nchw(nnssa):
    """
    Mark each one of the node with "NHWC", so that the conversion process
    could avoid inserting unnecessary transpositions.
    A node's format is "NHWC" if and only if:
    (1) it is a conv or pooling or image_resize layer with "NHWC" data format
    (2) it is a rank-preserving operation whose inputs are all "NHWC"
    """
    for fn_key in list(nnssa.functions.keys()):
        graph = nnssa.functions[fn_key].graph
        # this pass needs the ssa to be in the topologically sorted order
        node_names = topsort(graph)

        # Mark all NHWC nodes
        nhwc_nodes = []
        for name in node_names:
            node = graph[name]
            if len(node.outputs) > 0 and len(node.inputs) > 0 and _is_NHWC(graph, node):
                node.attr['data_format'] = 'NHWC_format_inserted'
                nhwc_nodes.append(name)

        for name in nhwc_nodes:
            node = graph[name]

            # Adjust type inference
            if builtins.is_tensor(node.datatype):
                s = node.datatype.get_shape()
                if len(s) == 4:
                    new_shape = tuple([s[0], s[3], s[1], s[2]])
                    node.datatype = builtins.tensor(node.datatype.get_primitive(), new_shape)
                    node.attr['symbolic_datatype'] = node.datatype

            if '_output_shapes' in node.attr:
                orig_out_shapes = node.attr['_output_shapes']
                if len(orig_out_shapes) == 1 and len(orig_out_shapes[0]) == 4:
                    s = orig_out_shapes[0]
                    node.attr['_output_shapes'] = [[s[0], s[3], s[1], s[2]]]

            if node.op in ELEMENTWISE_OPS:
                for inp in node.inputs:
                    parent_node = graph[inp]
                    if parent_node.value is None:
                        continue

                    # if there is a constant vector input
                    val = np.array(parent_node.value.val)
                    if len(val.shape) == 1 and builtins.is_tensor(parent_node.datatype):
                        new_shape = (1, val.shape[0], 1, 1)
                        parent_node.datatype = builtins.tensor(
                            parent_node.datatype.get_primitive(), new_shape
                        )
                        parent_node.value.val = np.reshape(
                            parent_node.value.val, new_shape
                        )

            # Insert NHWC -> NCHW transpose
            for i, inp_node_name in enumerate(list(node.inputs)):
                inp_node_format = graph[inp_node_name].attr.get('data_format')
                symbolic_value = graph[inp_node_name].attr['symbolic_value']
                if (graph[inp_node_name].op == 'Const' or
                        len(graph[inp_node_name].datatype.get_shape()) != 4 or
                        (symbolic_value and not any_symbolic_or_unknown(symbolic_value))):
                    # Const weights and parameters
                    continue

                if inp_node_format != 'NHWC_format_inserted':
                    assert len(graph[inp_node_name].datatype.get_shape()) == 4
                    _insert_transpose_to_nchw(graph, graph[inp_node_name], node)

            # Insert NCHW -> NHWC transpose
            for i, out_node_name in enumerate(list(node.outputs)):
                out_node_format = graph[out_node_name].attr.get('data_format')
                if out_node_format != 'NHWC_format_inserted':
                    _insert_transpose_from_nchw(graph, node, graph[out_node_name])

            # Adjust output shape and concat layer's axis parameter
            if node.op == 'Concat' and len(node.inputs) > 1 and graph[node.inputs[0]].value is not None:
                axis = graph[node.inputs[0]].value.val
                axis = 4 + axis if axis < 0 else axis
                if axis == 3:
                    node.attr['axis'] = 1
                elif axis == 2 or axis == 1:
                    node.attr['axis'] = axis + 1
                else:
                    node.attr['axis'] = axis

            if node.op == 'ConcatV2' and len(node.inputs) > 1 and graph[node.inputs[-1]].value is not None:
                axis = graph[node.inputs[-1]].value.val
                axis = 4 + axis if axis < 0 else axis
                if axis == 3:
                    node.attr['axis'] = 1
                elif axis == 2 or axis == 1:
                    node.attr['axis'] = axis + 1
                else:
                    node.attr['axis'] = axis


def fuse_bias_add(nnssa):
    # look for 'BiasAdd' nodes following 'MatMul' or 'Conv2D'. If the other input in
    # 'BiasAdd' is coming from a const node, then copy the value of that const
    # in the parent and remove the 'BiasAdd', i.e. connect its children
    # to its parent.
    for fn_key in list(nnssa.functions.keys()):
        f = nnssa.functions[fn_key]
        keys = list(f.graph.keys())
        nodes_fused = []
        for k in keys:
            if k not in f.graph:
                continue
            current_node = f.graph[k]
            if current_node.op == 'BiasAdd' and len(current_node.inputs) == 2:
                parent_node = f.graph[current_node.inputs[0]]
                second_p_node = f.graph[current_node.inputs[1]]
                ops_to_merge = ['MatMul', 'Conv2D', 'DepthwiseConv2dNative']
                if (
                    (parent_node.op in ops_to_merge
                     and len(parent_node.outputs) == 1)
                    and
                    (second_p_node.value is not None
                     and len(second_p_node.outputs) == 1
                     and second_p_node.outputs[0] == k)
                ):
                    parent_node.attr['bias'] = second_p_node.value.val
                    disconnect_edge(f.graph, second_p_node.name, k)  # disconnect the const
                    disconnect_edge(f.graph, parent_node.name, k)  # disconnect the first parent
                    for out_node in current_node.outputs:
                        f.graph[parent_node.name].outputs.append(out_node)
                        if current_node.name in f.graph[out_node].inputs:
                            idx = f.graph[out_node].inputs.index(current_node.name)
                            f.graph[out_node].inputs[idx] = parent_node.name
                        else:
                            raise ValueError('[Op Fusion] fuse_bias_add() cannot identify biasAdd output.')
                    nodes_fused.append(k)
                    nodes_fused.append(second_p_node.name)

        for nf in nodes_fused:
            delete_node(f.graph, nf)
        if len(nodes_fused) > 0:
            print("[Op Fusion] fuse_bias_add() deleted {} nodes.".format(len(nodes_fused)))


def onehot_matmul_to_embedding(nnssa):
    # Look for 'MatMul' whose first input is 'OneHot'
    # and replace it with embedding op
    for fn_key in list(nnssa.functions.keys()):
        f = nnssa.functions[fn_key]
        keys = list(f.graph.keys())

        for k in keys:
            if k not in f.graph:
                continue
            current_node = f.graph[k]
            if len(current_node.inputs) < 1:
                continue
            inp_node = f.graph[current_node.inputs[0]]
            if (current_node.op == 'BatchMatMul' or current_node.op == 'MatMul') and len(inp_node.outputs) == 1 and inp_node.op == 'OneHot':
                assert len(inp_node.inputs) == 4, 'OneHot node should have 4 inputs'
                onehot_params = [f.graph[name].attr.get('value') for name in inp_node.inputs[1:]]
                depth_val, on_val, off_val = [x.val[0] for x in onehot_params]
                # Change the current node operation to Embedding
                current_node.op = 'Embedding'
                current_node.attr['depth'] = depth_val
                current_node.attr['on_value'] = on_val
                current_node.attr['off_value'] = off_val
                # Replace OneHot with its first input
                onehot_inp_node_names = inp_node.inputs[:]
                replace_source(f.graph, inp_node, current_node, onehot_inp_node_names[0])

                # Now delete the OneHot node and other input nodes
                delete_node(f.graph, onehot_inp_node_names[1])
                print('[Op Fusion] Node %s is removed.' % (onehot_inp_node_names[1]))
                delete_node(f.graph, onehot_inp_node_names[2])
                print('[Op Fusion] Node %s is removed.' % (onehot_inp_node_names[2]))
                delete_node(f.graph, onehot_inp_node_names[3])
                print('[Op Fusion] Node %s is removed.' % (onehot_inp_node_names[3]))
                delete_node(f.graph, inp_node.name)
                print('[Op Fusion] Node %s is removed.' % inp_node.name)


def _search_nodes_by_type(gf, node_names, op_types):
    for name in node_names:
        if gf[name].op in op_types:
            return gf[name]


def _match_layernorm_pattern(gf, entry_node):
    """ Return the nodes that form the subgraph of a LayerNormalization layer
    """

    def _axes_in_range(axes, rank):
        return all([x in range(-rank, rank) for x in axes])

    try:
        params = {}
        mean_1 = _search_nodes_by_type(gf, entry_node.outputs, ['Mean'])
        sqdiff_2 = _search_nodes_by_type(gf, entry_node.outputs, ['SquaredDifference'])
        mul_3 = _search_nodes_by_type(gf, entry_node.outputs, ['Mul'])

        if not (mean_1.op == 'Mean' and sqdiff_2.op == 'SquaredDifference' and
                mul_3.op == 'Mul'):
            return None
        const_4 = gf[mean_1.inputs[1]]
        mean_1_rank = len(mean_1.datatype.get_shape())
        if not (const_4.op == 'Const' and len(const_4.value.val) == 1 and
                _axes_in_range(const_4.value.val, mean_1_rank)):
            return None
        axes = const_4.value.val
        mean_5 = gf[sqdiff_2.outputs[0]]
        if not (mean_5.op == 'Mean'):
            return None
        const_6 = gf[mean_5.inputs[1]]
        mean_5_rank = len(mean_5.datatype.get_shape())
        if not (const_6.op == 'Const' and len(const_6.value.val) == 1 and
                axes == const_6.value.val):
            return None

        axes = sorted([x if x > 0 else mean_1_rank - x for x in
                       const_4.value.val])
        ref_axes = list(range(mean_1_rank - len(axes), mean_1_rank))
        if not all([x == y for (x, y) in zip(axes, ref_axes)]):
            return None
        params['axes'] = axes

        add_7 = gf[mean_5.outputs[0]]
        const_8 = gf[add_7.inputs[1]]  # epsilon
        params['epsilon'] = const_8.value.val
        rsqrt_9 = gf[add_7.outputs[0]]
        mul_10 = gf[rsqrt_9.outputs[0]]
        if not (add_7.op in ['Add', 'AddV2'] and const_8.op == 'Const' and
                rsqrt_9.op == 'Rsqrt' and mul_10.op == 'Mul'):
            return None
        const_11 = gf[mul_10.inputs[1]]
        params['gamma'] = const_11.value.val
        if not (mul_3.name in mul_10.outputs and len(mul_10.outputs) == 2):
            return None
        mul_12 = gf[mul_10.outputs[1]] if gf[mul_10.outputs[0]] == mul_3 else \
            gf[mul_10.outputs[0]]

        sub_13 = gf[mul_12.outputs[0]]
        if not (mul_12.op == 'Mul' and sub_13.op == 'Sub'):
            return None
        const_14 = gf[sub_13.inputs[0]]
        if not const_14.op == 'Const':
            return None
        params['beta'] = const_14.value.val
        add_15 = gf[sub_13.outputs[0]]
        if not (gf[add_15.inputs[0]] == mul_3 and add_15.op in ['Add', 'AddV2']):
            return None

        layernorm_nodes = [mean_1, sqdiff_2, mul_3, const_4, mean_5, const_6,
                           add_7, const_8, rsqrt_9, mul_10, const_11, mul_12, sub_13, const_14,
                           add_15]

        return (layernorm_nodes, params)
    except Exception as e:
        return None


def _fuse_layer_norm(graph):
    keys = list(graph.keys())
    count = 0
    for k in keys:
        if k not in graph:
            continue
        current_node = graph[k]
        layernorm_nodes_params = _match_layernorm_pattern(graph, current_node)
        if layernorm_nodes_params is not None:
            ln_nodes, ln_params = layernorm_nodes_params
            out_node = ln_nodes[-1]

            # Instantiate a new fused node in the graph
            fused_ln_node = ParsedNode()
            fused_ln_node.op = 'LayerNormalization'
            fused_ln_node.name = out_node.name + '_layernorm'
            fused_ln_node.attr = ln_params
            fused_ln_node.datatype = current_node.datatype

            graph[fused_ln_node.name] = fused_ln_node

            # Connect fused node to entry and output nodes
            connect_edge(graph, current_node.name, fused_ln_node.name)
            replace_node(graph, out_node.name, fused_ln_node.name)

            # Delete nodes
            ln_node_names = [x.name for x in ln_nodes]
            for name in ln_node_names:
                delete_node(graph, name)

            count += 1

    if count > 0:
        print('[Op Fusion] Fused {} layer normalizations.'.format(count))


def fuse_layer_norm(nnssa):
    """
    Layernorm op replaces the following sub-graph:

    [...] -----> Mean ---> SquaredDifference ---> Mean ---> Add/AddV2 (epsilon) ---> Rsqrt ---> Mul (gamma) ---->  Mul ----> Sub (beta) ---->  Add/AddV2 -------> [...]
      |            |             ^                                                                  |               ^                              ^
      |            |             |                                                                  |               |                              |
      | --------------------------                                                                  |               |                              |
      |            |------------------------------------------------------------------------------------------------                               |
      |                                                                                             |------------------------------> Mul------------
      |                                                                                                                               ^
      |                                                                                                                               |
      | -------------------------------------------------------------------------------------------------------------------------------

    """
    for fn_key in list(nnssa.functions.keys()):
        f = nnssa.functions[fn_key]
        _fuse_layer_norm(f.graph)


def _match_gelu_pattern(gf, entry_node):
    """ Return the nodes that form the subgraph of a GELU layer
    """
    try:
        if not len(entry_node.outputs) == 3:
            return None
        pow_1 = _search_nodes_by_type(gf, entry_node.outputs, ['Pow'])
        add_2 = _search_nodes_by_type(gf, entry_node.outputs, ['Add', 'AddV2'])
        mul_3 = _search_nodes_by_type(gf, entry_node.outputs, ['Mul'])

        if not (pow_1.op == 'Pow' and add_2.op in ['Add','AddV2'] and mul_3.op == 'Mul'):
            return None
        const_4 = gf[pow_1.inputs[1]]
        if not (const_4.op == 'Const' and int(round(const_4.value.val)) == 3):
            return None
        mul_5 = gf[pow_1.outputs[0]]
        const_6 = gf[mul_5.inputs[0]]
        if not (const_6.op == 'Const' and \
                abs(const_6.value.val - 0.0447) < 1e-3):
            return None
        if not (gf[add_2.inputs[0]] == entry_node and \
                gf[add_2.inputs[1]] == mul_5):
            return None
        mul_7 = gf[add_2.outputs[0]]
        const_8 = gf[mul_7.inputs[0]]
        if not abs(const_8.value.val - np.sqrt(2 / np.pi)) < 1e-3:
            return None
        tanh_9 = gf[mul_7.outputs[0]]
        add_10 = gf[tanh_9.outputs[0]]
        const_11 = gf[add_10.inputs[0]]
        if not (tanh_9.op == 'Tanh' and add_10.op in ['Add','AddV2'] and \
                const_11.op == 'Const' and int(round(const_11.value.val)) == 1):
            return None
        mul_12 = gf[add_10.outputs[0]]
        const_13 = gf[mul_12.inputs[0]]
        if not (mul_12.op == 'Mul' and const_13.op == 'Const' and \
                abs(const_13.value.val - 0.5) < 1e-3):
            return None
        if not ([gf[mul_3.inputs[0]], gf[mul_3.inputs[1]]] == [entry_node, mul_12] \
                or [gf[mul_3.inputs[1]], gf[mul_3.inputs[0]]] == [entry_node, mul_12]):
            return None

        gelu_nodes = [pow_1, add_2, mul_3, const_4, mul_5, const_6, mul_7,
                      const_8, tanh_9, add_10, const_11, mul_12, const_13]

        return gelu_nodes

    except:
        return None


def _fuse_gelu(graph):
    keys = list(graph.keys())
    count = 0
    for k in keys:
        if k not in graph:
            continue
        current_node = graph[k]
        gelu_nodes = _match_gelu_pattern(graph, current_node)
        if gelu_nodes is not None:
            out_node = gelu_nodes[2]

            # Instantiate a new fused node in the graph
            fused_gelu_node = ParsedNode()
            fused_gelu_node.op = 'GeLU'
            fused_gelu_node.name = out_node.name + '_gelu'
            fused_gelu_node.attr = {}
            fused_gelu_node.datatype = current_node.datatype

            graph[fused_gelu_node.name] = fused_gelu_node

            # Replace out_node with the new gelu node, that is a fusion of bunch of nodes,
            # this replace_node call correctly handles its connection to input/output nodes
            replace_node(graph, out_node.name, fused_gelu_node.name)

            # Delete nodes
            gelu_node_names = [x.name for x in gelu_nodes]
            for name in gelu_node_names:
                delete_node(graph, name)

            count += 1

    if count > 0:
        print('[Op Fusion] Fused {} GeLUs.'.format(count))


def fuse_gelu(nnssa):
    """
    This is the Gelu pattern:
    [...] -----> Pow (3) ----> Mul (.0447) -----> Add/AddV2 -----> Mul (sqrt(2/pi)) ---> tanh ----> Add/AddV2 (1) ----> Mul (0.5) -----> Mul ------> [...]
      |                                            ^                                                                                      ^
      |                                            |                                                                                      |
      |------------------------------------------------------------------------------------------------------------------------------------

    y = ( tanh((.0447)x^3 + x ) * (sqrt(2/pi)) + 1 ) * 0.5 * x

    Replace this subgraph with a single "GeLU" op
    """
    for fn_key in list(nnssa.functions.keys()):
        f = nnssa.functions[fn_key]
        _fuse_gelu(f.graph)


def fuse_batch_norm(ssa):
    """
    A graph pass that match and fuses following op patterns into a single BatchNorm op.

    Pattern 1:
             [Const]   [Const]
                |         |
                V         V
    [...] --> [Mul] --> [Add] --> [...] to [...] --> [BatchNorm] --> [...]

    Pattern 2:
             [Const]   [Const]   [Const]
                |         |         |
                V         V         V
    [...] --> [Sub] --> [Mul] --> [Add] --> [...] to [...] --> [BatchNorm] --> [...]

    Pattern 3:
             [Const]   [Const]       [Const]     [Const]
                |         |            |            |
                V         V            V            V
    [...] --> [Sub] --> [RealDiv] --> [Mul] --> [BiasAdd] --> [...] to [...] --> [BatchNorm] --> [...]
    """

    def _match_batch_norm_pattern(graph, entry_node, pattern_ops):
        if not _check_number_outputs(entry_node, 1):
            return None
        nodes_to_merge = list()
        node = graph[entry_node.outputs[0]]
        for i, op in enumerate(pattern_ops):
            if node.op != op:
                return None
            if node.op != pattern_ops[i] and not _check_number_outputs(node, 1):
                return None
            if not _check_number_inputs(node, 2):
                return None
            node_inputs = [graph[n].op.lower() for n in node.inputs]
            try:
                const_node = graph[node.inputs[node_inputs.index('const')]]
            except ValueError:
                return None
            if not _check_single_out_vector_constant_node(const_node):
                return None
            if not _check_rank_matches(const_node, node):
                return None
            nodes_to_merge.extend([const_node, node])
            if len(node.outputs) == 0:  # do not fuse the output layer
                return None
            node = graph[node.outputs[0]]
        if len(nodes_to_merge) != len(pattern_ops) * 2:
            return None
        return nodes_to_merge

    def _merge_batch_norm(graph, nodes, pattern_id=1):
        expected_num_nodes = 4
        if pattern_id == 2:
            expected_num_nodes = 6
        elif pattern_id == 3:
            expected_num_nodes = 8
        assert len(nodes) == expected_num_nodes

        current_node = graph[nodes[1].inputs[0]]
        out_node = nodes[-1]
        bn_outputs = out_node.outputs[:]

        fused_bn_node = ParsedNode()
        fused_bn_node.op = 'BatchNorm'
        fused_bn_node.name = out_node.name + '_batch_norm'

        fused_bn_node.attr = {
            'gamma': np.squeeze(nodes[0].value.val),
            'beta': np.squeeze(nodes[2].value.val),
        }
        if pattern_id == 2:
            fused_bn_node.attr = {
                'mean': np.squeeze(nodes[0].value.val),
                'gamma': np.squeeze(nodes[2].value.val),
                'beta': np.squeeze(nodes[4].value.val),
            }
        elif pattern_id == 3:
            fused_bn_node.attr = {
                'mean': np.squeeze(nodes[0].value.val),
                'gamma': np.squeeze(nodes[4].value.val) / np.squeeze(nodes[2].value.val),
                'beta': np.squeeze(nodes[6].value.val),
            }

        fused_bn_node.datatype = current_node.datatype
        graph[fused_bn_node.name] = fused_bn_node

        # combine control i/o
        control_inputs = []
        control_outputs = []
        bn_node_names = [x.name for x in nodes]

        for name in bn_node_names:
            control_inputs += graph[name].control_inputs
            control_outputs += graph[name].control_outputs

            # Modify control outputs with name of fused batch norm node.
            for control_output_name in graph[name].control_outputs:
                ctrl_node = graph[control_output_name]
                for i, inpt_name in enumerate(ctrl_node.control_inputs):
                    if inpt_name == name:
                        ctrl_node.control_inputs[i] = fused_bn_node.name

        fused_bn_node.control_inputs = control_inputs
        fused_bn_node.control_outputs = control_outputs

        # connect fused node to entry and output nodes
        connect_edge(graph, current_node.name, fused_bn_node.name)
        connect_dests(graph, fused_bn_node.name, bn_outputs)

        # correct output's inputs order
        for out in bn_outputs:
            if len(graph[out].inputs) < 2:
                continue
            out_inputs = graph[out].inputs
            a = out_inputs.index(out_node.name)
            b = out_inputs.index(fused_bn_node.name)
            out_inputs[a], out_inputs[b] = out_inputs[b], out_inputs[a]

        # delete merged nodes
        for name in bn_node_names:
            delete_node(graph, name)

    def _fuse_batch_norm(graph):
        keys = list(graph.keys())
        count = 0
        for k in keys:
            if k not in graph:
                continue
            current_node = graph[k]

            # return nodes order: [Const, Sub, Const, RealDiv, Const, Mul, Const, BiasAdd]
            nodes3 = _match_batch_norm_pattern(graph, current_node, ['Sub', 'RealDiv', 'Mul', 'BiasAdd'])
            # return nodes order: : [Const, Sub, Const, Mul, Const, Add]
            nodes2 = _match_batch_norm_pattern(graph, current_node, ['Sub', 'Mul', 'Add'])
            # return nodes order: : [Const, Mul, Const, Add]
            nodes1 = _match_batch_norm_pattern(graph, current_node, ['Mul', 'Add'])

            if nodes3:
                _merge_batch_norm(graph, nodes=nodes3, pattern_id=3)
                count += len(nodes3)

            if nodes2:
                _merge_batch_norm(graph, nodes=nodes2, pattern_id=2)
                count += len(nodes2)

            if nodes1:
                _merge_batch_norm(graph, nodes=nodes1, pattern_id=1)
                count += len(nodes1)

        if count > 0:
            print('[Op Fusion] Fused {} nodes into BatchNorms.'.format(count))

    for fn_key in list(ssa.functions.keys()):
        f = ssa.functions[fn_key]
        _fuse_batch_norm(f.graph)


def fuse_pad_into_conv(nnssa):
    """
    A graph pass that match and fuses following op patterns into one Conv2D op.

    Pattern 1:
    [Const]
      |
      V
    [Pad] --> [Conv2D] --> [...] to [Conv2D] --> [...]
    """

    def _match_pad_conv2d_pattern(graph, entry_node):
        if not _check_number_outputs(entry_node, 1):
            return None
        conv2d_node = graph[entry_node.outputs[0]]
        if not (conv2d_node.op == 'Conv2D' and _check_number_outputs(conv2d_node, 1) and _check_number_inputs(conv2d_node, 1)):
            return None
        if conv2d_node.attr.get('padding', '').lower() != 'valid':
            return None
        return [entry_node, conv2d_node]

    def _fuse_pad_into_conv(graph):
        keys = list(graph.keys())
        count = 0
        for k in keys:
            if k not in graph:
                continue
            current_node = graph[k]
            if current_node.op != 'Pad':
                continue

            nodes = _match_pad_conv2d_pattern(graph, current_node)  # [Pad, Conv2D]

            if nodes:
                pad_node, conv2d_node = nodes
                previous_node = pad_node.inputs[0]
                paddings = graph[pad_node.inputs[1]].value.val
                pad_h, pad_w = paddings[-2], paddings[-1]

                # fused node in the graph
                conv2d_node.attr.update({
                    'pad_h': pad_h, 'pad_w': pad_w
                })
                graph[conv2d_node.name] = conv2d_node

                # delete pad const node and pad node
                delete_node(graph, pad_node.inputs[1])
                delete_node(graph, pad_node.name)
                connect_edge(graph, previous_node, conv2d_node.name)

                count += 1

        if count > 0:
            print('[Op Fusion] Fused {} Pad nodes into Conv2D.'.format(count))

    for fn_key in list(nnssa.functions.keys()):
        f = nnssa.functions[fn_key]
        _fuse_pad_into_conv(f.graph)


def spatial_reduce_to_global_pool(nnssa):
    """
    A graph pass to translate a spatial reduce op to global pool op for better GPU performance.
    """
    reduce_ops = {'mean', 'max'}

    def _spatial_reduce_to_global_pool(graph):
        keys = list(graph.keys())
        count = 0
        for k in keys:
            if k not in graph:
                continue
            current_node = graph[k]
            if current_node.op.lower() not in reduce_ops:
                continue
            reduction_indices = current_node.attr.get('reduction_indices')
            # reduction on height and weight dimensions
            hw_dims = {(2, 3), (3, 2), (-2, -1), (-1, -2), (2, -1), (-1, 2), (-2, 3), (3, -2)}
            if tuple(reduction_indices) in hw_dims:
                # replace reduce op to global pooling op
                previous_node = current_node.inputs[0]
                output_nodes = current_node.outputs[:]

                pooling_node = ParsedNode()
                pooling_node.op = 'AvgPool' if current_node.op.lower() == 'mean' else 'MaxPool'
                pooling_node.name = current_node.name + '_pooling'
                pooling_node.attr = {
                    'padding': 'valid'.upper(),
                    'global_pooling': True,
                }
                pooling_node.datatype = current_node.datatype
                graph[pooling_node.name] = pooling_node

                for output in output_nodes:
                    replace_source(graph, current_node.name, output, pooling_node.name)
                delete_node(graph, current_node.name)
                connect_edge(graph, previous_node, pooling_node.name)

                count += 1

        if count > 0:
            print('[Op Fusion] Tuned {} Reductions.'.format(count))

    for fn_key in list(nnssa.functions.keys()):
        f = nnssa.functions[fn_key]
        _spatial_reduce_to_global_pool(f.graph)


def fuse_batch_to_space_or_space_to_batch(ssa):
    """
    A graph pass to fuse patterns related to space/batch transformations.
    """

    def _match_batch_to_space_nd(graph, entry_node):
        nodes = list()
        prev_node = entry_node
        while len(nodes) < 2:
            if len(prev_node.inputs) > 0 and graph[prev_node.inputs[0]].op:
                prev_node = graph[prev_node.inputs[0]]
                if prev_node.op == 'Transpose':
                    continue
                nodes.append(prev_node.op)
            else:
                break
        if len(nodes) > 1 \
                and (nodes[0] == 'Conv2d' or nodes[0] == 'DepthwiseConv2dNative') \
                and nodes[1] == 'SpaceToBatchND':
            return entry_node
        return None

    def _match_space_to_batch_nd(graph, entry_node):
        nodes = list()
        next_node = entry_node
        while len(nodes) < 2:
            if len(next_node.inputs) > 0 and graph[next_node.outputs[0]].op:
                next_node = graph[next_node.outputs[0]]
                if next_node.op == 'Transpose':
                    continue
                nodes.append(next_node.op)
            else:
                break
        if len(nodes) > 1 \
                and (nodes[0] == 'Conv2d' or nodes[0] == 'DepthwiseConv2dNative') \
                and nodes[1] == 'BatchToSpaceND':
            return entry_node
        return None

    def _fuse_batch_to_space_or_space_to_batch(graph):
        keys = list(graph.keys())
        count = 0
        nodes = list()
        for k in keys:
            if k not in graph:
                continue
            current_node = graph[k]

            if current_node.op == 'BatchToSpaceND' and len(current_node.outputs) == 1:
                node = _match_batch_to_space_nd(graph, current_node)
                nodes += [node] if node is not None else []

            if current_node.op == 'SpaceToBatchND' and len(current_node.outputs) == 1:
                node = _match_space_to_batch_nd(graph, current_node)
                nodes += [node] if node is not None else []

        for n in nodes:
            previous_node = n.inputs[0]
            output_node = n.outputs[0]
            connect_edge(graph, previous_node, output_node)
            # make sure output's inputs is in correct order
            out_inputs = graph[output_node].inputs
            a = out_inputs.index(n.name)
            b = out_inputs.index(previous_node)
            out_inputs[a], out_inputs[b] = out_inputs[b], out_inputs[a]

            if n.op == 'SpaceToBatchND':
                padding_values = [0] * 4
                dilations = list(graph[n.inputs[1]].value.val)
                paddings = graph[n.inputs[2]].value.val
                padding_values[2] = paddings[0, 0]  # top
                padding_values[3] = paddings[0, 1]  # bottom
                padding_values[0] = paddings[1, 0]  # left
                padding_values[1] = paddings[1, 1]  # right
                graph[output_node].attr.update({'dilations': dilations})
                needs_padding_before = True if sum(padding_values) != 0 else False
                if needs_padding_before:
                    graph[output_node].attr.update({'_paddings_before': padding_values})

            elif n.op == 'BatchToSpaceND':
                cropping_values = [0] * 4
                croppings = graph[n.inputs[2]].value.val
                cropping_values[2] = croppings[0, 0]  # top
                cropping_values[3] = croppings[0, 1]  # bottom
                cropping_values[0] = croppings[1, 0]  # left
                cropping_values[1] = croppings[1, 1]  # right
                needs_cropping_after = False
                border_mode = n.attr.get('padding', '').lower()
                if sum(cropping_values) != 0:
                    if border_mode != 'valid':
                        needs_cropping_after = True
                    else:
                        raise NotImplementedError('unhandled BatchToSpaceND case.')
                if needs_cropping_after:
                    graph[output_node].attr.update({'_cropping_after': cropping_values})

            # adjust type inference
            shape = list(graph[previous_node].datatype.get_shape())
            graph[output_node].datatype = builtins.tensor(graph[output_node].datatype.get_primitive(), tuple(shape))

            delete_node(graph, n.name)
            count += 1

        if count > 0:
            print('[Op Fusion] Skipped {} BatchToSpaceND / SpaceToBatchND nodes.'.format(count))

    for fn_key in list(ssa.functions.keys()):
        f = ssa.functions[fn_key]
        _fuse_batch_to_space_or_space_to_batch(f.graph)<|MERGE_RESOLUTION|>--- conflicted
+++ resolved
@@ -7,11 +7,7 @@
 from ...commons import builtins
 from ...commons.symbolic import *
 from ...commons.basic_graph_ops import disconnect_edge, connect_edge, \
-<<<<<<< HEAD
-    delete_node, replace_node, replace_source, connect_dests, topsort
-=======
     delete_node, replace_node, connect_dests, topsort, replace_source
->>>>>>> cb0a934c
 from ...nnssa import ParsedNode
 
 ELEMENTWISE_OPS = {
@@ -457,7 +453,7 @@
         params['epsilon'] = const_8.value.val
         rsqrt_9 = gf[add_7.outputs[0]]
         mul_10 = gf[rsqrt_9.outputs[0]]
-        if not (add_7.op in ['Add', 'AddV2'] and const_8.op == 'Const' and
+        if not (add_7.op in ['Add','AddV2'] and const_8.op == 'Const' and
                 rsqrt_9.op == 'Rsqrt' and mul_10.op == 'Mul'):
             return None
         const_11 = gf[mul_10.inputs[1]]
@@ -475,7 +471,7 @@
             return None
         params['beta'] = const_14.value.val
         add_15 = gf[sub_13.outputs[0]]
-        if not (gf[add_15.inputs[0]] == mul_3 and add_15.op in ['Add', 'AddV2']):
+        if not (gf[add_15.inputs[0]] == mul_3 and add_15.op in ['Add','AddV2']):
             return None
 
         layernorm_nodes = [mean_1, sqdiff_2, mul_3, const_4, mean_5, const_6,
