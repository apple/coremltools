--- conflicted
+++ resolved
@@ -37,17 +37,12 @@
         scikit_spec = converter.convert(self.scikit_model).get_spec()
         model = MLModel(scikit_spec)
         sample_data = self.scikit_data.data[0]
-        
+
         # Rename
         rename_feature(scikit_spec, 'input', 'renamed_input')
         renamed_model = MLModel(scikit_spec)
-        
+
         # Check the predictions
         if is_macos() and macos_version() >= (10, 13):
-<<<<<<< HEAD
-            self.assertEquals(model.predict({'input': sample_data}),
-                              renamed_model.predict({'renamed_input': sample_data}))
-=======
             self.assertAlmostEquals(model.predict({'input': sample_data}),
-                      renamed_model.predict({'renamed_input': sample_data}))
->>>>>>> b494f850
+                      renamed_model.predict({'renamed_input': sample_data}))