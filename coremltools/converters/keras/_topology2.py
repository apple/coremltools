--- conflicted
+++ resolved
@@ -22,7 +22,7 @@
 ]
 
 _KERAS_NORMALIZATION_LAYERS = [
-    _keras.layers.BatchNormalization, 
+    _keras.layers.BatchNormalization,
 ]
 
 _KERAS_RECURRENT_LAYERS = [
@@ -48,12 +48,12 @@
 ]
 
 def _to_list(x):
-    if type(x) is not list: 
+    if type(x) is not list:
         return [x]
-    else: 
+    else:
         return x
 
-def _insert_to_dict(d, key, e): 
+def _insert_to_dict(d, key, e):
     # d is a dict where key maps to a list
     if key not in d:
         d[key] = []
@@ -73,33 +73,33 @@
     connection_map - a map where the key is a layer, the value is a list of its successors
     reverse_connection_map - a map where the key is a layer, the value is a list of its predecessors
     keras_layer_map - a map where the key is a layer name, the value is Keras layer
-    model - a reference of the keras model. 
-    blob_names - blob names for each one of the edge. 
+    model - a reference of the keras model.
+    blob_names - blob names for each one of the edge.
     """
     def __init__(self, model):
         self.layer_list = []
         self.edge_map = {}
         self.reverse_edge_map = {}
         self.keras_layer_map = {}
-        
+
         self.input_layers = []
         self.output_layers = []
         self.layers_inputs = {} # each layer's input blobs
         self.layers_outputs = {} # each layer's output blobs
-        
+
         # these will be pairs of the form (name, shape) because it'll show up on the interface
         self.optional_inputs = []
         self.optional_outputs = []
         self.layers_optional_inputs = {}
         self.layers_optional_outputs = {}
-        
+
         self.model = model
-    
+
     def _add_layer(self, keras_layer):
-        # add a layer without adding connections. 
+        # add a layer without adding connections.
         # when a layer exist alreday, this operation won't do anything
         layer = keras_layer.name
-        if layer not in self.layer_list: 
+        if layer not in self.layer_list:
             self.layer_list.append(layer)
             self.keras_layer_map[layer] = keras_layer
 
@@ -109,37 +109,37 @@
             for idx, b in enumerate(self.layers_outputs[l]):
                 if b == old_name:
                     self.layers_outputs[l][idx] = new_name
-        
+
         for l in self.layers_inputs:
             for idx, b in enumerate(self.layers_inputs[l]):
                 if b == old_name:
                     self.layers_inputs[l][idx] = new_name
-    
+
     def get_predecessors(self, layer_name):
-        if layer_name in self.reverse_edge_map: 
+        if layer_name in self.reverse_edge_map:
             return self.reverse_edge_map[layer_name][:] # needs to make a copy
-        else: 
+        else:
             return []
-        
+
     def get_successors(self, layer_name):
         if layer_name in self.edge_map:
             return self.edge_map[layer_name][:] # needs to make a copy
         else:
             return []
-    
+
     def get_keras_layer(self, layer_name):
         return self.keras_layer_map[layer_name]
-    
+
     def get_coreml_layers(self, keras_layer):
         coreml_layers = []
         for key in self.keras_layer_map:
             if self.keras_layer_map[key] == keras_layer:
                 coreml_layers.append(key)
         return coreml_layers
-    
+
     def make_input_layers(self):
         """
-        Extract the ordering of the input layers. 
+        Extract the ordering of the input layers.
         """
         self.input_layers = []
         in_nodes = self.model._inbound_nodes if hasattr(
@@ -147,40 +147,31 @@
         if hasattr(self.model, 'input_layers'):
             input_keras_layers = self.model.input_layers[:]
             self.input_layers = [None] * len(input_keras_layers)
-            for layer in self.layer_list: 
+            for layer in self.layer_list:
                 keras_layer = self.keras_layer_map[layer]
-                if isinstance(keras_layer, _keras.engine.topology.InputLayer): 
+                if isinstance(keras_layer, _keras.engine.topology.InputLayer):
                     if keras_layer in input_keras_layers:
                         idx = input_keras_layers.index(keras_layer)
                         self.input_layers[idx] = layer
         elif len(in_nodes) <= 1:
-            for ts in _to_list(self.model.input): 
+            for ts in _to_list(self.model.input):
                 # search for the InputLayer that matches this ts
-                for l in self.layer_list: 
+                for l in self.layer_list:
                     kl = self.keras_layer_map[l]
-                    if isinstance(kl, _keras.engine.topology.InputLayer) and kl.input == ts: 
+                    if isinstance(kl, _keras.engine.topology.InputLayer) and kl.input == ts:
                         self.input_layers.append(l)
-        else: 
+        else:
             raise ValueError("Input values cannot be identified.")
-    
+
     def make_output_layers(self):
         """
-        Extract the ordering of output layers. 
+        Extract the ordering of output layers.
         """
         self.output_layers = []
         if hasattr(self.model, 'output_layers'):
             # find corresponding output layers in CoreML model
-<<<<<<< HEAD
             # if layers are shared, get from the second or more index.
             self.output_layers = [self.get_coreml_layers(kl)[self.model.output_layers[:i].count(kl)] for i,kl in enumerate(self.model.output_layers)]
-=======
-            # assume output layers are not shared
-            for kl in self.model.output_layers:
-                coreml_layers = self.get_coreml_layers(kl)
-                if len(coreml_layers) > 0:
-                    for cl in coreml_layers:
-                        self.output_layers.append(cl)
->>>>>>> ae1be291
         elif len(self.model.outputs) > 0:
             for model_output in self.model.outputs:
                 for l in self.layer_list:
@@ -190,14 +181,14 @@
 
         if len(self.output_layers) == 0:
             raise ValueError("No outputs can be identified")
-    
+
     def get_input_layers(self):
         return self.input_layers
-        
+
     def get_output_layers(self):
         return self.output_layers
-    
-    def generate_blob_names(self): 
+
+    def generate_blob_names(self):
         """
         Generate blob names for each one of the edge.  At this time, Keras does not
         support "fork" operation (a layer with more than 1 blob output). So we just
@@ -205,76 +196,76 @@
         networks are singly-connected graphs - which should be the case.
         """
         # generate blob names that represent edges in blob_name_map
-        # because of the InputLayers, input blobs are also generated. 
-        
+        # because of the InputLayers, input blobs are also generated.
+
         # Generate each layer's input / output blob names
-        for layer in self.layer_list: 
+        for layer in self.layer_list:
             keras_layer = self.keras_layer_map[layer]
             # no need to generate InputLayers' blobs
             if not isinstance(keras_layer, _keras.engine.topology.InputLayer):
                 # layer's input blob names depend on predecessors
                 preds = self.get_predecessors(layer)
-                for pred in preds: 
+                for pred in preds:
                     blob_name = pred + '_output'
                     _insert_to_dict(self.layers_inputs, layer, blob_name)
                 # layer's output blob is just named after itself
                 blob_name = layer + '_output'
                 _insert_to_dict(self.layers_outputs, layer, blob_name)
-    
+
     def get_layer_blobs(self, layer):
         keras_layer = self.keras_layer_map[layer]
         if isinstance(keras_layer, _keras.engine.topology.InputLayer):
             return None, None
-        else: 
+        else:
             input_blobs = self.layers_inputs[layer]
             output_blobs = self.layers_outputs[layer]
-            if layer in self.layers_optional_inputs: 
+            if layer in self.layers_optional_inputs:
                 input_blobs += self.layers_optional_inputs[layer]
-            if layer in self.layers_optional_outputs: 
+            if layer in self.layers_optional_outputs:
                 output_blobs += self.layers_optional_outputs[layer]
             return input_blobs, output_blobs
-    
+
     def reset_model_input_names(self, new_names):
         # call this method after make_input_layers() is called
-        if new_names is None: 
+        if new_names is None:
             return
-        if len(new_names) != len(self.input_layers): 
+        if len(new_names) != len(self.input_layers):
             print('Input name length mismatch')
             return
         for i, in_layer in enumerate(self.input_layers):
             old_blob_name = in_layer + '_output'
             new_blob_name = new_names[i]
             succs = self.get_successors(in_layer)
-            for succ in succs: 
+            for succ in succs:
                 idx = self.layers_inputs[succ].index(old_blob_name)
                 self.layers_inputs[succ][idx] = new_blob_name
 
     def reset_model_output_names(self, new_names):
-        if new_names is None: 
+        if new_names is None:
             return
-        if len(new_names) != len(self.output_layers): 
+        if len(new_names) != len(self.output_layers):
             print('Output name length mismatch')
             return
         for i, out_layer in enumerate(self.output_layers):
             old_blob_name = self.layers_outputs[self.output_layers[i]][0]
-            self._replace_blob_name(old_blob_name, 
+            self._replace_blob_name(old_blob_name,
                     new_names[i])
 
     # need to update both layer's in/out list and graph in/out ports
     def add_recurrent_optionals(self):
         # call this after blob names are generated
-        for layer in self.layer_list: 
+        for layer in self.layer_list:
             keras_layer = self.keras_layer_map[layer]
-            if type(keras_layer) in _KERAS_RECURRENT_LAYERS: 
+            if type(keras_layer) in _KERAS_RECURRENT_LAYERS:
                 if not isinstance(keras_layer, _keras.layers.wrappers.Bidirectional):
                     hidden_size = keras_layer.units
-                else: 
+                else:
                     hidden_size = keras_layer.forward_layer.units
                 h_in_name = layer + '_h_in'
-                h_out_name = layer + '_h_out' 
+                h_out_name = layer + '_h_out'
                 self.optional_inputs.append((h_in_name, hidden_size))
                 self.optional_outputs.append((h_out_name, hidden_size))
-                _insert_to_dict(self.layers_optional_inputs, layer, h_in_name) 
+                _insert_to_dict(self.layers_optional_inputs, layer, h_in_name)
                 _insert_to_dict(self.layers_optional_outputs, layer, h_out_name)
                 if isinstance(keras_layer, _keras.layers.recurrent.LSTM):
                     c_in_name = layer + '_c_in'
@@ -302,27 +293,27 @@
                     _insert_to_dict(self.layers_optional_inputs, layer, c_in_name_rev)
                     _insert_to_dict(self.layers_optional_outputs, layer, h_out_name_rev)
                     _insert_to_dict(self.layers_optional_outputs, layer, c_out_name_rev)
-    
+
     def _get_first_embedded_model(self):
         for idx, layer in enumerate(self.layer_list):
             keras_layer = self.keras_layer_map[layer]
             if isinstance(keras_layer, _keras.models.Sequential) or isinstance(keras_layer, _keras.models.Model):
                 return idx
         return -1
-    
+
     def _get_first_shared_layer(self):
         for idx, layer in enumerate(self.layer_list):
             if (not _is_merge_layer(self.keras_layer_map[layer])) and len(self.get_predecessors(layer)) > 1:   # weight sharing criteria
                 return idx
         return -1
-    
+
     def _get_first_layer_of_type(self, layer_type):
-        for idx, layer in enumerate(self.layer_list): 
+        for idx, layer in enumerate(self.layer_list):
             keras_layer = self.keras_layer_map[layer]
             if isinstance(keras_layer, layer_type):
                 return idx
         return -1
-    
+
     def _add_edge(self, src, snk):
         if src not in self.edge_map:
             self.edge_map[src] = []
@@ -332,15 +323,15 @@
             self.reverse_edge_map[snk] = []
         if src not in self.reverse_edge_map[snk]:
             self.reverse_edge_map[snk].append(src)
-    
+
     def _remove_edge(self, src, snk):
         self.edge_map[src].remove(snk)
         if len(self.edge_map[src]) == 0:
             self.edge_map.pop(src)
         self.reverse_edge_map[snk].remove(src)
-        if len(self.reverse_edge_map[snk]) == 0: 
+        if len(self.reverse_edge_map[snk]) == 0:
             self.reverse_edge_map.pop(snk)
-    
+
     def _remove_layer(self, layer):
         """
         remove the layer and its input/output edges
@@ -355,9 +346,9 @@
         # remove layer in the data structures
         self.keras_layer_map.pop(layer)
         self.layer_list.remove(layer)
-    
+
     def _remove_layer_and_reconnect(self, layer):
-        """ Remove the layer, and reconnect each of its predecessor to each of 
+        """ Remove the layer, and reconnect each of its predecessor to each of
         its successor
         """
         successors = self.get_successors(layer)
@@ -372,12 +363,12 @@
         for pred in predecessors:
             for succ in successors:
                 self._add_edge(pred, succ)
-        
+
         # remove layer in the data structures
         self.layer_list.remove(layer)
         self.keras_layer_map.pop(layer)
-        
-        # re-assign input and output layers if layer happens to be an 
+
+        # re-assign input and output layers if layer happens to be an
         # input / output layer
         if layer in self.input_layers:
             idx = self.input_layers.index(layer)
@@ -399,21 +390,21 @@
             self._remove_edge(pred, layer)
         for succ in successors:
             self._remove_edge(layer, succ)
-        
+
     def _remove_layers_of_type(self, layer_type):
         idx = self._get_first_layer_of_type(layer_type)
         while idx >= 0:
             layer = self.layer_list[idx]
             self._remove_layer_and_reconnect(layer)
             idx = self._get_first_layer_of_type(layer_type)
-    
+
     def remove_skip_layers(self, skip_layers):
-        for skip_layer in skip_layers: 
+        for skip_layer in skip_layers:
             self._remove_layers_of_type(skip_layer)
-        
+
     def remove_internal_input_layers(self):
         idx, nb_layers = 0, len(self.layer_list)
-        while idx < nb_layers: 
+        while idx < nb_layers:
             layer = self.layer_list[idx]
             keras_layer = self.keras_layer_map[layer]
             if isinstance(keras_layer, _keras.engine.topology.InputLayer) and \
@@ -423,10 +414,10 @@
                 idx -= 1
                 nb_layers -= 1
             idx += 1
-    
+
     def _insert_layer_after(self, layer_idx, new_layer, new_keras_layer):
-        """ Insert the new_layer, whose parameter is stored in a Keras layer 
-        structure new_keras_layer, after the layer whose position is layer_idx. 
+        """ Insert the new_layer, whose parameter is stored in a Keras layer
+        structure new_keras_layer, after the layer whose position is layer_idx.
         """
         layer = self.layer_list[layer_idx]
         self.layer_list.insert(layer_idx+1, new_layer)
@@ -442,14 +433,14 @@
         if layer in self.output_layers:
             idx = self.output_layers.index(layer)
             self.output_layers[idx] = new_layer
-        
+
     def _insert_layer_between(self, src, snk, new_layer, new_keras_layer):
-        """ Insert the new_layer, whose keras layer parameters are stored in 
+        """ Insert the new_layer, whose keras layer parameters are stored in
         new_keras_layer, between src and snk.
         """
-        if snk is None: 
+        if snk is None:
             insert_pos = self.layer_list.index(src) + 1
-        else: 
+        else:
             insert_pos = self.layer_list.index(snk) # insert position
         self.layer_list.insert(insert_pos, new_layer)
         self.keras_layer_map[new_layer] = new_keras_layer
@@ -457,18 +448,18 @@
             self._add_edge(new_layer, snk)
         elif snk is None:  # src is an output layer
             self._add_edge(src, new_layer)
-        else: 
+        else:
             self._add_edge(src, new_layer)
             self._add_edge(new_layer, snk)
             self._remove_edge(src, snk)
-            
+
         # if layer is an output layer, change the output layer tag
         if src in self.output_layers:
             idx = self.output_layers.index(src)
             self.output_layers[idx] = new_layer
-    
+
     def defuse_activation(self):
-        """ Defuse the fused activation layers in the network. 
+        """ Defuse the fused activation layers in the network.
         """
         idx, nb_layers = 0, len(self.layer_list)
         while idx < nb_layers:
@@ -476,10 +467,10 @@
             k_layer = self.keras_layer_map[layer]
             if (isinstance(k_layer, _keras.layers.TimeDistributed)):
                 k_layer = k_layer.layer
-            if (isinstance(k_layer, _keras.layers.Conv2D) or 
-                isinstance(k_layer, _keras.layers.Conv1D) or 
+            if (isinstance(k_layer, _keras.layers.Conv2D) or
+                isinstance(k_layer, _keras.layers.Conv1D) or
                 isinstance(k_layer, _keras.layers.Dense)):
-                
+
                 func_name = k_layer.activation.func_name if six.PY2 else \
                         k_layer.activation.__name__
 
@@ -492,36 +483,36 @@
                     idx += 1
                     nb_layers += 1
             idx += 1
-    
+
     def is_activation(self,layer):
         keras_layer = self.keras_layer_map[layer]
         for activation_type in _KERAS_ACTIVATION_LAYERS:
             if isinstance(keras_layer, activation_type):
                 return True
         return False
-    
+
     def is_1d_layer(self,layer):
         keras_layer = self.keras_layer_map[layer]
         for layer_type in _KERAS_LAYERS_1D:
             if isinstance(keras_layer, layer_type):
                 return True
         return False
-    
+
     def _get_1d_interface_edges(self):
-        """ Get edges that represents transition from not-1D to 1D, and 1D to 
-        not-1D. A 'in_edge e(u,v)' means u operates on non-1D blobs, but v 
+        """ Get edges that represents transition from not-1D to 1D, and 1D to
+        not-1D. A 'in_edge e(u,v)' means u operates on non-1D blobs, but v
         operates on 1D blobs. An 'out_edge e(u,v)' means u operates on 1D
-        blobs, but v operates on non-1D blobs. 
+        blobs, but v operates on non-1D blobs.
         """
         in_edges = []
-        for layer in self.layer_list: 
+        for layer in self.layer_list:
             if not self.is_1d_layer(layer):
                 continue
             preds = self.get_predecessors(layer)
             if len(preds) == 0:
                 in_edges.append((None, layer))
-            else: 
-                # because 1D layers are all 1-input, 
+            else:
+                # because 1D layers are all 1-input,
                 # there should only be 1 predecessor
                 u, v = preds[0], layer
                 while (u != None) and (self.is_activation(u) or type(u) in \
@@ -539,56 +530,56 @@
             # cases for 1d->output
             if layer in self.output_layers:
                 out_edges.append((layer, None))
-            
+
             succs = self.get_successors(layer)
             if len(succs) > 0:
                 # this should be handled in 1d->output already
                 if not self.is_activation(succs[0]):
-                    for succ in succs: 
+                    for succ in succs:
                         if not self.is_1d_layer(succ):
                             out_edges.append((layer, succ))
-                else: 
+                else:
                     act_layer = succs[0]
                     succs = self.get_successors(act_layer)
                     if len(succs) == 0:
                         out_edges.append((act_layer, None))
-                    else: 
-                        for succ in succs: 
+                    else:
+                        for succ in succs:
                             if not self.is_1d_layer(succ):
                                 out_edges.append((act_layer, succ))
 
         return in_edges, out_edges
-    
+
     def insert_1d_permute_layers(self):
         """
-        Insert permutation layers before a 1D start point or after 1D end point 
+        Insert permutation layers before a 1D start point or after 1D end point
         """
         idx, nb_layers = 0, len(self.layer_list)
         in_edges, out_edges = self._get_1d_interface_edges()
-        
-        # Hacky Warning: (1) use a 4-D permute, which is not likely to happen in Keras, 
+
+        # Hacky Warning: (1) use a 4-D permute, which is not likely to happen in Keras,
         # to represent actual permutation needed for (seq, c, h, w) in CoreML
-        # (2) Assume 2-D input shape has meaning (seq, c), and during CoreML runtime, 
+        # (2) Assume 2-D input shape has meaning (seq, c), and during CoreML runtime,
         # it is represented as 4D blob, (seq, c, h, w)
-        for in_edge in in_edges: 
+        for in_edge in in_edges:
             src, snk = in_edge
             if src is None:
                 permute_layer = '_permute_' + snk
-            else: 
+            else:
                 permute_layer = src + '_permute_' + snk
             keras_permute = _keras.layers.Permute(dims=(3,1,2,0)) # assume w = 1, switch seq and w
             self._insert_layer_between(src, snk, permute_layer, keras_permute)
-        for out_edge in out_edges: 
+        for out_edge in out_edges:
             src, snk = out_edge
-            if snk is None: 
+            if snk is None:
                 permute_layer = src + '_permute_'
             else:
                 permute_layer = src + '_permute_' + snk
             keras_permute = _keras.layers.Permute(dims=(3,1,2,0)) # assume w = 1, switch seq and w back
             self._insert_layer_between(src, snk, permute_layer, keras_permute)
-    
+
     def insert_permute_for_spatial_bn(self):
-        
+
         # find spatial batchnorm layers
         spatial_bn_layers = []
         for layer in self.layer_list:
@@ -596,36 +587,36 @@
             if isinstance(keras_layer, _keras.layers.BatchNormalization) and len(keras_layer.input_shape) == 4:
                 if keras_layer.axis == 1 or keras_layer.axis == 2:
                     spatial_bn_layers.append(layer)
-        
+
         for sbn in spatial_bn_layers:
             axis = self.keras_layer_map[sbn].axis
             # axis == 1: swap H axis; axis == 2 : swap W axis
             dims = (0,2,1,3) if axis == 1 else (0,3,2,1)
             # add permutation before spatial batchnorm
             pred = self.get_predecessors(sbn)[0]
-            permute_layer = pred + '_permute_' + sbn    
+            permute_layer = pred + '_permute_' + sbn
             keras_permute = _keras.layers.Permute(dims=dims)
             self._insert_layer_between(pred, sbn, permute_layer, keras_permute)
             # add permutation after spatial batchnorm
             succs = self.get_successors(sbn)
-            if len(succs) == 0: 
+            if len(succs) == 0:
                 permute_layer = sbn + '_permute_'
                 keras_permute = _keras.layers.Permute(dims=dims)
                 self._insert_layer_between(sbn, None, permute_layer, keras_permute)
-            else: 
-                for succ in succs: 
+            else:
+                for succ in succs:
                     permute_layer = sbn + '_permute_' + succ
                     keras_permute = _keras.layers.Permute(dims=dims)
                     self._insert_layer_between(sbn, succ, permute_layer, keras_permute)
-    
+
     def build(self, is_top_level = True):
-        # sanity check. 
+        # sanity check.
         model = self.model
         if not (type(model) == _keras.models.Sequential or type(model) == _keras.models.Model):
             raise TypeError("Keras layer of type %s is not supported." % type(model))
             self = None
             return
-        
+
         # build the graph without considering embedded subgraphs
         for i, layer in enumerate(model.layers):
             in_nodes = layer._inbound_nodes if hasattr(layer,
@@ -638,7 +629,7 @@
                     self._add_edge(pred.name, layer.name)
             self.layer_list.append(layer.name)
             self.keras_layer_map[layer.name] = layer
-        
+
         # Duplicate models for weight sharing
         idx = self._get_first_shared_layer()
         while idx >= 0:
@@ -659,7 +650,7 @@
             self._remove_old_edges(layer)
             self.keras_layer_map.pop(layer)
             idx = self._get_first_shared_layer()
-        
+
         # Expand the sub-models
         idx = self._get_first_embedded_model()
         while idx >= 0:
@@ -683,19 +674,19 @@
                     self._add_edge(new_layer_name, new_embed_succ_name)
                 # add edge [pred -> embed_layer]
                 embedded_predecessors = embedded_graph.get_predecessors(embedded_layer_name)
-                for embed_pred_name in embedded_predecessors: 
+                for embed_pred_name in embedded_predecessors:
                     new_embed_pred_name = embedded_model + '_' + embed_pred_name
                     self._add_edge(new_embed_pred_name, new_layer_name)
-            
+
             self.layer_list[idx+1:idx+1] = new_layer_list
             # replace input / output edges to the model with input/output edges of the embedded layers
             predecessors = self.get_predecessors(embedded_model)
             embedded_inputs = embedded_graph.get_input_layers()
-            for i, pred in enumerate(predecessors): 
+            for i, pred in enumerate(predecessors):
                 embed_input = embedded_inputs[i]
                 new_embed_input = embedded_model + '_' + embed_input
                 self._add_edge(pred, new_embed_input)
-                
+
             embedded_outputs = embedded_graph.get_output_layers()
             successors = self.get_successors(embedded_model)
             for i, succ in enumerate(successors):
@@ -703,11 +694,11 @@
                 new_embed_output = embedded_model + '_' + embed_output
 
                 self._add_edge(new_embed_output, succ)
-                
+
             # clear up the embedded model
             self._remove_layer(embedded_model)
             idx = self._get_first_embedded_model()
-        
+
         # tag input layers and and output layers
         self.make_input_layers()
         self.make_output_layers()
@@ -724,7 +715,7 @@
         print('\n')
         print('layer_list')
         print(self.layer_list)
-    
+
     def print_edge_map(self):
         print('\n')
         print('edge map:')
@@ -743,12 +734,11 @@
         print('\nmapping:')
         for key in self.keras_layer_map:
             print(key, '-->', self.keras_layer_map[key], '(', self.keras_layer_map[key].name, ')')
-    
+
     def print_all(self):
         print('='*80)
         self.print_layer_list()
         self.print_edge_map()
         self.print_reverse_edge_map()
         self.print_mapping()
-    
-    +
