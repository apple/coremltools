cmake_minimum_required(VERSION 3.10.2)

set(CMAKE_OSX_ARCHITECTURES x86_64)
set(CMAKE_DISABLE_IN_SOURCE_BUILD ON)

project(coremltools)

if("${CMAKE_SOURCE_DIR}" STREQUAL "${CMAKE_BINARY_DIR}")
  message(FATAL_ERROR "
    Source directory '${PROJECT_SOURCE_DIR}' is the same
    as binary directory '${PROJECT_BINARY_DIR}'; coremltools requires
    an out-of-source build.  Note that your directory tree will require
    you to remove CMakeCache.txt before this will work, and CMake may have
    clobbered some source files (use git reset --hard).
    See: https://gitlab.kitware.com/cmake/community/wikis/FAQ#i-run-an-out-of-source-build-but-cmake-generates-in-source-anyway-why
  ")
endif()

find_program(HAS_CCACHE ccache)
if(HAS_CCACHE)
  set_property(GLOBAL PROPERTY RULE_LAUNCH_COMPILE ccache)
  set_property(GLOBAL PROPERTY RULE_LAUNCH_LINK ccache)
endif()

add_subdirectory(deps)
add_subdirectory(mlmodel)

find_package(PythonInterp)
find_package(PythonLibs)

message("Found python at ${PYTHON_EXECUTABLE}")
message("Found python version ${PYTHON_VERSION_STRING}")
message("Found python includes ${PYTHON_INCLUDE_DIRS}")

include_directories(
  .
  deps/caffe/include
  deps/caffe/include/caffe/proto
  deps/protobuf/src
  deps/pybind11/include
  mlmodel/src
  ${PYTHON_INCLUDE_DIRS}
  )

<<<<<<< HEAD
set(CMAKE_CXX_STANDARD 14)
set(CMAKE_CXX_STANDARD_REQUIRED ON)
set(CMAKE_CXX_EXTENSIONS OFF)
=======
set(CMAKE_CXX_FLAGS " \
${CMAKE_CXX_FLAGS} \
--std=c++14 \
")
>>>>>>> b494f850

if(APPLE)
  set(CMAKE_CXX_FLAGS "${CMAKE_CXX_FLAGS} -fobjc-arc ")
endif()

<<<<<<< HEAD
=======
set(CMAKE_EXE_LINKER_FLAGS " \
${CMAKE_EXE_LINKER_FLAGS} \
--std=c++14 \
")
set(CMAKE_MODULE_LINKER_FLAGS " \
${CMAKE_MODULE_LINKER_FLAGS} \
--std=c++14 \
")
set(CMAKE_SHARED_LINKER_FLAGS " \
${CMAKE_SHARED_LINKER_FLAGS} \
--std=c++14 \
")
  
>>>>>>> b494f850
add_library(caffeconverter
  SHARED
  caffeconverter/CaffeConverterLib.cpp
  caffeconverter/CaffeConverterPython.cpp
  caffeconverter/Caffe/Pooling.cpp
  caffeconverter/Caffe/Embed.cpp
  caffeconverter/Caffe/Parameter.cpp
  caffeconverter/Caffe/Split.cpp
  caffeconverter/Caffe/Bias.cpp
  caffeconverter/Caffe/Reduction.cpp
  caffeconverter/Caffe/Batchnorm.cpp
  caffeconverter/Caffe/Slice.cpp
  caffeconverter/Caffe/Crop.cpp
  caffeconverter/Caffe/Concat.cpp
  caffeconverter/Caffe/InnerProduct.cpp
  caffeconverter/Caffe/LRN.cpp
  caffeconverter/Caffe/Power.cpp
  caffeconverter/Caffe/Scale.cpp
  caffeconverter/Caffe/MVN.cpp
  caffeconverter/Caffe/LSTM.cpp
  caffeconverter/Caffe/Abs.cpp
  caffeconverter/Caffe/Eltwise.cpp
  caffeconverter/Caffe/Exp.cpp
  caffeconverter/Caffe/InputLayers.cpp
  caffeconverter/Caffe/Softmax.cpp
  caffeconverter/Caffe/TrainingLayers.cpp
  caffeconverter/Caffe/CaffeConverter.cpp
  caffeconverter/Caffe/UpgradeProto.cpp
  caffeconverter/Caffe/Flatten.cpp
  caffeconverter/Caffe/Log.cpp
  caffeconverter/Caffe/Activation.cpp
  caffeconverter/Caffe/Convolution.cpp
  caffeconverter/Caffe/Reshape.cpp
  deps/caffe/src/caffe/proto/caffe.pb.cc
  deps/caffe/src/caffe/util/upgrade_proto.cpp
  )

target_compile_definitions(caffeconverter
  PRIVATE
  CPU_ONLY=1
  )

target_link_libraries(caffeconverter
  mlmodel
  libprotobuf
  )

if (APPLE)
  # Allow Python to be found at runtime instead of compile/link time
  # This is apparently the default on Linux
  set_target_properties(caffeconverter PROPERTIES LINK_FLAGS "-undefined dynamic_lookup")
endif()

file(COPY ${CMAKE_SOURCE_DIR}/README.rst DESTINATION ${CMAKE_BINARY_DIR})
file(COPY ${CMAKE_SOURCE_DIR}/coremltools/__init__.py
  DESTINATION ${CMAKE_BINARY_DIR}/coremltools)
file(COPY ${CMAKE_SOURCE_DIR}/coremltools/__main__.py
<<<<<<< HEAD
     DESTINATION ${CMAKE_BINARY_DIR}/coremltools)
file(COPY ${CMAKE_SOURCE_DIR}/coremltools/version.py
    DESTINATION ${CMAKE_BINARY_DIR}/coremltools)
=======
  DESTINATION ${CMAKE_BINARY_DIR}/coremltools)
>>>>>>> b494f850
set(copy_dirs _deps _scripts converters graph_visualization models proto)
foreach(cdir IN ITEMS ${copy_dirs})
  file(COPY ${CMAKE_SOURCE_DIR}/coremltools/${cdir}
    DESTINATION ${CMAKE_BINARY_DIR}/coremltools)
endforeach()

if(NOT CMAKE_BUILD_TYPE STREQUAL "Debug") 
  set(_additional_caffeconverter_command COMMAND strip -x ${PROJECT_SOURCE_DIR}/coremltools/libcaffeconverter.so)
endif()

add_custom_command(
  TARGET caffeconverter
  POST_BUILD
  COMMAND cp $<TARGET_FILE:caffeconverter> ${PROJECT_SOURCE_DIR}/coremltools/libcaffeconverter.so
  ${_additional_caffeconverter_command}
)


find_library(CORE_VIDEO CoreVideo)
find_library(CORE_ML CoreML)
find_library(FOUNDATION Foundation)

if (APPLE AND CORE_VIDEO AND CORE_ML AND FOUNDATION)
  execute_process(
      COMMAND ${PYTHON_EXECUTABLE} -c "import numpy; print(numpy.get_include())"
      RESULT_VARIABLE NUMPY_INCLUDE_STATUS
      OUTPUT_VARIABLE NUMPY_INCLUDE
  )

  if("${NUMPY_INCLUDE}" STREQUAL "" OR NOT NUMPY_INCLUDE_STATUS EQUAL 0)
      message(FATAL_ERROR "Could not find numpy include path. Exit code: ${NUMPY_INCLUDE_STATUS}")
  endif()
  message("Found numpy include path at ${NUMPY_INCLUDE}")

  include_directories(
    ${NUMPY_INCLUDE}
  )

  add_library(coremlpython
    SHARED
    coremlpython/CoreMLPython.mm
    coremlpython/CoreMLPython.h
    coremlpython/CoreMLPythonArray.mm
    coremlpython/CoreMLPythonArray.h
    coremlpython/CoreMLPythonUtils.mm
    coremlpython/CoreMLPythonUtils.h
  )
  target_link_libraries(coremlpython
    mlmodel
    ${CORE_VIDEO}
    ${CORE_ML}
    ${FOUNDATION}
    ${PYTHON_LIBRARIES}
  )

if(APPLE)
  set(osx_export_file ${CMAKE_SOURCE_DIR}/coremlpython/exported_symbols_osx.ver)
  set_property(TARGET coremlpython APPEND PROPERTY LINK_DEPENDS "${osx_export_file}")
  set_property(TARGET coremlpython APPEND_STRING PROPERTY LINK_FLAGS " -Wl,-exported_symbols_list,${osx_export_file} ")
    
  # Allow Python to be found at runtime instead of compile/link time
  # This is apparently the default on Linux
  set_property(TARGET coremlpython APPEND_STRING PROPERTY LINK_FLAGS "-undefined dynamic_lookup")

else()
  set(linux_export_file coremlpython/exported_symbols_linux.ver)
  set_property(TARGET coremlpython APPEND_STRING PROPERTY LINK_FLAGS " -Wl,--version-script=${linux_export_file} ")
endif()
  
  set_property(TARGET coremlpython APPEND_STRING PROPERTY LINK_FLAGS " -Wl,-dead_strip")

  if(NOT CMAKE_BUILD_TYPE STREQUAL "Debug") 
    set(_additional_libcoremlpython_command
      COMMAND strip -x ${PROJECT_SOURCE_DIR}/coremltools/libcoremlpython.so
    )
  endif()

  add_custom_command(
    TARGET coremlpython
    POST_BUILD
    COMMAND cp $<TARGET_FILE:coremlpython> ${PROJECT_SOURCE_DIR}/coremltools/libcoremlpython.so
    ${_additional_libcoremlpython_command}
  )

else()
  message(STATUS "CoreML.framework and dependent frameworks not found. Skipping libcoremlpython build.")
endif()

set(PYTHON_TAG "cp${PYTHON_VERSION_MAJOR}${PYTHON_VERSION_MINOR}")
if(APPLE)
  set(PLAT_NAME "macosx_10_15_intel;macosx_10_14_intel;macosx_10_13_intel;macosx_10_12_intel")
elseif("${CMAKE_SYSTEM_NAME}" MATCHES "Linux")
  set(PLAT_NAME "manylinux1_x86_64")
else()
  message(FATAL_ERROR "Unsupported build platform. Supported platforms are Linux and macOS.")
endif()

# Add a target for each platform, and then a 'dist' that will build all of them.
# Parallel invocations of setup.py is not safe, so we serialize them.
set(plat_targets "")
foreach(platform IN ITEMS ${PLAT_NAME})
  add_custom_target(dist_${platform}
    COMMENT "Building dist for platform ${platform}..."
    COMMAND ${PYTHON_EXECUTABLE}
      ${CMAKE_SOURCE_DIR}/setup.py
      bdist_wheel
      --plat-name=${platform}
      --python-tag=${PYTHON_TAG}
      --dist-dir=${PROJECT_BINARY_DIR}/dist
    DEPENDS "caffeconverter;coremlpython;${plat_targets}"
    WORKING_DIRECTORY ${PROJECT_SOURCE_DIR}
  )
  set(plat_targets "${plat_targets};dist_${platform}")
endforeach()
# Add a 'dist' target that will build wheels for all possible platforms.
add_custom_target(dist DEPENDS ${plat_targets})

add_custom_target(pip_install_dev
  COMMAND pip install -e ${PROJECT_SOURCE_DIR}
  DEPENDS "caffeconverter;coremlpython"
)

add_custom_target(pytest
  COMMAND pytest -r fs ${PROJECT_SOURCE_DIR}/coremltools/test/
  DEPENDS pip_install_dev
  USES_TERMINAL
)

add_custom_target(pytest_no_slow
  COMMAND pytest -r fs -m '"no slow"' ${PROJECT_SOURCE_DIR}/coremltools/test/
  DEPENDS pip_install_dev
  USES_TERMINAL
)<|MERGE_RESOLUTION|>--- conflicted
+++ resolved
@@ -42,23 +42,15 @@
   ${PYTHON_INCLUDE_DIRS}
   )
 
-<<<<<<< HEAD
-set(CMAKE_CXX_STANDARD 14)
-set(CMAKE_CXX_STANDARD_REQUIRED ON)
-set(CMAKE_CXX_EXTENSIONS OFF)
-=======
 set(CMAKE_CXX_FLAGS " \
 ${CMAKE_CXX_FLAGS} \
 --std=c++14 \
 ")
->>>>>>> b494f850
 
 if(APPLE)
   set(CMAKE_CXX_FLAGS "${CMAKE_CXX_FLAGS} -fobjc-arc ")
 endif()
 
-<<<<<<< HEAD
-=======
 set(CMAKE_EXE_LINKER_FLAGS " \
 ${CMAKE_EXE_LINKER_FLAGS} \
 --std=c++14 \
@@ -71,8 +63,7 @@
 ${CMAKE_SHARED_LINKER_FLAGS} \
 --std=c++14 \
 ")
-  
->>>>>>> b494f850
+
 add_library(caffeconverter
   SHARED
   caffeconverter/CaffeConverterLib.cpp
@@ -130,20 +121,17 @@
 file(COPY ${CMAKE_SOURCE_DIR}/coremltools/__init__.py
   DESTINATION ${CMAKE_BINARY_DIR}/coremltools)
 file(COPY ${CMAKE_SOURCE_DIR}/coremltools/__main__.py
-<<<<<<< HEAD
-     DESTINATION ${CMAKE_BINARY_DIR}/coremltools)
+  DESTINATION ${CMAKE_BINARY_DIR}/coremltools)
 file(COPY ${CMAKE_SOURCE_DIR}/coremltools/version.py
-    DESTINATION ${CMAKE_BINARY_DIR}/coremltools)
-=======
   DESTINATION ${CMAKE_BINARY_DIR}/coremltools)
->>>>>>> b494f850
+
 set(copy_dirs _deps _scripts converters graph_visualization models proto)
 foreach(cdir IN ITEMS ${copy_dirs})
   file(COPY ${CMAKE_SOURCE_DIR}/coremltools/${cdir}
     DESTINATION ${CMAKE_BINARY_DIR}/coremltools)
 endforeach()
 
-if(NOT CMAKE_BUILD_TYPE STREQUAL "Debug") 
+if(NOT CMAKE_BUILD_TYPE STREQUAL "Debug")
   set(_additional_caffeconverter_command COMMAND strip -x ${PROJECT_SOURCE_DIR}/coremltools/libcaffeconverter.so)
 endif()
 
@@ -196,7 +184,7 @@
   set(osx_export_file ${CMAKE_SOURCE_DIR}/coremlpython/exported_symbols_osx.ver)
   set_property(TARGET coremlpython APPEND PROPERTY LINK_DEPENDS "${osx_export_file}")
   set_property(TARGET coremlpython APPEND_STRING PROPERTY LINK_FLAGS " -Wl,-exported_symbols_list,${osx_export_file} ")
-    
+
   # Allow Python to be found at runtime instead of compile/link time
   # This is apparently the default on Linux
   set_property(TARGET coremlpython APPEND_STRING PROPERTY LINK_FLAGS "-undefined dynamic_lookup")
@@ -205,10 +193,10 @@
   set(linux_export_file coremlpython/exported_symbols_linux.ver)
   set_property(TARGET coremlpython APPEND_STRING PROPERTY LINK_FLAGS " -Wl,--version-script=${linux_export_file} ")
 endif()
-  
+
   set_property(TARGET coremlpython APPEND_STRING PROPERTY LINK_FLAGS " -Wl,-dead_strip")
 
-  if(NOT CMAKE_BUILD_TYPE STREQUAL "Debug") 
+  if(NOT CMAKE_BUILD_TYPE STREQUAL "Debug")
     set(_additional_libcoremlpython_command
       COMMAND strip -x ${PROJECT_SOURCE_DIR}/coremltools/libcoremlpython.so
     )
@@ -227,7 +215,7 @@
 
 set(PYTHON_TAG "cp${PYTHON_VERSION_MAJOR}${PYTHON_VERSION_MINOR}")
 if(APPLE)
-  set(PLAT_NAME "macosx_10_15_intel;macosx_10_14_intel;macosx_10_13_intel;macosx_10_12_intel")
+  set(PLAT_NAME "macosx_10_16_intel;macosx_10_15_intel;macosx_10_14_intel;macosx_10_13_intel;macosx_10_12_intel")
 elseif("${CMAKE_SYSTEM_NAME}" MATCHES "Linux")
   set(PLAT_NAME "manylinux1_x86_64")
 else()
