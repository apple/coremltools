--- conflicted
+++ resolved
@@ -4518,10 +4518,32 @@
     axis = inputs[1].val
     indices = inputs[2]
     updates = inputs[3]
-<<<<<<< HEAD
-    result = mb.scatter_along_axis(data=data, indices=indices, updates=updates, axis=axis, mode="add", name=node.name)
+    result = mb.scatter_along_axis(data=data, indices=indices, updates=updates,
+                                   axis=axis, mode=mode, name=name)
     context.add(result)
 
+@register_torch_op
+def scatter(context, node):
+    inputs = _get_inputs(context, node)
+    assert len(inputs) in (4, 5)
+
+    # Determine reduce/mode parameter
+    if len(inputs) == 5:
+        mode = inputs[4].val
+        if mode == 'multiply':
+            mode = 'mul'
+        else:
+            assert mode == 'add'
+    else:
+        mode = 'update'
+
+    _scatter(context, inputs, mode, node.name)
+
+@register_torch_op
+def scatter_add(context, node):
+    inputs = _get_inputs(context, node)
+    _scatter(context, inputs, 'add', node.name)
+    
 @register_torch_op()
 def roi_align(context, node):
     """
@@ -4679,33 +4701,4 @@
     x, y = inputs
     x = mb.cast(x=x, dtype="bool")
     y = mb.cast(x=y, dtype="bool")
-    context.add(mb.logical_and(x=x, y=y, name=node.name))
-=======
-    result = mb.scatter_along_axis(data=data, indices=indices, updates=updates,
-                                   axis=axis, mode=mode, name=name)
-    context.add(result)
-
-
-@register_torch_op
-def scatter(context, node):
-    inputs = _get_inputs(context, node)
-    assert len(inputs) in (4, 5)
-
-    # Determine reduce/mode parameter
-    if len(inputs) == 5:
-        mode = inputs[4].val
-        if mode == 'multiply':
-            mode = 'mul'
-        else:
-            assert mode == 'add'
-    else:
-        mode = 'update'
-
-    _scatter(context, inputs, mode, node.name)
-
-
-@register_torch_op
-def scatter_add(context, node):
-    inputs = _get_inputs(context, node)
-    _scatter(context, inputs, 'add', node.name)
->>>>>>> f98cb542
+    context.add(mb.logical_and(x=x, y=y, name=node.name))