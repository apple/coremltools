--- conflicted
+++ resolved
@@ -74,19 +74,28 @@
         import tensorflow as tf
         from tensorflow.python.keras.saving import saving_utils as _saving_utils
         from tensorflow.python.framework import convert_to_constants as _convert_to_constants
-        model = tf.keras.models.load_model(filename)
-        tf.keras.backend.set_learning_phase(False)
-        func = _saving_utils.trace_model_call(model)
-        concrete_func = func.get_concrete_function()
-        # concrete_func = model.signatures[tf.saved_model.DEFAULT_SERVING_SIGNATURE_DEF_KEY]
+        if filename.endswith('.h5'):
+            model = tf.keras.models.load_model(filename)
+            tf.keras.backend.set_learning_phase(False)
+            func = _saving_utils.trace_model_call(model)
+            concrete_func = func.get_concrete_function()
+        else:
+            model = tf.saved_model.load(filename)
+            signatures = model.signatures
+            if len(signatures) == 0:
+              raise ValueError('Unable to load a model with no signatures provided.')
+            if len(signatures) >= 2:
+              raise ValueError('Unable to load a model with multiple signatures')
+            concrete_func = list(signatures.values())[0]
         frozen_func = _convert_to_constants.convert_variables_to_constants_v2(concrete_func)
         graph_def = frozen_func.graph.as_graph_def(add_shapes=True)
     except ImportError as e:
         raise ImportError('Failed to import TensorFlow utilities. {}.'.format(e))
+    except ValueError as e:
+        raise ValueError('Failed to load SavedModel or .h5 model. {}.'.format(e))
     except Exception as e:
         raise RuntimeError('Failed to load SavedModel or .h5 model. {}.'.format(e))
     return graph_def
-
 
 def _graph_def_from_concrete_function(concrete_functions):
     """
@@ -149,9 +158,6 @@
         Model output names.
 
     image_input_names: [str] | str
-      Input names (a subset of the keys of input_name_shape_dict)
-      that can be treated as images by Core ML. All other inputs
-      are treated as MultiArrays.
       Input names (a subset of the keys of inputs)
       that can be treated as images by Core ML. All other inputs
       are treated as MultiArrays.
@@ -290,7 +296,6 @@
     if outputs is None:
         raise ValueError('Output node names must be provided.')
 
-<<<<<<< HEAD
     if tf_image_format is not None:
         warn('tf_image_format not honored when minimum_ios_deployment_target < 13')
 
@@ -362,40 +367,4 @@
 
     if mlmodel_path is not None:
         mlmodel.save(mlmodel_path)
-    return mlmodel
-=======
-def _graph_def_from_saved_model_or_keras_model(filename):
-    """
-    Utility function that returns GraphDef object from the given SavedModel or HDF5 model.
-    :param filename: TensorFlow SavedModel directory or Keras HDF5 model (.h5) file.
-    :return: TensorFlow GraphDef object.
-    """
-    try:
-        import tensorflow as tf
-        from tensorflow.python.keras.saving import saving_utils as _saving_utils
-        from tensorflow.python.framework import convert_to_constants as _convert_to_constants
-        if filename.endswith('.h5'):
-            model = tf.keras.models.load_model(filename)
-            tf.keras.backend.set_learning_phase(False)
-            func = _saving_utils.trace_model_call(model)
-            concrete_func = func.get_concrete_function()
-        else:
-            model = tf.saved_model.load(filename)
-            signatures = model.signatures
-            if len(signatures) == 0:
-              raise ValueError('Unable to load a model with no signatures provided.')
-            if len(signatures) >= 2:
-              raise ValueError('Unable to load a model with multiple signatures')
-            concrete_func = list(signatures.values())[0]
-        frozen_func = _convert_to_constants.convert_variables_to_constants_v2(concrete_func)
-        graph_def = frozen_func.graph.as_graph_def(add_shapes=True)
-    except ImportError as e:
-        raise ImportError('Failed to import TensorFlow utilities. {}.'.format(e))
-    except ValueError as e:
-        raise ValueError('Failed to load SavedModel or .h5 model. {}.'.format(e))
-    except Exception as e:
-        raise RuntimeError('Failed to load SavedModel or .h5 model. {}.'.format(e))
-    return graph_def
->>>>>>> cb0a934c
-
-
+    return mlmodel