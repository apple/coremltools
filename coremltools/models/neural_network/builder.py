# Copyright (c) 2017-2019, Apple Inc. All rights reserved.
#
# Use of this source code is governed by a BSD-3-clause license that can be
# found in the LICENSE.txt file or at https://opensource.org/licenses/BSD-3-Clause

"""
Neural network builder class to construct Core ML models.
"""

from ... import SPECIFICATION_VERSION as _SPECIFICATION_VERSION
from ... import _MINIMUM_NDARRAY_SPEC_VERSION

from ... import _MINIMUM_UPDATABLE_SPEC_VERSION
from ... import _SPECIFICATION_VERSION_IOS_14
from ...proto import Model_pb2 as _Model_pb2
from ...proto import NeuralNetwork_pb2 as _NeuralNetwork_pb2
from ...proto import FeatureTypes_pb2 as _FeatureTypes_pb2
from .._interface_management import (
    set_transform_interface_params,
    set_training_features,
)
from .. import datatypes
import numpy as _np
from .quantization_utils import _unpack_to_bytes, _convert_array_to_nbit_quantized_bytes
from .spec_inspection_utils import _summarize_network_layer_info
from .update_optimizer_utils import AdamParams, SgdParams
from six import string_types as _string_types
from math import floor as _math_floor

_SUPPORTED_UPDATABLE_LAYERS = ["innerProduct", "convolution"]


def _set_recurrent_activation(param, activation):
    if isinstance(activation, bytes):
        activation = activation.decode("utf8")

    activation = (
        activation.upper() if isinstance(activation, _string_types) else activation
    )

    if activation == "SIGMOID":
        param.sigmoid.MergeFromString(b"")
    elif activation == "TANH":
        param.tanh.MergeFromString(b"")
    elif activation == "LINEAR":
        param.linear.MergeFromString(b"")
    elif activation == "SIGMOID_HARD":
        param.sigmoidHard.MergeFromString(b"")
    elif activation == "SCALED_TANH":
        param.scaledTanh.MergeFromString(b"")
    elif activation == "RELU":
        param.ReLU.MergeFromString(b"")
    else:
        raise TypeError(
            "Unsupported activation type with Recurrent layer: %s." % activation
        )


def _verify_quantization_arguments(weight=bytes(), output_channels=1, **kwargs):
    quantization_type = kwargs.get("quantization_type", "").lower()
    nbits = kwargs.get("nbits", 8)
    quant_scale = kwargs.get("quant_scale", None)
    quant_bias = kwargs.get("quant_bias", None)
    quant_lut = kwargs.get("quant_lut", None)
    int_8_dynamic_quantize = kwargs.get("int_8_dynamic_quantize", False)

    if int_8_dynamic_quantize and nbits != 8:
        raise ValueError("nbits must be 8 when 'int_8_dynamic_quantize' is true ")

    if int_8_dynamic_quantize and quant_bias is not None:
        raise ValueError(
            "quant_bias must be empty when 'int_8_dynamic_quantize' is true "
        )

    if int_8_dynamic_quantize and quant_scale.size != 1:
        raise ValueError(
            "quant_scale must be of size 1 when 'int_8_dynamic_quantize' is true "
        )

    if not isinstance(weight, bytes):
        raise ValueError("Weight must be of type bytes() for quantization")

    if quantization_type == "linear":
        if not int_8_dynamic_quantize:
            if quant_scale is None or quant_bias is None:
                raise ValueError(
                    "quant_scale and quant_bias parameters must be provided for linear quantization type"
                )
        if len(quant_scale) != 1 and len(quant_scale) != output_channels:
            raise ValueError(
                "quant_scale should be of type float or an array of length outputChannels"
            )
        if not int_8_dynamic_quantize:
            if len(quant_bias) != 1 and len(quant_bias) != output_channels:
                raise ValueError(
                    "quant_bias should be of type float or an array of length outputChannels"
                )
    elif quantization_type == "lut":
        if quant_lut is None:
            raise ValueError(
                "quant_lut must be provided for look up table quantization type"
            )
        if len(quant_lut) != 2 ** nbits:
            raise ValueError("quant_lut must be an array of length 2^nbits")
    else:
        raise ValueError("quantization_type must be either linear or lut")

    if quantization_type == "linear" or "lut":
        if nbits > 8 or nbits < 1:
            raise ValueError("nbits must be between 1 and 8")


def _fill_quantized_weights(weights_message=None, W=bytes(), use_int_8=False, **kwargs):
    if use_int_8:
        weights_message.int8RawValue = bytes()
        weights_message.int8RawValue += W
    else:
        weights_message.rawValue = bytes()
        weights_message.rawValue += W
    nbits = kwargs.get("nbits", 8)
    weights_message.quantization.numberOfBits = nbits
    quantization_type = kwargs.get("quantization_type", "").lower()
    if quantization_type == "linear":
        quant_scale = kwargs.get("quant_scale", [1.0])
        quant_bias = kwargs.get("quant_bias", [0.0])
        weights_message.quantization.linearQuantization.scale.extend(quant_scale)
        if not use_int_8:
            weights_message.quantization.linearQuantization.bias.extend(quant_bias)
    else:
        quant_lut = kwargs.get("quant_lut", [0.0, 1.0])
        weights_message.quantization.lookupTableQuantization.floatValue.extend(
            quant_lut
        )


def _get_nn_spec(spec):
    if spec.HasField("neuralNetworkClassifier"):
        return spec.neuralNetworkClassifier
    elif spec.HasField("neuralNetworkRegressor"):
        return spec.neuralNetworkRegressor
    elif spec.HasField("neuralNetwork"):
        return spec.neuralNetwork
    else:
        return None


def _get_lstm_weight_fields(lstm_wp):
    """
    Get LSTM weight fields.
    lstm_wp: _NeuralNetwork_pb2.LSTMWeightParams
    """
    return [
        lstm_wp.inputGateWeightMatrix,
        lstm_wp.forgetGateWeightMatrix,
        lstm_wp.blockInputWeightMatrix,
        lstm_wp.outputGateWeightMatrix,
        lstm_wp.inputGateRecursionMatrix,
        lstm_wp.forgetGateRecursionMatrix,
        lstm_wp.blockInputRecursionMatrix,
        lstm_wp.outputGateRecursionMatrix,
        lstm_wp.inputGateBiasVector,
        lstm_wp.forgetGateBiasVector,
        lstm_wp.blockInputBiasVector,
        lstm_wp.outputGateBiasVector,
        lstm_wp.inputGatePeepholeVector,
        lstm_wp.forgetGatePeepholeVector,
        lstm_wp.outputGatePeepholeVector,
    ]


def _fill_tensor_fields(tensor_field, ranks=None, shapes=None):
    """
    Fill the tensor fields.
    ranks - None or a list of integers with the same length of number of inputs/outputs
    shapes - None or a list of shapes the same length of number of inputs/outputs. Each shape is a list or tuple
    """
    if ranks is None and shapes is None:
        return

    if ranks is None and shapes is not None:
        ranks = [len(shape) for shape in shapes]

    # Fill ranks only
    for rank in ranks:
        if rank is None:
            continue

        if not _np.issubclass_(type(rank), (int, _np.integer)):
            rank = -1  # Symbolic rank set to -1

        field = tensor_field.add()
        field.rank = rank

    if ranks is not None and shapes is not None:
        if len(ranks) != len(shapes):
            raise ValueError("Number of rank and shape of tensor field does not match.")

        for i in range(0, len(ranks)):
            shape = shapes[i]
            rank = ranks[i]

            # Ignore incomplete info
            if shape is None or rank is None:
                continue

            # Raise error on inconsistent input
            if rank != len(shape):
                raise ValueError("Rank and shape does not match")

            # Add the shape to the proto
            is_symbolic = False
            for s in shape:
                if not _np.issubclass_(type(s), (int, _np.integer)):
                    s = -1  # Symbolic shape set to -1
                tensor_field[i].dimValue.append(s)


class NeuralNetworkBuilder(object):
    """
    Neural network builder class to construct Core ML models.

    The NeuralNetworkBuilder constructs a Core ML neural network specification
    layer by layer. The layers should be added in such an order that the inputs
    to each layer (referred to as blobs) of each layer has been previously
    defined. The builder can also set pre-processing steps to handle
    specialized input format (e.g. images), and set class labels for neural
    network classifiers.
    Refer to the protobuf messages in specification (NeuralNetwork.proto) for more details.

    Examples
    --------
    .. sourcecode:: python

        from coremltools.models.neural_network import datatypes, NeuralNetworkBuilder
        from coremltools.models.utils import save_spec

        # Create a neural network binary classifier that classifies
        # 3-dimensional data points
        # Specify input and output dimensions
        >>> input_dim = (3,)
        >>> output_dim = (2,)

        # Specify input and output features
        >>> input_features = [('data', datatypes.Array(*input_dim))]
        >>> output_features = [('probs', datatypes.Array(*output_dim))]

        # Build a simple neural network with 1 inner product layer
        >>> builder = NeuralNetworkBuilder(input_features, output_features)
        >>> builder.add_inner_product(name='ip_layer', W=weights, b=bias, input_channels=3, output_channels=2,
        ... has_bias=True, input_name='data', output_name='probs')

        # save the spec by the builder
        >>> save_spec(builder.spec, 'network.mlmodel')

    See Also
    --------
    MLModel, datatypes, save_spec
    """

    def __init__(
        self,
        input_features=None,
        output_features=None,
        mode=None,
        spec=None,
        nn_spec=None,
        disable_rank5_shape_mapping=False,
        training_features=None,
        use_float_arraytype=False,
    ):
        """
        Construct a NeuralNetworkBuilder object to build an MLModel specification with
        model interface or a NeuralNetwork protobuf message, either from scratch or an
        existing specification.

        Parameters
        ----------
        input_features: [(str, datatypes.Array)] or None
            List of input feature of the network. Each feature is a (name,
            array) tuple, where name the name of the feature, and array
            is an datatypes.Array object describing the feature type.
            When spec is None (building from scratch), input_features must not be None.
            When spec is not None, input_features will be ignored; input feature of
            existing spec will be used instead.

        output_features: [(str, datatypes.Array or None)] or None
            List of output feature of the network. Each feature is a (name,
            array) tuple, where name is the name of the feature, and array
            is an datatypes.Array object describing the feature type.
            array can be None if not known.
            When spec is None (building from scratch), output_features must not be None.
            When spec is not None, output_features will be ignored; output feature of
            existing spec will be used instead.

        mode: str ('classifier', 'regressor' or None)
            Mode (one of 'classifier', 'regressor', or None).

            When mode = 'classifier', a NeuralNetworkClassifier spec will be
            constructed.  When mode = 'regressor', a NeuralNetworkRegressor
            spec will be constructed.

        disable_rank5_shape_mapping: bool
            Only applicable for neural networks.
            If True, inputs are no longer forced to map to rank 5 tensors
            (rank is equal to the length of the shape of the tensor).
            Instead, for multi-array inputs "EXACT_ARRAY_MAPPING" mapping is used, whereas
            for image inputs "RANK4_IMAGE_MAPPING" is used.
            For details, see description of enums "NeuralNetworkMultiArrayShapeMapping"
            and "NeuralNetworkImageShapeMapping" in NeuralNetwork.proto.
            When spec is not None, this argument will be ignored.

        spec: None or coremltools.proto.Model_pb2
            If None, a new MLModel spec will be created by the builder with input and output features.
            Otherwise, the builder will continue to build on spec. This is useful when the MLModel is
            built incrementally.

        nn_spec: None or coremltools.proto.NeuralNetwork_pb2
            If None, a new, empty NeuralNetwork proto will be created for spec.
            If nn_spec is not None and spec is None, the builder will build a NeuralNetwork spec without
            wrapping it within an MLModel. This is useful to create nested NeuralNetworks for models
            with control flow operations.

        use_float_arraytype: bool
            If true, the datatype of input/output multiarrays is set to Float32 instead
            of double.

        Examples
        --------
        .. sourcecode:: python

            # Construct a builder that builds a neural network classifier with a 299 x 299 x 3
            # dimensional input and 1000 dimensional output
            >>> input_features = [('data', datatypes.Array((299, 299, 3)))]
            >>> output_features = [('probs', datatypes.Array((1000,)))]
            >>> builder = NeuralNetworkBuilder(input_features, output_features, mode='classifier')

        See Also
        --------
        set_input, set_output, set_class_labels
        """
        self.spec = spec
        self.nn_spec = nn_spec
        self._disable_rank5_shape_mapping = disable_rank5_shape_mapping
        self.layers = []
        self.layer_specs = {}
        self.named_parameters = []
        self.rank_dict = {}

        if self.spec is not None:  # Existing spec
            if self.nn_spec is None:
                self.nn_spec = _get_nn_spec(self.spec)
                for layer_spec in self.nn_spec.layers:
                    self.layers.append(layer_spec.name)
                    self.layer_specs[layer_spec.name] = layer_spec
            else:
                # Both spec and nn_spec are not None
                raise ValueError(
                    "Attempting to assign another NeuralNetwork Spec to an existing MLModel Spec"
                )
            if input_features is None and output_features is None:
                return

        if (
            self.spec is None and self.nn_spec is not None
        ):  # Building nested Neural Network
            return

        # Set the interface params.
        if self.spec is None:
            self.spec = _Model_pb2.Model()
        self.spec.specificationVersion = _SPECIFICATION_VERSION
        if disable_rank5_shape_mapping:
            self.spec.specificationVersion = _MINIMUM_NDARRAY_SPEC_VERSION

        # When output_features in None, use some dummy sized type
        out_features_with_shape = []
        for out_feature in output_features:
            feat_name, feat_type = out_feature
            if feat_type is None:
                out_features_with_shape.append((str(feat_name), datatypes.Array(1)))
            else:
                out_features_with_shape.append(out_feature)

        # Set interface inputs and outputs
        if len(self.spec.description.input) > 0:
            del self.spec.description.input[:]
        if len(self.spec.description.output) > 0:
            del self.spec.description.output[:]

        if use_float_arraytype:
            array_datatype = _Model_pb2.ArrayFeatureType.FLOAT32
        else:
            array_datatype = _Model_pb2.ArrayFeatureType.DOUBLE

        self.spec = set_transform_interface_params(
            self.spec,
            input_features,
            out_features_with_shape,
            training_features=training_features,
            array_datatype=array_datatype,
        )

        for input in input_features:
            self.rank_dict[input[0]] = len(input[1].dimensions)

        for idx, output_feature in enumerate(output_features):
            if output_features[idx][1] is None:
                self.spec.description.output[idx].type.multiArrayType.ClearField(
                    "shape"
                )

        if self.nn_spec is None:
            if mode == "classifier":
                nn_spec = self.spec.neuralNetworkClassifier
            elif mode == "regressor":
                nn_spec = self.spec.neuralNetworkRegressor
            else:
                nn_spec = self.spec.neuralNetwork
            self.nn_spec = nn_spec

        if disable_rank5_shape_mapping and self.nn_spec:
            self.nn_spec.arrayInputShapeMapping = _NeuralNetwork_pb2.NeuralNetworkMultiArrayShapeMapping.Value(
                "EXACT_ARRAY_MAPPING"
            )
            self.nn_spec.imageInputShapeMapping = _NeuralNetwork_pb2.NeuralNetworkImageShapeMapping.Value(
                "RANK4_IMAGE_MAPPING"
            )

    def set_input(self, input_names, input_dims):
        """
        Set the inputs of the network spec.

        Parameters
        ----------
        input_names: list of str
            The input names of the network.

        input_dims: [tuple]
            The input dimensions of the network. The ordering of input_dims
            is the same as input_names.

        Examples
        --------
        .. sourcecode:: python

            # Set the neural network spec inputs to be 3 dimensional vector data1 and
            # 4 dimensional vector data2.
            >>> builder.set_input(input_names=['data1', 'data2'], input_dims=[(3,), (4,)])

        See Also
        --------
        set_output, set_class_labels
        """

        if len(input_names) != len(input_dims):
            raise ValueError("input_names and input_dims must be of the same sizes.")

        spec = self.spec
        for idx, dim in enumerate(input_dims):
            if (
                hasattr(self, "_disable_rank5_shape_mapping")
                and self._disable_rank5_shape_mapping
            ):
                input_shape = dim
            else:
                if len(dim) == 3:
                    input_shape = (dim[0], dim[1], dim[2])
                elif len(dim) == 2:
                    input_shape = (dim[1],)
                elif len(dim) == 1:
                    input_shape = tuple(dim)
                else:
                    raise RuntimeError(
                        "Attempting to add a neural network "
                        + "input with rank "
                        + str(len(dim))
                        + ". All networks should take inputs of rank 1 or 3."
                    )

            spec.description.input[idx].type.multiArrayType.ClearField("shape")
            spec.description.input[idx].type.multiArrayType.shape.extend(input_shape)

            # TODO: if it's an embedding, this should be integer
            spec.description.input[
                idx
            ].type.multiArrayType.dataType = _Model_pb2.ArrayFeatureType.DOUBLE

            spec.description.input[idx].name = input_names[idx]

    def set_output(self, output_names, output_dims):
        """
        Set the outputs of the network spec.

        Parameters
        ----------
        output_names: list of str
            The output names of the network.

        output_dims: [tuple]
            The output dimensions of the network. The ordering of output_dims is the same
            as output_names.

        Examples
        --------
        .. sourcecode:: python

            # Set the neural network spec outputs to be 3 dimensional vector feature1 and
            # 4 dimensional vector feature2.
            >>> builder.set_output(output_names=['feature1', 'feature2'], output_dims=[(3,), (4,)])

        See Also
        --------
        set_input, set_class_labels
        """

        if len(output_names) != len(output_dims):
            raise ValueError("output_names and output_dims must be of the same sizes.")

        spec = self.spec
        for idx, dim in enumerate(output_dims):
            spec.description.output[idx].type.multiArrayType.ClearField("shape")
            spec.description.output[idx].type.multiArrayType.shape.extend(dim)
            spec.description.output[
                idx
            ].type.multiArrayType.dataType = _Model_pb2.ArrayFeatureType.DOUBLE

            spec.description.output[idx].name = output_names[idx]

    def set_training_input(self, training_input):
        """
        Set the training inputs of the network spec.

        Parameters
        ----------
        training_input: [tuple]
            The training input names and type of the network.

        Examples
        --------
        .. sourcecode:: python

            # Set the neural network spec training inputs to be 3 dimensional vector for 'input' and
            # Double for 'target'.
            >>> builder.set_training_input([('input', datatypes.Array(3)), ('target', 'Double')])
        """
        spec = self.spec
        set_training_features(spec, training_input)

    def set_class_labels(
        self, class_labels, predicted_feature_name="classLabel", prediction_blob=""
    ):
        """
        Set class labels to the model spec to make it a neural network classifier.

        Parameters
        ----------
        class_labels: list of int or list of str
            A list of integers or strings that map the index of the output of a
            neural network to labels in a classifier.

        predicted_feature_name: str
            Name of the output feature for the class labels exposed in the
            Core ML neural network classifier, defaults: 'classLabel'.

        prediction_blob: str
            If provided, then this is the name of the neural network blob which
            generates the probabilities for each class label (typically the output
            of a softmax layer). If not provided, then the last output layer is
            assumed.

        See Also
        --------
        set_input, set_output, set_pre_processing_parameters
        """
        spec = self.spec
        nn_spec = self.nn_spec

        if len(spec.description.output) == 0:
            raise ValueError(
                "Model should have at least one output (the probabilities) to automatically make it a classifier."
            )
        probOutput = spec.description.output[0]
        probOutput.type.dictionaryType.MergeFromString(b"")
        if len(class_labels) == 0:
            return
        class_type = type(class_labels[0])
        if not isinstance(class_labels[0], (int, _string_types)):
            raise TypeError(
                "Class labels must be of type Integer or String. (not %s)" % class_type
            )

        spec.description.predictedProbabilitiesName = probOutput.name
        spec.description.predictedFeatureName = predicted_feature_name

        classLabel = spec.description.output.add()
        classLabel.name = predicted_feature_name
        if class_type == int:
            nn_spec.ClearField("int64ClassLabels")
            probOutput.type.dictionaryType.int64KeyType.MergeFromString(b"")
            classLabel.type.int64Type.MergeFromString(b"")
            for c in class_labels:
                nn_spec.int64ClassLabels.vector.append(c)
        else:
            nn_spec.ClearField("stringClassLabels")
            probOutput.type.dictionaryType.stringKeyType.MergeFromString(b"")
            classLabel.type.stringType.MergeFromString(b"")
            for c in class_labels:
                nn_spec.stringClassLabels.vector.append(c)

        if prediction_blob != "":
            # correctness here will be checked in the validator -- i.e. to
            # make sure this string corresponds to a real blob
            nn_spec.labelProbabilityLayerName = prediction_blob
        else:  # not provided
            # assume it's the last blob produced in the network
            nn_spec.labelProbabilityLayerName = nn_spec.layers[-1].output[0]

    def set_optional_input(self, input_idx, value=None, format="float"):
        """
        Marks given input as optional input.
        Optionally, sets default value for optional input if value is not None

        Parameters
        ----------
        input_idx: int
            Index of input to be marked and fill with default value
        value: int/double/float/None
            Value to be fill as default value
        format: str
            Format of default value
            Must be one of 'float', 'double' or 'int'
        """
        if input_idx >= len(self.spec.description.input):
            msg = (
                str(input_idx)
                + " out of "
                + str(len(self.spec.description.input))
                + " inputs!"
            )
            raise ValueError("Setting invalid input as optional! {}".format(msg))
        self.spec.description.input[input_idx].type.isOptional = True
        if value is None:
            return
        # Default value is supported from CoreML 4 onwards.
        self.spec.specificationVersion = max(
            self.spec.specificationVersion, _SPECIFICATION_VERSION_IOS_14
        )
        format = format.lower()
        if format == "float":
            self.spec.description.input[
                input_idx
            ].type.multiArrayType.floatDefaultValue = value
        elif format == "double":
            self.spec.description.input[
                input_idx
            ].type.multiArrayType.doubleDefaultValue = value
        elif format == "int":
            self.spec.description.input[
                input_idx
            ].type.multiArrayType.intDefaultValue = value
        else:
            raise ValueError(
                "Incorrect format for optional inputs! Expecting int/float/double, got {}!".format(
                    format
                )
            )

    def add_optionals(self, optionals_in, optionals_out):
        """
        Add optional inputs and outputs to the model spec.

        Parameters
        ----------
        optionals_in: list of str
            List of inputs that are optionals.

        optionals_out: list of str
            List of outputs that are optionals.

        See Also
        --------
        set_input, set_output

        """
        spec = self.spec
        if (not optionals_in) and (not optionals_out):
            return

        input_types = [
            datatypes.Array(dim) if isinstance(dim, int) else datatypes.Array(*dim)
            for (name, dim) in optionals_in
        ]
        output_types = []
        for name, dim in optionals_out:
            if not dim:
                output_types.append(None)
            elif isinstance(dim, int):
                output_types.append(datatypes.Array(dim))
            else:
                output_types.append(datatypes.Array(*dim))

        input_names = [str(name) for (name, dim) in optionals_in]
        output_names = [str(name) for (name, dim) in optionals_out]

        input_features = list(zip(input_names, input_types))
        output_features = list(zip(output_names, output_types))

        len_before_in = len(spec.description.input)
        len_before_out = len(spec.description.output)

        # this appends to the existing model interface
        set_transform_interface_params(spec, input_features, output_features, True)

        # add types for any extra hidden inputs
        for idx in range(len_before_in, len(spec.description.input)):
            spec.description.input[
                idx
            ].type.multiArrayType.dataType = _Model_pb2.ArrayFeatureType.DOUBLE
        for idx in range(len_before_out, len(spec.description.output)):
            spec.description.output[
                idx
            ].type.multiArrayType.dataType = _Model_pb2.ArrayFeatureType.DOUBLE

    def make_updatable(self, trainables):
        """
        Make the builder's NeuralNetwork spec updatable.

        Parameters
        ----------
        trainables: list of str
            List of layer names to be set trainable.
        """
        if self.spec is None:
            return
        self.spec.isUpdatable = True

        if (
            not self.spec.specificationVersion
            or self.spec.specificationVersion < _MINIMUM_UPDATABLE_SPEC_VERSION
        ):
            self.spec.specificationVersion = _MINIMUM_UPDATABLE_SPEC_VERSION

        self.nn_spec.updateParams.MergeFromString(b"")
        self.set_shuffle()

        for trainable in trainables:
            if trainable not in self.layer_specs:
                raise ValueError("Layer %s does not exist." % trainable)
            spec_layer = self.layer_specs[trainable]
            spec_layer_type = spec_layer.WhichOneof("layer")
            if spec_layer_type not in _SUPPORTED_UPDATABLE_LAYERS:
                raise ValueError(
                    "Layer %s is not supported to be marked as updatable. Only %s layers "
                    "are supported to be marked updatable."
                    % (trainable, _SUPPORTED_UPDATABLE_LAYERS)
                )
            spec_layer.isUpdatable = True
            typed_layer = getattr(spec_layer, spec_layer.WhichOneof("layer"))
            for fd in typed_layer.DESCRIPTOR.fields:
                field = getattr(typed_layer, fd.name)
                if type(field) == _NeuralNetwork_pb2.LSTMWeightParams:
                    wfs = _get_lstm_weight_fields(field)
                    for wf in wfs:
                        wf.isUpdatable = True
                elif type(field) == _NeuralNetwork_pb2.WeightParams:
                    field.isUpdatable = True
                else:
                    pass

    def set_categorical_cross_entropy_loss(self, name, input):
        r"""
        Categorical Cross Entropy is used for single label categorization (only one category is applicable for each data point).

        Parameters
        ----------
        name: The name of the loss layer
        input: The name of the input, which should be a vector of length N representing the distribution over N categories. This must be the output of a softmax.

        Math
        ----------
        Loss_ {CCE}(input, target) = -\sum_{i = 1} ^ {N}(target == i) log(input[i]) = - log(input[target])
        """
        if self.spec is None:
            return

        if name in self.layer_specs:
            raise ValueError("Name %s is already used." % name)

        if input is None:
            raise ValueError("Loss Layer input must be specified")

        target = input + "_true"

        if len(self.nn_spec.layers) < 1:
            raise ValueError(
                "Loss layer (%s) cannot be attached to an empty model." % name
            )

        # validate input
        # input must be a softmax layer output
        input_validated = False
        for _, layer in enumerate(self.nn_spec.layers[::-1]):
            layer_outputs = list(layer.output)
            layer_type = layer.WhichOneof("layer")

            if input in layer_outputs and layer_type == "softmax":
                input_validated = True
                break

        if not input_validated:
            raise ValueError(
                "Categorical Cross Entropy loss layer input (%s) must be a softmax layer output."
                % input
            )

        # validate target
        output_names = [x.name for x in self.spec.description.output]
        if target in output_names:
            raise ValueError(
                "Loss layer target (%s) must not be a model output." % target
            )

        updating_classifier = False
        predicted_probabilities_name = self.spec.description.predictedProbabilitiesName
        predicted_feature_name = self.spec.description.predictedFeatureName
        if (
            self.spec.HasField("neuralNetworkClassifier")
            and input == predicted_probabilities_name
        ):
            updating_classifier = True

        loss_layer = self.nn_spec.updateParams.lossLayers.add()
        self.layers.append(name)
        self.layer_specs[name] = loss_layer
        loss_layer.name = name
        loss_layer.categoricalCrossEntropyLossLayer.input = input
        loss_layer.categoricalCrossEntropyLossLayer.target = target

        training_inputs = self.spec.description.trainingInput
        training_inputs.extend(self.spec.description.input)
        training_input = training_inputs.add()

        if updating_classifier:
            training_input.name = predicted_feature_name
            classifier_output_type = [
                x.type
                for x in self.spec.description.output
                if x.name == predicted_feature_name
            ]

            model_type = classifier_output_type[0].WhichOneof("Type")
            if model_type == "stringType":
                datatypes._set_datatype(training_input.type, datatypes.String())
            elif model_type == "int64Type":
                datatypes._set_datatype(training_input.type, datatypes.Int64())
        else:
            training_input.name = target
            datatypes._set_datatype(training_input.type, datatypes.Array(1))
            training_input.type.multiArrayType.dataType = (
                _Model_pb2.ArrayFeatureType.INT32
            )

        print(
            "Now adding input {} as target for categorical cross-entropy loss layer.".format(
                target
            )
        )

    def set_mean_squared_error_loss(self, name, input_feature=None):
        """
        input_feature: [(str, datatypes.Array)] or None
            The input feature of the loss layer. Each feature is a (name,
            array) tuple, where name is the name of the model's tensor our loss will be attached to,
            and array is a datatypes.Array object describing the shape of that tensor.
            Both the name and the array's shape must be provided in the tuple.
            >>> feature = [('output_tensor', datatypes.Array((299, 299, 3)))]
        """
        if self.spec is None:
            return

        if name in self.layer_specs:
            raise ValueError("Name %s is already used." % name)

        if input_feature is None:
            raise ValueError("Loss Layer input must be specified")

        if not isinstance(input_feature, tuple):
            raise ValueError(
                "Loss layer input must be a tuple of type (string, datatype)"
            )

        (fname, ftype) = input_feature
        if not isinstance(fname, _string_types):
            raise ValueError(
                "Loss layer input must be a tuple of type (string, datatype)"
            )
        if not isinstance(ftype, datatypes.Array):
            raise ValueError(
                "Loss layer input must be a tuple of type (string, datatype)"
            )

        target = fname + "_true"

        loss_layer = self.nn_spec.updateParams.lossLayers.add()
        self.layers.append(name)
        self.layer_specs[name] = loss_layer
        loss_layer.name = name

        output_names = [x.name for x in self.spec.description.output]
        if target in output_names:
            raise ValueError(
                "Loss Layer target (%s) must not be a model output" % target
            )

        loss_layer.meanSquaredErrorLossLayer.input = input_feature[0]
        loss_layer.meanSquaredErrorLossLayer.target = target

        training_inputs = self.spec.description.trainingInput
        training_inputs.extend(self.spec.description.input)
        training_input = training_inputs.add()
        training_input.name = target

        datatypes._set_datatype(training_input.type, input_feature[1])
        training_input.type.multiArrayType.dataType = _Model_pb2.ArrayFeatureType.DOUBLE
        print(
            "Now adding input {} as target for mean squared error loss layer.".format(
                target
            )
        )

    def set_sgd_optimizer(self, sgd_params):
        if self.spec is None:
            return

        if not isinstance(sgd_params, SgdParams):
            raise Exception("sgd_params must be of instance SgdParams")

        sgd_optimizer = self.nn_spec.updateParams.optimizer.sgdOptimizer

        # set learning rate
        sgd_optimizer.learningRate.defaultValue = sgd_params.lr.value
        sgd_optimizer.learningRate.range.minValue = sgd_params.lr.min
        sgd_optimizer.learningRate.range.maxValue = sgd_params.lr.max

        # set mini batch size
        sgd_optimizer.miniBatchSize.defaultValue = sgd_params.batch.value
        sgd_optimizer.miniBatchSize.set.values.extend(sgd_params.batch.allowed_set)

        # set momentum
        sgd_optimizer.momentum.defaultValue = sgd_params.momentum.value
        sgd_optimizer.momentum.range.minValue = sgd_params.momentum.min
        sgd_optimizer.momentum.range.maxValue = sgd_params.momentum.max

    def set_adam_optimizer(self, adam_params):
        if self.spec is None:
            return

        if not isinstance(adam_params, AdamParams):
            raise Exception("adam_params must be of instance AdamParams")

        adam_optimizer = self.nn_spec.updateParams.optimizer.adamOptimizer

        # set learning rate
        adam_optimizer.learningRate.defaultValue = adam_params.lr.value
        adam_optimizer.learningRate.range.minValue = adam_params.lr.min
        adam_optimizer.learningRate.range.maxValue = adam_params.lr.max

        # set mini batch size
        adam_optimizer.miniBatchSize.defaultValue = adam_params.batch.value
        adam_optimizer.miniBatchSize.set.values.extend(adam_params.batch.allowed_set)

        # set beta1
        adam_optimizer.beta1.defaultValue = adam_params.beta1.value
        adam_optimizer.beta1.range.minValue = adam_params.beta1.min
        adam_optimizer.beta1.range.maxValue = adam_params.beta1.max

        # set beta2
        adam_optimizer.beta2.defaultValue = adam_params.beta2.value
        adam_optimizer.beta2.range.minValue = adam_params.beta2.min
        adam_optimizer.beta2.range.maxValue = adam_params.beta2.max

        # set eps
        adam_optimizer.eps.defaultValue = adam_params.eps.value
        adam_optimizer.eps.range.minValue = adam_params.eps.min
        adam_optimizer.eps.range.maxValue = adam_params.eps.max

    def set_epochs(self, epochs=1, allowed_set=None):
        if self.spec is None:
            return

        self.nn_spec.updateParams.epochs.defaultValue = epochs

        if allowed_set is None:
            self.nn_spec.updateParams.epochs.set.values.extend([epochs])
        else:
            self.nn_spec.updateParams.epochs.set.values.extend(allowed_set)

    def set_shuffle(self, seed=None):
        if self.spec is None:
            return

        # Validate that seed passed in is integer
        if seed is not None:
            if not isinstance(seed, int):
                raise TypeError("Shuffle seed value must be integer")

        self.nn_spec.updateParams.shuffle.defaultValue = True
        if seed is not None:
            self.nn_spec.updateParams.seed.defaultValue = seed

    def _add_generic_layer(
        self,
        name,
        input_names,
        output_names,
        input_ranks=None,
        input_shapes=None,
        output_ranks=None,
        output_shapes=None,
    ):
        generic_layer = self.nn_spec.layers.add()
        generic_layer.name = name
        generic_layer.input.extend(input_names)
        generic_layer.output.extend(output_names)
        self.layers.append(name)
        if name in self.layer_specs:
            raise ValueError(
                'Layer with name "%s" has already been added. Please use a unique name.'
                % name
            )
        self.layer_specs[name] = generic_layer
        _fill_tensor_fields(generic_layer.inputTensor, input_ranks, input_shapes)
        _fill_tensor_fields(generic_layer.outputTensor, output_ranks, output_shapes)

        # Pass Rank Information
        # Generic Layer copies rank of first input to all of its output
        # All the layers that modifies rank apart from first input must override
        if input_names is not None and len(input_names) > 0:
            for output_ in output_names:
                self.rank_dict[output_] = self._get_rank(input_names[0])
        return generic_layer

    def inspect_layers(self, last=-1, verbose=False):
        """ Prints the summary for last "last" number of layers.

        Parameters
        ----------
        last: int
             The numbers of layers to inspect, starting from the last one.
        verbose: bool
            Whether to display layer-specific parameters or not
        """
        n_layers = len(self.nn_spec.layers)
        if last < 0:
            last = n_layers
        for i, alayer in enumerate(self.nn_spec.layers[::-1]):
            if i >= last:
                break
            (
                layer_type,
                name,
                in_blobs,
                out_blobs,
                params_info,
            ) = _summarize_network_layer_info(alayer)
            print(
                "[Id: {}], Name: {} (Type: {})".format(
                    n_layers - i - 1, name, layer_type
                )
            )
            print(" " * 10 + "Updatable: {}".format(alayer.isUpdatable))
            print(" " * 10 + "Input blobs: {}".format(in_blobs))
            print(" " * 10 + "Output blobs: {}".format(out_blobs))
            if verbose and len(params_info) > 0:
                print(" " * 10 + "Parameters: ")
                for param in params_info:
                    print(" " * 14 + "{} = {}".format(param[0], param[1]))

    def inspect_loss_layers(self):
        """ Prints the summary for the loss layer.
        """
        n_loss_layers = len(self.nn_spec.updateParams.lossLayers)
        if n_loss_layers < 1:
            print("no loss layer detected.")
        for i, loss_layer in enumerate(self.nn_spec.updateParams.lossLayers[::-1]):
            loss_type = loss_layer.WhichOneof("LossLayerType")
            loss_name = loss_layer.name
            loss_input = None
            loss_target = None
            if loss_type == "categoricalCrossEntropyLossLayer":
                loss_input = loss_layer.categoricalCrossEntropyLossLayer.input
                loss_target = loss_layer.categoricalCrossEntropyLossLayer.target
            elif loss_type == "meanSquaredErrorLossLayer":
                loss_input = loss_layer.meanSquaredErrorLossLayer.input
                loss_target = loss_layer.meanSquaredErrorLossLayer.target

            print(
                "[Id: {}], Name: {} (Type: {})".format(
                    n_loss_layers - i - 1, loss_name, loss_type
                )
            )
            print(" " * 10 + "Loss Input: {}".format(loss_input))
            print(" " * 10 + "Loss Target: {}".format(loss_target))

    def inspect_optimizer(self):
        """ Prints the summary for the optimizer.
        """
        optimizer = self.nn_spec.updateParams.optimizer
        optimizer_type = optimizer.WhichOneof("OptimizerType")
        print("Optimizer Type: {}".format(optimizer_type))
        if optimizer_type == "sgdOptimizer":
            lr = optimizer.sgdOptimizer.learningRate
            batch = optimizer.sgdOptimizer.miniBatchSize
            momentum = optimizer.sgdOptimizer.momentum
            print(
                "lr: {}, min: {}, max: {}".format(
                    lr.defaultValue, lr.range.minValue, lr.range.maxValue
                )
            )
            print(
                "batch: {}, allowed_set: {}".format(
                    batch.defaultValue, batch.set.values
                )
            )
            print(
                "momentum: {}, min: {}, max: {}".format(
                    momentum.defaultValue,
                    momentum.range.minValue,
                    momentum.range.maxValue,
                )
            )
        elif optimizer_type == "adamOptimizer":
            lr = optimizer.adamOptimizer.learningRate
            batch = optimizer.adamOptimizer.miniBatchSize
            beta1 = optimizer.adamOptimizer.beta1
            beta2 = optimizer.adamOptimizer.beta2
            eps = optimizer.adamOptimizer.eps
            print(
                "lr: {}, min: {}, max: {}".format(
                    lr.defaultValue, lr.range.minValue, lr.range.maxValue
                )
            )
            print(
                "batch: {}, allowed_set: {}".format(
                    batch.defaultValue, batch.set.values
                )
            )
            print(
                "beta1: {}, min: {}, max: {}".format(
                    beta1.defaultValue, beta1.range.minValue, beta1.range.maxValue
                )
            )
            print(
                "beta2: {}, min: {}, max: {}".format(
                    beta2.defaultValue, beta2.range.minValue, beta2.range.maxValue
                )
            )
            print(
                "epsilon: {}, min: {}, max: {}".format(
                    eps.defaultValue, eps.range.minValue, eps.range.maxValue
                )
            )

    def inspect_updatable_layers(self):
        """ Prints all updatable layers with their inputs and outputs.
        """
        for _, layer in enumerate(self.nn_spec.layers[::-1]):
            if layer.isUpdatable:
                (
                    layer_type,
                    name,
                    in_blobs,
                    out_blobs,
                    _,
                ) = _summarize_network_layer_info(layer)
                print("Name: {} (Type: {})".format(name, layer_type))
                print(" " * 10 + "Input blobs: {}".format(in_blobs))
                print(" " * 10 + "Output blobs: {}".format(out_blobs))

    def inspect_input_features(self):
        """ Prints the name and type of input features.
        """
        input_features = self.spec.description.input
        n_input_features = len(input_features)
        if n_input_features < 1:
            return
        for i, input_feature in enumerate(input_features[::-1]):
            print(
                "[Id: {}] Name: {}".format(n_input_features - i - 1, input_feature.name)
            )
            print(" " * 10 + "Type: {}".format(input_feature.type))

    def inspect_output_features(self):
        """ Prints the name and type of output features.
        """
        output_features = self.spec.description.output
        n_output_features = len(output_features)
        if n_output_features < 1:
            return
        for i, output_feature in enumerate(output_features[::-1]):
            print(
                "[Id: {}] Name: {}".format(
                    n_output_features - i - 1, output_feature.name
                )
            )
            print(" " * 10 + "Type: {}".format(output_feature.type))

    def inspect_conv_channels(self, layer_name):
        """ Prints the output and kernel channels of a convolution layer.
        """
        if self.spec is None:
            return
        if layer_name not in self.layer_specs:
            raise ValueError("Layer %s does not exist." % (layer_name))
        spec_layer = self.layer_specs[layer_name]

        if spec_layer.WhichOneof("layer") != "convolution":
            raise ValueError("Layer %s is not a convolution layer." % (layer_name))

        output_channels = spec_layer.convolution.outputChannels
        kernel_channels = spec_layer.convolution.kernelChannels
        print("outputChannels: {}".format(output_channels))
        print("kernelChannels: {}".format(kernel_channels))

    def inspect_innerproduct_channels(self, layer_name):
        """ Prints the output and kernel channels of an innerProduct layer.
        """
        if self.spec is None:
            return
        if layer_name not in self.layer_specs:
            raise ValueError("Layer %s does not exist." % (layer_name))
        spec_layer = self.layer_specs[layer_name]

        if spec_layer.WhichOneof("layer") != "innerProduct":
            raise ValueError("Layer %s is not an innerProduct layer." % (layer_name))

        input_channels = spec_layer.innerProduct.inputChannels
        output_channels = spec_layer.innerProduct.outputChannels
        print("inputChannels: {}".format(input_channels))
        print("outputChannels: {}".format(output_channels))

    def _get_rank(self, name):
        return self.rank_dict[name] if name in self.rank_dict else -1

    def _set_max_input_rank(self, input_names, output_name):
        if len(input_names) == 0:
            raise ValueError("Input name list empty for collecting rank information")
        self.rank_dict[output_name] = -1
        for i in range(0, len(input_names)):
            input_rank = self._get_rank(input_names[i])
            if input_rank == -1:
                self.rank_dict[output_name] = -1
                return
            self.rank_dict[output_name] = max(self._get_rank(output_name), input_rank)

    def _set_rank_for_reduce_op(
        self, input_name, output_name, axes, keepdims, reduce_all
    ):
        if keepdims:
            self.rank_dict[output_name] = self._get_rank(input_name)
        else:
            if reduce_all or self._get_rank(input_name) == 1:
                self.rank_dict[output_name] = 1
            elif axes is not None and len(axes) > 0:
                rank = self._get_rank(input_name) - len(axes)
                self.rank_dict[output_name] = rank if rank != 0 else 1
            else:
                raise ValueError(
                    "Reduce Ops must provide axes to reduce on if reduce_all is False"
                )

    def add_inner_product(
        self,
        name,
        W,
        b,
        input_channels,
        output_channels,
        has_bias,
        input_name,
        output_name,
        int_8_dynamic_quantize=False,
        is_quantized_weight=False,
        quantization_type="linear",
        nbits=8,
        quant_scale=None,
        quant_bias=None,
        quant_lut=None,
    ):
        """
        Add an inner product layer to the model.
        Refer to the **InnerProductLayerParams** message in specification (NeuralNetwork.proto) for more details.

        Parameters
        ----------
        name: str
            The name of this layer.
        W: numpy.array or bytes()
            Weight matrix of shape (output_channels, input_channels)
            If W is of type bytes(), i.e. quantized, other quantization related arguments must be provided as well (see below).
        b: numpy.array
            Bias vector of shape (output_channels, ).
        input_channels: int
            Number of input channels.
        output_channels: int
            Number of output channels.
        has_bias: boolean
            Whether the bias vector of this layer is ignored in the spec.

            - If True, the bias vector of this layer is not ignored.
            - If False, the bias vector is ignored.
        input_name: str
            The input blob name of this layer.
        output_name: str
            The output blob name of this layer.

        Quantization arguments, used when W is of type bytes():

            int_8_dynamic_quantize: boolean
                Whether to quantize and dequantize before and after inner product, respectively.
                Expects byte weights, representing int8 values, if True. See NeuralNetwork.proto for other validation conditions.

            is_quantized_weight: bool, optional
                Set it to true when W is of type bytes(), representing quantized weights, default: false.

            quantization_type: str
                When weights are quantized (i.e. W is of type bytes()), this should be either "linear" or "lut".

            nbits: int
                Should be between 1 and 8 (inclusive). Number of bits per weight value. Only applicable when
                weights are quantized.

            quant_scale: numpy.array(dtype=numpy.float32)
                scale vector to be used with linear quantization. Must be of length either 1 or output_channels.

            quant_bias: numpy.array(dtype=numpy.float32)
                bias vector to be used with linear quantization. Must be of length either 1 or output_channels.

            quant_lut: numpy.array(dtype=numpy.float32)
                the LUT (look up table) to be used with LUT quantization. Must be of length 2^nbits.

        See Also
        --------
        add_embedding, add_convolution, add_batched_mat_mul
        """

        spec_layer = self._add_generic_layer(name, [input_name], [output_name])
        spec_layer_params = spec_layer.innerProduct

        # Fill in the parameters
        spec_layer_params.inputChannels = input_channels
        spec_layer_params.outputChannels = output_channels
        spec_layer_params.hasBias = has_bias
        spec_layer_params.int8DynamicQuantize = int_8_dynamic_quantize

        weights = spec_layer_params.weights
        if not is_quantized_weight and isinstance(W, _np.ndarray):
            weights.floatValue.extend(W.flatten())
        else:

            _verify_quantization_arguments(
                weight=W,
                output_channels=output_channels,
                quantization_type=quantization_type,
                nbits=nbits,
                quant_scale=quant_scale,
                quant_bias=quant_bias,
                quant_lut=quant_lut,
                int_8_dynamic_quantize=int_8_dynamic_quantize,
            )

            _fill_quantized_weights(
                weights_message=weights,
                W=W,
                use_int_8=int_8_dynamic_quantize,
                quantization_type=quantization_type,
                nbits=nbits,
                quant_scale=quant_scale,
                quant_bias=quant_bias,
                quant_lut=quant_lut,
            )

        if has_bias:
            bias = spec_layer_params.bias
            bias.floatValue.extend(b.flatten())

        return spec_layer

    def add_embedding(
        self,
        name,
        W,
        b,
        input_dim,
        output_channels,
        has_bias,
        input_name,
        output_name,
        is_quantized_weight=False,
        quantization_type="linear",
        nbits=8,
        quant_scale=None,
        quant_bias=None,
        quant_lut=None,
    ):
        """
        Add an embedding layer to the model.
        Refer to the **EmbeddingLayerParams** message in specification (NeuralNetwork.proto) for more details.

        Parameters
        ----------
        name: str
            The name of this layer.
        W: float32 numpy.array or bytes()
            Weight matrix of shape (output_channels, input_dim).
            If W is of type bytes(), i.e. quantized to 1-8 bits, other quantization related arguments must be provided as well (see below).
        b: numpy.array
            Bias vector of shape (output_channels, ).
        input_dim: int
            Size of the vocabulary (1 + maximum integer index of the words).
        output_channels: int
            Number of output channels.
        has_bias: boolean
            Whether the bias vector of this layer is ignored in the spec.

            - If True, the bias vector of this layer is not ignored.
            - If False, the bias vector is ignored.

        input_name: str
            The input blob name of this layer.
        output_name: str
            The output blob name of this layer.


        Quantization arguments expected, when W is of type bytes():

        is_quantized_weight: bool
            Set it to true when W is of type bytes(), representing quantized weights

        quantization_type: str
            When weights are quantized (i.e. W is of type bytes()), this should be either "linear" or "lut".

        nbits: int
            Should be between 1 and 8 (inclusive). Number of bits per weight value.

        quant_scale: numpy.array(dtype=numpy.float32)
            scale vector to be used with linear quantization. Must be of length either 1 or output_channels.

        quant_bias: numpy.array(dtype=numpy.float32)
            bias vector to be used with linear quantization. Must be of length either 1 or output_channels.

        quant_lut: numpy.array(dtype=numpy.float32)
            the LUT (look up table) to be used with LUT quantization. Must be of length 2^nbits.

        See Also
        --------
        add_inner_product
        """

        spec_layer = self._add_generic_layer(name, [input_name], [output_name])

        # Fill in the parameters
        spec_layer_params = spec_layer.embedding

        spec_layer_params.inputDim = input_dim
        spec_layer_params.outputChannels = output_channels
        spec_layer_params.hasBias = has_bias

        weights = spec_layer_params.weights
        if not is_quantized_weight:
            weights.floatValue.extend(W.flatten())
        else:
            _verify_quantization_arguments(
                weight=W,
                output_channels=output_channels,
                quantization_type=quantization_type,
                nbits=nbits,
                quant_scale=quant_scale,
                quant_bias=quant_bias,
                quant_lut=quant_lut,
            )

            _fill_quantized_weights(
                weights_message=weights,
                W=W,
                quantization_type=quantization_type,
                nbits=nbits,
                quant_scale=quant_scale,
                quant_bias=quant_bias,
                quant_lut=quant_lut,
            )

        if has_bias:
            bias = spec_layer_params.bias
            bias.floatValue.extend(b.flatten())

        return spec_layer

    def add_softmax(self, name, input_name, output_name):
        """
        Add a softmax layer to the model.
        Refer to the **SoftmaxLayerParams** message in specification (NeuralNetwork.proto) for more details.

        Parameters
        ----------
        name: str
            The name of this layer.
        input_name: str
            The input blob name of this layer.
        output_name: str
            The output blob name of this layer.

        See Also
        --------
        add_activation, add_inner_product, add_convolution
        """
        spec_layer = self._add_generic_layer(name, [input_name], [output_name])
        spec_layer.softmax.MergeFromString(b"")
        return spec_layer

    def add_activation(
        self,
        name,
        non_linearity,
        input_name,
        output_name,
        params=None,
        input_rank=None,
        input_shape=None,
        output_rank=None,
        output_shape=None,
    ):
        """
        Add an activation layer to the model.
        Refer to the specification (NeuralNetwork.proto) for more details.

        Parameters
        ----------
        name: str
            The name of this layer.
        non_linearity: str
            The non_linearity (activation) function of this layer.
            It can be one of the following:

                - 'RELU': Rectified Linear Unit (ReLU) function.
                - 'SIGMOID': sigmoid function.
                - 'TANH': tanh function.
                - 'SCALED_TANH': scaled tanh function, defined as:

                  ``f(x) = alpha * tanh(beta * x)``

                  where alpha and beta are constant scalars.

                - 'SOFTPLUS': softplus function.
                - 'SOFTSIGN': softsign function.
                - 'SIGMOID_HARD': hard sigmoid function, defined as:

                  ``f(x) = min(max(alpha * x + beta, -1), 1)``

                  where alpha and beta are constant scalars.
                - 'LEAKYRELU': leaky relu function, defined as:

                  ``f(x) = (x >= 0) * x + (x < 0) * alpha * x``

                  where alpha is a constant scalar.
                - 'PRELU': Parametric ReLU function, defined as:

                  ``f(x) = (x >= 0) * x + (x < 0) * alpha * x``

                  where alpha is a multi-dimensional array of same size as x.
                - 'ELU': Exponential linear unit function, defined as:

                  ``f(x) = (x >= 0) * x + (x < 0) * (alpha * exp(x) - 1)``

                  where alpha is a constant scalar.

                - 'PARAMETRICSOFTPLUS': Parametric softplus function, defined as:

                  ``f(x) = alpha * log(1 + exp(beta * x))``

                  where alpha and beta are two multi-dimensional arrays of same size as x.
                - 'THRESHOLDEDRELU': Thresholded ReLU function, defined as:

                  ``f(x) = (x >= alpha) * x``

                  where alpha is a constant scalar.
                - 'LINEAR': linear function.

                   ``f(x) = alpha * x + beta``

        input_name: str
            The input blob name of this layer.
        output_name: str
            The output blob name of this layer.
        params: list of float or numpy.array
            Parameters for the activation, depending on non_linearity.

                - When non_linearity is one of ['RELU', 'SIGMOID', 'TANH', 'SCALED_TANH', 'SOFTPLUS', 'SOFTSIGN'], params is ignored.
                - When non_linearity is one of ['SCALED_TANH', 'SIGMOID_HARD', 'LINEAR'], param is a list of 2 floats
                  [alpha, beta].
                - When non_linearity is one of ['LEAKYRELU', 'ELU', 'THRESHOLDEDRELU'], param is a list of 1 float
                  [alpha].
                - When non_linearity is 'PRELU', param is a list of 1 numpy array [alpha]. The shape of
                  alpha is (C,), where C is either the number of input channels or
                  1. When C = 1, same alpha is applied to all channels.
                - When non_linearity is 'PARAMETRICSOFTPLUS', param is a list of 2 numpy arrays [alpha,
                  beta]. The shape of alpha and beta is (C, ), where C is either
                  the number of input channels or 1. When C = 1, same alpha and
                  beta are applied to all channels.

        See Also
        --------
        add_convolution, add_softmax
        """
        input_rank = (
            len(input_shape) if (input_shape and not input_rank) else input_rank
        )
        output_rank = (
            len(output_shape) if (output_shape and not output_rank) else output_rank
        )
        spec_layer = self._add_generic_layer(
            name,
            [input_name],
            [output_name],
            [input_rank] if input_rank else None,
            [input_shape] if input_shape else None,
            [output_rank] if output_rank else None,
            [output_shape] if output_shape else None,
        )
        spec_layer_params = spec_layer.activation

        # Fill in the parameters
        non_linearity = (
            non_linearity.upper()
            if isinstance(non_linearity, _string_types)
            else non_linearity
        )
        if non_linearity == "RELU":
            spec_layer_params.ReLU.MergeFromString(b"")

        elif non_linearity == "SIGMOID":
            spec_layer_params.sigmoid.MergeFromString(b"")

        elif non_linearity == "TANH":
            spec_layer_params.tanh.MergeFromString(b"")

        elif non_linearity == "SCALED_TANH":
            spec_layer_params.scaledTanh.MergeFromString(b"")
            if params is None:
                alpha, beta = (0.0, 0.0)
            else:
                alpha, beta = params[0], params[1]
            spec_layer_params.scaledTanh.alpha = alpha
            spec_layer_params.scaledTanh.beta = beta

        elif non_linearity == "SOFTPLUS":
            spec_layer_params.softplus.MergeFromString(b"")

        elif non_linearity == "SOFTSIGN":
            spec_layer_params.softsign.MergeFromString(b"")

        elif non_linearity == "SIGMOID_HARD":
            if params is None:
                alpha, beta = (0.2, 0.5)
            else:
                alpha, beta = params[0], params[1]
            spec_layer_params.sigmoidHard.alpha = alpha
            spec_layer_params.sigmoidHard.beta = beta

        elif non_linearity == "LEAKYRELU":
            if params is None:
                alpha = 0.3
            else:
                alpha = params[0]
            spec_layer_params.leakyReLU.alpha = float(alpha)

        elif non_linearity == "PRELU":
            # PReLU must provide an np array in params[0]
            spec_layer_params.PReLU.alpha.floatValue.extend(params.flatten())

        elif non_linearity == "ELU":
            # ELU must provide an alpha in params[0]
            spec_layer_params.ELU.alpha = float(params)

        elif non_linearity == "PARAMETRICSOFTPLUS":
            # Parametric softplus must provide two np arrays for alpha and beta
            alphas, betas = (params[0], params[1])
            # Weight alignment: Keras [H,W,C,F]
            spec_layer_params.parametricSoftplus.alpha.floatValue.extend(
                alphas.flatten()
            )
            spec_layer_params.parametricSoftplus.beta.floatValue.extend(betas.flatten())

        elif non_linearity == "THRESHOLDEDRELU":
            if params is None:
                theta = 1.0
            else:
                theta = params
            spec_layer_params.thresholdedReLU.alpha = float(theta)

        elif non_linearity == "LINEAR":
            if params is None:
                alpha, beta = (1.0, 0.0)
            else:
                alpha, beta = params[0], params[1]
            spec_layer_params.linear.alpha = alpha
            spec_layer_params.linear.beta = beta
        else:
            raise TypeError("Unknown activation type %s." % non_linearity)
        return spec_layer

    def add_elementwise(self, name, input_names, output_name, mode, alpha=None):
        """
        Add an element-wise operation layer to the model.
        Refer to the specification (NeuralNetwork.proto) for more details.

        Parameters
        ----------
        name: str
            The name of this layer.
        input_names: list of str
            A list of input blob names of this layer. The input blobs should have the same shape.
        output_name: str
            The output blob name of this layer.
        mode: str
            A string specifying the mode of the elementwise layer. It can be one of the following:

            - 'CONCAT': concatenate input blobs along the channel axis.
            - 'SEQUENCE_CONCAT': concatenate input blobs along the sequence axis.
            - 'ADD': perform an element-wise summation over the input blobs.
            - 'MULTIPLY': perform an element-wise multiplication over the input blobs.
            - 'DOT': compute the dot product of the two input blobs. In this mode, the length of input_names should be 2.
            - 'COS': compute the cosine similarity of the two input blobs. In this mode, the length of input_names should be 2.
            - 'MAX': compute the element-wise maximum over the input blobs.
            - 'MIN': compute the element-wise minimum over the input blobs.
            - 'AVE': compute the element-wise average over the input blobs.

        alpha: float
            if mode == 'ADD' and there is only one input_name, alpha is added to the input
            if mode == 'MULTIPLY' and there is only one input_name, alpha is multiplied to the input

        See Also
        --------
        add_upsample, add_sequence_repeat

        """
        input_names = input_names if isinstance(input_names, list) else [input_names]
        spec_layer = self._add_generic_layer(name, input_names, [output_name])

        # add one of the following layers
        mode = mode.upper() if isinstance(mode, _string_types) else mode
        if mode == "CONCAT":
            spec_layer.concat.sequenceConcat = False
        elif mode == "SEQUENCE_CONCAT":
            spec_layer.concat.sequenceConcat = True
        elif mode == "ADD":
            spec_layer.add.MergeFromString(b"")
            if alpha:
                spec_layer.add.alpha = alpha
        elif mode == "MULTIPLY":
            spec_layer.multiply.MergeFromString(b"")
            if alpha:
                spec_layer.multiply.alpha = alpha
        elif mode == "COS":
            spec_layer.dot.cosineSimilarity = True
        elif mode == "DOT":
            spec_layer.dot.cosineSimilarity = False
        elif mode == "MAX":
            spec_layer.max.MergeFromString(b"")
        elif mode == "MIN":
            spec_layer.min.MergeFromString(b"")
        elif mode == "AVE":
            spec_layer.average.MergeFromString(b"")
        else:
            raise ValueError("Unsupported elementwise mode %s" % mode)
        return spec_layer

    def add_upsample(
        self,
        name,
        scaling_factor_h,
        scaling_factor_w,
        input_name,
        output_name,
        mode="NN",
        linear_upsample_mode="DEFAULT",
    ):
        """
        Add an upsample layer to the model.
        Refer to the **UpsampleLayerParams** message in specification (NeuralNetwork.proto) for more details.

        Parameters
        ----------
        name: str
            The name of this layer.
        scaling_factor_h: int or float
            Scaling factor on the vertical direction. Float values only supported with BILINEAR and ALIGN_CORNERS_*
        scaling_factor_w: int or float
            Scaling factor on the horizontal direction. Float values only supported with BILINEAR and ALIGN_CORNERS_*
        input_name: str
            The input blob name of this layer.
        output_name: str
            The output blob name of this layer.
        mode: str
            Overall interpolation mode. The following values are supported:
            'NN': nearest neighbour
            'BILINEAR': bilinear interpolation
        linear_upsample_mode: str
            Specifies the behavior for linear upsampling. Only valid when Interpolation Mode is BILINEAR.
            If input grid is [0, Xin-1] (corresponding to an input size of Xin), and if the output size is Xout,
            then the grid points are sampled in the following manner:
            'DEFAULT':
                spacing = (Xin-Xin/Xout) / (Xout-1)
                grid_point[i] = min(Xin-1, max(0, i * spacing)), for i = 0,1,2,..,Xout-1
            'ALIGN_CORNERS_TRUE':
                spacing = (Xin-1) / (Xout-1)
                grid_point[i] = min(Xin-1, max(0, i * spacing)), for i = 0,1,2,..,Xout-1
            'ALIGN_CORNERS_FALSE':
                spacing = Xin / Xout
                grid_point[i] = min(Xin-1, max(0, i * spacing + 0.5 * spacing - 0.5)), for i = 0,1,2,..,Xout-1

        See Also
        --------
        add_resize_bilinear

        """

        mode = mode.upper() if isinstance(mode, _string_types) else mode
        linear_upsample_mode = (
            linear_upsample_mode.upper()
            if isinstance(linear_upsample_mode, _string_types)
            else linear_upsample_mode
        )
        if not mode in ["NN", "BILINEAR"]:
            raise ValueError("Unsupported upsampling mode %s" % mode)
        if not linear_upsample_mode in [
            "DEFAULT",
            "ALIGN_CORNERS_TRUE",
            "ALIGN_CORNERS_FALSE",
        ]:
            raise ValueError(
                "Unsupported linear upsampling mode %s" % linear_upsample_mode
            )

        # Default linear upsample mode is backwards compatible, else set spec to iOS14
        if (
            linear_upsample_mode != "DEFAULT"
            and self.spec
            and (
                not self.spec.specificationVersion
                or self.spec.specificationVersion < _SPECIFICATION_VERSION_IOS_14
            )
        ):
            self.spec.specificationVersion = _SPECIFICATION_VERSION_IOS_14

        spec_layer = self._add_generic_layer(name, [input_name], [output_name])
        spec_layer_params = spec_layer.upsample
        if (
            scaling_factor_h - _math_floor(scaling_factor_h) > 0.001
            or scaling_factor_w - _math_floor(scaling_factor_w) > 0.001
        ):
            if mode != "BILINEAR" or linear_upsample_mode not in [
                "ALIGN_CORNERS_TRUE",
                "ALIGN_CORNERS_FALSE",
            ]:
                raise ValueError(
                    "Fractional upsampling only compatible with BILINEAR and ALIGN_CORNERS_TRUE or ALIGN_CORNERS_FALSE"
                )
            spec_layer_params.fractionalScalingFactor.append(float(scaling_factor_h))
            spec_layer_params.fractionalScalingFactor.append(float(scaling_factor_w))
        else:
            spec_layer_params.scalingFactor.append(int(scaling_factor_h))
            spec_layer_params.scalingFactor.append(int(scaling_factor_w))

        spec_layer_params.mode = _NeuralNetwork_pb2.UpsampleLayerParams.InterpolationMode.Value(
            mode
        )
        spec_layer_params.linearUpsampleMode = _NeuralNetwork_pb2.UpsampleLayerParams.LinearUpsampleMode.Value(
            linear_upsample_mode
        )

        return spec_layer

    def add_scale(
        self,
        name,
        W,
        b,
        has_bias,
        input_name,
        output_name,
        shape_scale=None,
        shape_bias=None,
    ):
        """
        Add a scale layer to the model.
        Refer to the **ScaleLayerParams** message in specification (NeuralNetwork.proto) for more details.

        Parameters
        ----------
        name: str
            The name of this layer.
        W: int or numpy.array
            Scale of the input.
        b: int or numpy.array
            Bias to add to the input.
        has_bias: boolean
            Whether the bias vector of this layer is ignored in the spec.
        input_name: str
            The input blob name of this layer.
        output_name: str
            The output blob name of this layer.

        shape_scale: list of int or tuple of int
            List of ints that specifies the shape of the scale parameter. Can be [1] or [C] or [1,H,W] or [C,H,W].
        shape_bias: list of int
            List of ints that specifies the shape of the bias parameter (if present). Can be [1] or [C] or [1,H,W] or [C,H,W].

        See Also
        --------
        add_bias
        """

        if not shape_scale:
            shape_scale = [1]
        if not shape_bias:
            shape_bias = [1]

        spec_layer = self._add_generic_layer(name, [input_name], [output_name])
        spec_layer_params = spec_layer.scale

        spec_layer_params.hasBias = has_bias

        # add scale and its shape
        scale = spec_layer_params.scale
        spec_layer_params.shapeScale.extend(shape_scale)
        if isinstance(W, int):
            scale.floatValue.append(float(W))
        else:
            scale.floatValue.extend(W.flatten())
        if len(scale.floatValue) != _np.prod(shape_scale):
            raise ValueError(
                "Dimensions of 'shape_scale' do not match the size of the provided 'scale' parameter"
            )

        # add bias and its shape
        if has_bias:
            bias = spec_layer_params.bias
            spec_layer_params.shapeBias.extend(shape_bias)
            if isinstance(b, int):
                bias.floatValue.append(float(b))
            else:
                bias.floatValue.extend(b.flatten())
            if len(bias.floatValue) != _np.prod(shape_bias):
                raise ValueError(
                    "Dimensions of 'shape_bias' do not match the size of the provided 'b' parameter"
                )
        return spec_layer

    def add_bias(self, name, b, input_name, output_name, shape_bias=None):
        """
        Add a bias layer to the model.
        Refer to the **BiasLayerParams** message in specification (NeuralNetwork.proto) for more details.

        Parameters
        ----------
        name: str
            The name of this layer.
        b: int or numpy.array
            Bias to add to the input.
        input_name: str
            The input blob name of this layer.
        output_name: str
            The output blob name of this layer.
        shape_bias: list of int
            List of ints that specifies the shape of the bias parameter (if present). Can be [1] or [C] or [1,H,W] or [C,H,W].

        See Also
        --------
        add_scale
        """

        if not shape_bias:
            shape_bias = [1]

        spec_layer = self._add_generic_layer(name, [input_name], [output_name])
        spec_layer_params = spec_layer.bias

        # add bias and its shape
        bias = spec_layer_params.bias
        if len(shape_bias) != 1 and len(shape_bias) != 3:
            raise ValueError("Shape of bias layer must have length 1 or 3.")

        spec_layer_params.shape.extend(shape_bias)
        if isinstance(b, int):
            bias.floatValue.append(float(b))
        else:
            bias.floatValue.extend(b.flatten())
        if len(bias.floatValue) != _np.prod(shape_bias):
            raise ValueError(
                "Dimensions of 'shape_bias' do not match the size"
                "of the provided 'b' parameter"
            )
        return spec_layer

    def add_sequence_repeat(self, name, nrep, input_name, output_name):
        """
        Add a sequence repeat layer to the model.
        Refer to the **SequenceRepeatLayerParams** message in specification (NeuralNetwork.proto) for more details.

        Parameters
        ----------
        name: str
            The name of this layer.
        nrep: int
            Number of repetitions of the input blob along the sequence axis.
        input_name: str
            The input blob name of this layer.
        output_name: str
            The output blob name of this layer.

        See Also
        --------
        add_upsample, add_elementwise
        """
        spec_layer = self._add_generic_layer(name, [input_name], [output_name])
        spec_layer_params = spec_layer.sequenceRepeat
        spec_layer_params.nRepetitions = nrep
        return spec_layer

    def add_convolution(
        self,
        name,
        kernel_channels,
        output_channels,
        height,
        width,
        stride_height,
        stride_width,
        border_mode,
        groups,
        W,
        b,
        has_bias,
        is_deconv=False,
        output_shape=None,
        input_name="data",
        output_name="out",
        dilation_factors=[1, 1],
        padding_top=0,
        padding_bottom=0,
        padding_left=0,
        padding_right=0,
        same_padding_asymmetry_mode="BOTTOM_RIGHT_HEAVY",
        **kwargs
    ):
        """
        Add a convolution layer to the network.
        Refer to the **ConvolutionLayerParams** message in specification (NeuralNetwork.proto) for more details.

        Parameters
        ----------
        name: str
            The name of this layer.
        kernel_channels: int
            Number of channels for the convolution kernels.
        output_channels: int
            Number of filter kernels. This is equal to the number of channels in the output blob.
        height: int
            Height of each kernel.
        width: int
            Width of each kernel.
        stride_height: int
            Stride along the height direction.
        stride_width: int
            Stride along the height direction.
        border_mode: str
            Option for the padding type and output blob shape. Can be either 'valid' or 'same'.
        groups: int
            Number of kernel groups. Input is divided into groups along the channel axis. Each kernel group share the same weights.
        W: numpy.array or bytes() or None
            Weight of the convolution kernels.

            - If is_deconv is False, W should have shape (height, width, kernel_channels, output_channels), where kernel_channel = input_channels / groups
            - If is_deconv is True, W should have shape (height, width, kernel_channels, output_channels / groups), where kernel_channel = input_channels

            If W is of type bytes(), i.e. quantized, other quantization related arguments must be provided as well (see below).
            For Core ML specification version >=4, W can be None. In this case,
            the convolution layer takes 2 inputs, where the 1st input represents the input feature map,
            the 2nd input represents the weight blob.

        b: numpy.array
            Biases of the convolution kernels. b should have shape (outputChannels, ).
        has_bias: boolean
            Whether bias is ignored.

            - If True, bias is not ignored.
            - If False, bias is ignored.

        is_deconv: boolean
            Whether the convolution layer is performing a convolution or a transposed convolution (deconvolution).

            - If True, the convolution layer is performing transposed convolution.
            - If False, the convolution layer is performing regular convolution.

        output_shape: tuple or None
            Either None or a 2-tuple, specifying the output shape (output_height, output_width). Used only when is_deconv == True.
            When is_deconv == False, this parameter is ignored.
            If it is None, the output shape is calculated automatically using the border_mode.

        input_name: str or list of str
            The input blob name(s) of this layer.
        output_name: str
            The output blob name of this layer.

        dilation_factors: list of int
            Dilation factors across height and width directions. Must be a list of two positive integers.
            Defaults to [1, 1]

        padding_top, padding_bottom, padding_left, padding_right: int
            values of height (top, bottom) and width (left, right) padding to be used if border_more is "valid".

        same_padding_asymmetry_mode: str.
            Type of asymmetric padding to be used when  border_mode is 'same'.
            Can be either 'BOTTOM_RIGHT_HEAVY' or  'TOP_LEFT_HEAVY'.

        Depthwise convolution is a special case of convolution, where we have:
            kernel_channels = 1 (== input_channels / groups)
            output_channels = channel_multiplier * input_channels
            groups = input_channels
            W: [Kernel_height, Kernel_width, 1, channel_multiplier * input_channels]


        Quantization arguments expected in kwargs, when W is of type bytes():

            quantization_type: str
                When weights are quantized (i.e. W is of type bytes()), this should be either "linear" or "lut".

            nbits: int
                Should be between 1 and 8 (inclusive). Number of bits per weight value. Only applicable when
                weights are quantized.

            quant_scale: numpy.array(dtype=numpy.float32)
                scale vector to be used with linear quantization. Must be of length either 1 or output_channels.

            quant_bias: numpy.array(dtype=numpy.float32)
                bias vector to be used with linear quantization. Must be of length either 1 or output_channels.

            quant_lut: numpy.array(dtype=numpy.float32)
                the LUT (look up table) to be used with LUT quantization. Must be of length 2^nbits.

        See Also
        --------
        add_convolution3d, add_pooling, add_activation, add_batchnorm

        """

        if isinstance(input_name, tuple):
            input_names = list(input_name)
        elif isinstance(input_name, list):
            input_names = input_name
        else:
            input_names = [input_name]
        spec_layer = self._add_generic_layer(name, input_names, [output_name])

        # Set the layer params
        spec_layer_params = spec_layer.convolution
        spec_layer_params.isDeconvolution = is_deconv

        if is_deconv and output_shape:
            spec_layer_params.outputShape.append(output_shape[0])
            spec_layer_params.outputShape.append(output_shape[1])

        spec_layer_params.outputChannels = output_channels
        spec_layer_params.kernelChannels = kernel_channels
        spec_layer_params.kernelSize.append(height)
        spec_layer_params.kernelSize.append(width)
        spec_layer_params.stride.append(stride_height)
        spec_layer_params.stride.append(stride_width)

        border_mode = (
            border_mode.lower()
            if isinstance(border_mode, _string_types)
            else border_mode
        )
        same_padding_asymmetry_mode = (
            same_padding_asymmetry_mode.upper()
            if isinstance(same_padding_asymmetry_mode, _string_types)
            else same_padding_asymmetry_mode
        )

        if border_mode == "valid":
            height_border = spec_layer_params.valid.paddingAmounts.borderAmounts.add()
            height_border.startEdgeSize = padding_top
            height_border.endEdgeSize = padding_bottom
            width_border = spec_layer_params.valid.paddingAmounts.borderAmounts.add()
            width_border.startEdgeSize = padding_left
            width_border.endEdgeSize = padding_right
        elif border_mode == "same":
            if not (
                same_padding_asymmetry_mode == "BOTTOM_RIGHT_HEAVY"
                or same_padding_asymmetry_mode == "TOP_LEFT_HEAVY"
            ):
                raise ValueError(
                    "Invalid value %d of same_padding_asymmetry_mode parameter"
                    % same_padding_asymmetry_mode
                )
            spec_layer_params.same.asymmetryMode = _NeuralNetwork_pb2.SamePadding.SamePaddingMode.Value(
                same_padding_asymmetry_mode
            )
        else:
            raise NotImplementedError(
                "Border mode %s is not implemented." % border_mode
            )

        spec_layer_params.nGroups = groups
        spec_layer_params.hasBias = has_bias

        # add dilation factors
        spec_layer_params.dilationFactor.append(dilation_factors[0])
        spec_layer_params.dilationFactor.append(dilation_factors[1])

        # If weight comes from another tensor just return
        if len(input_names) > 1:
            return

        # Weight assignments
        if len(kwargs) > 0:
            _verify_quantization_arguments(
                weight=W, output_channels=output_channels, **kwargs
            )

            nbits = kwargs.get("nbits", 8)
            num_weights = (output_channels * kernel_channels * height * width) / groups
            if nbits < 8:
                byte_arr = _np.frombuffer(W, dtype=_np.uint8)
                W = _unpack_to_bytes(byte_arr, num_weights, nbits)
            else:
                W = _np.frombuffer(W, dtype=_np.uint8)

            if is_deconv:
                W = _np.reshape(
                    W, (height, width, kernel_channels, output_channels / groups)
                )
            else:
                W = _np.reshape(W, (height, width, kernel_channels, output_channels))

        # Weight alignment: MLModel Spec requires following weight arrangement:
        # is_deconv == False ==> (output_channels, kernel_channels, height, width), where kernel_channel = input_channels / groups
        # is_deconv == True ==> (kernel_channels, output_channels / groups, height, width), where kernel_channel = input_channels
        if not is_deconv:
            Wt = W.transpose((3, 2, 0, 1))
            Wt = Wt.flatten()
        else:
            Wt = W.transpose((2, 3, 0, 1)).flatten()

        # Assign weights
        weights = spec_layer_params.weights
        if len(kwargs) == 0:  # no quantization
            weights.floatValue.extend(Wt.flatten())
        else:  # there is quantization
            W_bytes = bytes()
            if nbits == 8:
                W_bytes += Wt.flatten().tobytes()
            else:
                W_bytes += _convert_array_to_nbit_quantized_bytes(
                    Wt.flatten(), nbits
                ).tobytes()
            _fill_quantized_weights(weights_message=weights, W=W_bytes, **kwargs)

        # Assign biases
        if has_bias:
            bias = spec_layer_params.bias
            for f in range(output_channels):
                bias.floatValue.append(float(b[f]))

        return spec_layer

    def add_convolution3d(
        self,
        name,
        input_channels,
        output_channels,
        depth,
        height,
        width,
        W,
        b,
        has_bias,
        groups=1,
        stride_depth=1,
        stride_height=1,
        stride_width=1,
        dilation_width=1,
        dilation_height=1,
        dilation_depth=1,
        is_deconv=False,
        output_shape=None,
        padding_mode="valid",
        padding_front=0,
        padding_back=0,
        padding_top=0,
        padding_bottom=0,
        padding_left=0,
        padding_right=0,
        input_name="data",
        output_name="out",
    ):
        """
        Add a 3 dimensional convolution layer to the network.
        Refer to the **Convolution3DLayerParams** message in specification (NeuralNetwork.proto) for
        more details.

        Parameters
        ----------
        name: str
            The name of this layer.
        input_channels: int
            Number of input channels.
        output_channels: int
            Number of filter kernels. This is equal to the number of channels in the output blob.
        depth: int
            Depth of each kernel.
        height: int
            Height of each kernel.
        width: int
            Width of each kernel.
        W: numpy.array or bytes()
            Weight of the convolution kernels.
            - W should have shape:
            - If deconv is False: (output_channels, kernel_channels, depth, height, width), where
              kernel_channels = input_channels / groups
            - If deconv is True: (output_channels / groups, kernel_channels, depth, height, width)
              where kernel_channels = input_channels
        b: numpy.array
            Biases of the convolution kernels. b should have shape (outputChannels, ).
        has_bias: boolean
            Whether bias is ignored.
            - If True, bias is not ignored.
            - If False, bias is ignored.
        groups: int
            Number of kernel groups. Input is divided into groups along the channel axis. Each
            kernel group share the same weights. Defaults to 1.
        stride_depth, stride_height, stride_width: int
            Stride along the depth, height, and width directions, respectively. Must all be positive
            integers. Defaults to 1.
        dilation_depth, dilation_width, dilation_height: int
            Dilation factors across depth, height, and width directions. Must all be positive
            integers. Defaults to 1 in each dimension.
        is_deconv: bool
            True if this is Convolution Transpose, otherwise False.
        output_shape: None or Tuple of int
            Applicable only for Deconvolution layer.
            None if Convolution.
            Tuple of length 3 if Convolution Transpose.
        padding_mode: str
            Option for the padding type and output blob shape. Can be 'custom', 'valid', or 'same'.
            Defaults to 'valid'. Case-insensitive.
        padding_front, padding_back, padding_top, padding_bottom, padding_left, padding_right: int
            Values of depth (front, back), height (top, bottom), and width (left, right) padding to
            be used. Must all be positive integers. All default to 0.
        input_name: str or list of str
            The input blob name(s) of this layer.
        output_name: str
            The output blob name of this layer.

        Depthwise convolution is a special case of convolution, where we have:
            kernel_channels = 1 (== input_channels / groups)
            output_channels = channel_multiplier * input_channels
            groups = input_channels
            W: [Kernel_depth, Kernel_height, Kernel_width, 1, channel_multiplier * input_channels]


        See Also
        --------
        add_convolution, add_pooling, add_activation, add_batchnorm

        """
        # Update spec version if necessary
        if self.spec and (
            not self.spec.specificationVersion
            or self.spec.specificationVersion < _SPECIFICATION_VERSION_IOS_14
        ):
            self.spec.specificationVersion = _SPECIFICATION_VERSION_IOS_14

        if isinstance(input_name, tuple):
            input_names = list(input_name)
        elif isinstance(input_name, list):
            input_names = input_name
        else:
            input_names = [input_name]

        # 3D convolution doesn't currently support 2-inputs
        if len(input_names) > 1:
            raise ValueError("3D convolution only supports 1 input.")

        spec_layer = self._add_generic_layer(name, input_names, [output_name])

        # Set the layer params
        spec_layer_params = spec_layer.convolution3d
        spec_layer_params.isDeconvolution = is_deconv
        spec_layer_params.nGroups = groups

        spec_layer_params.outputChannels = output_channels
        spec_layer_params.inputChannels = input_channels

        spec_layer_params.kernelDepth = depth
        spec_layer_params.kernelHeight = height
        spec_layer_params.kernelWidth = width

        spec_layer_params.strideDepth = stride_depth
        spec_layer_params.strideHeight = stride_height
        spec_layer_params.strideWidth = stride_width

        if is_deconv and output_shape:
            spec_layer_params.outputShape.append(output_shape[0])
            spec_layer_params.outputShape.append(output_shape[1])
            spec_layer_params.outputShape.append(output_shape[2])

        supported_padding_modes = {"CUSTOM", "VALID", "SAME"}
        if padding_mode.upper() not in supported_padding_modes:
            raise ValueError(
                "Unsupported padding mode: %s.  Must be one of %s"
                % (padding_mode, supported_padding_modes)
            )
        if padding_mode.upper() == "CUSTOM":
            spec_layer_params.customPaddingFront = padding_front
            spec_layer_params.customPaddingBack = padding_back
            spec_layer_params.customPaddingTop = padding_top
            spec_layer_params.customPaddingBottom = padding_bottom
            spec_layer_params.customPaddingLeft = padding_left
            spec_layer_params.customPaddingRight = padding_right
        spec_layer_params.paddingType = _NeuralNetwork_pb2.Convolution3DLayerParams.PaddingType.Value(
            padding_mode.upper()
        )

        spec_layer_params.dilationDepth = dilation_depth
        spec_layer_params.dilationHeight = dilation_height
        spec_layer_params.dilationWidth = dilation_width

        # Weight alignment: MLModel Spec requires following weight arrangement:
        # is_deconv == False ==> (output_channels, kernel_channels, depth, height, width), where kernel_channel = input_channels / groups
        # is_deconv == True ==> (kernel_channels, output_channels / groups, height, width), where kernel_channel = input_channels
        if is_deconv:
            W = W.transpose((1, 0, 2, 3, 4))

        # Assign weights
        weights = spec_layer_params.weights
        weights.floatValue.extend(W.flatten())

        # Assign biases
        spec_layer_params.hasBias = has_bias
        if has_bias:
            bias = spec_layer_params.bias
            for f in range(output_channels):
                bias.floatValue.append(float(b[f]))

        return spec_layer

    def add_pooling(
        self,
        name,
        height,
        width,
        stride_height,
        stride_width,
        layer_type,
        padding_type,
        input_name,
        output_name,
        exclude_pad_area=True,
        is_global=False,
        padding_top=0,
        padding_bottom=0,
        padding_left=0,
        padding_right=0,
        same_padding_asymmetry_mode="BOTTOM_RIGHT_HEAVY",
    ):
        """
        Add a pooling layer to the model that performs spatial pooling.
        Refer to the **PoolingLayerParams** message in specification (NeuralNetwork.proto) for more details.

        Parameters
        ----------
        name: str
            The name of this layer.
        height: int
            Height of pooling region.
        width: int
            Width of pooling region.
        stride_height: int
            Stride along the height direction.
        stride_width: int
            Stride along the width direction.
        layer_type: str
            Type of pooling performed. Can either be 'MAX', 'AVERAGE' or 'L2'.
        padding_type: str
            Option for the type of padding and output blob shape. Can be either 'VALID' , 'SAME' or 'INCLUDE_LAST_PIXEL'.
        input_name: str
            The input blob name of this layer.
        output_name: str
            The output blob name of this layer.
        exclude_pad_area: boolean
            Whether to exclude padded area in the 'AVERAGE' pooling operation, default: true.
            - If True, the value of the padded area will be excluded.
            - If False, the padded area will be included.
            This flag is only used with average pooling.
        is_global: boolean
            Whether the pooling operation is global. Defaults to False.
            - If True, the pooling operation is global -- the pooling region is of the same size of the input blob.
            Parameters height, width, stride_height, stride_width will be ignored.
            - If False, the pooling operation is not global.
        padding_top, padding_bottom, padding_left, padding_right: int
            values of height (top, bottom) and width (left, right) padding to be used if padding type is "VALID" or "INCLUDE_LAST_PIXEL".
        same_padding_asymmetry_mode: str.
            Type of asymmetric padding to be used when padding_type = 'SAME'.
            Can be either 'BOTTOM_RIGHT_HEAVY' or 'TOP_LEFT_HEAVY'.

        See Also
        --------
        add_pooling3d, add_convolution, add_activation
        """

        # Create spec layer
        spec_layer = self._add_generic_layer(name, [input_name], [output_name])
        spec_layer_params = spec_layer.pooling

        # Set the parameters
        spec_layer_params.type = _NeuralNetwork_pb2.PoolingLayerParams.PoolingType.Value(
            layer_type.upper()
        )

        padding_type = (
            padding_type.upper()
            if isinstance(padding_type, _string_types)
            else padding_type
        )
        same_padding_asymmetry_mode = (
            same_padding_asymmetry_mode.upper()
            if isinstance(same_padding_asymmetry_mode, _string_types)
            else same_padding_asymmetry_mode
        )

        if padding_type == "VALID":
            height_border = spec_layer_params.valid.paddingAmounts.borderAmounts.add()
            height_border.startEdgeSize = padding_top
            height_border.endEdgeSize = padding_bottom
            width_border = spec_layer_params.valid.paddingAmounts.borderAmounts.add()
            width_border.startEdgeSize = padding_left
            width_border.endEdgeSize = padding_right
        elif padding_type == "SAME":
            if not (
                same_padding_asymmetry_mode == "BOTTOM_RIGHT_HEAVY"
                or same_padding_asymmetry_mode == "TOP_LEFT_HEAVY"
            ):
                raise ValueError(
                    "Invalid value %d of same_padding_asymmetry_mode parameter"
                    % same_padding_asymmetry_mode
                )
            spec_layer_params.same.asymmetryMode = _NeuralNetwork_pb2.SamePadding.SamePaddingMode.Value(
                same_padding_asymmetry_mode
            )
        elif padding_type == "INCLUDE_LAST_PIXEL":
            if padding_top != padding_bottom or padding_left != padding_right:
                raise ValueError(
                    "Only symmetric padding is supported with the INCLUDE_LAST_PIXEL padding type"
                )
            spec_layer_params.includeLastPixel.paddingAmounts.append(padding_top)
            spec_layer_params.includeLastPixel.paddingAmounts.append(padding_left)
        else:
            raise ValueError("Unknown padding_type %s in pooling" % padding_type)

        spec_layer_params.kernelSize.append(height)
        spec_layer_params.kernelSize.append(width)
        spec_layer_params.stride.append(stride_height)
        spec_layer_params.stride.append(stride_width)
        spec_layer_params.avgPoolExcludePadding = exclude_pad_area
        spec_layer_params.globalPooling = is_global
        return spec_layer

    def add_pooling3d(
        self,
        name,
        input_name,
        output_name,
        pooling_type,
        kernel_depth,
        kernel_height,
        kernel_width,
        stride_depth,
        stride_height,
        stride_width,
        padding_mode="valid",
        custom_padding_front=0,
        custom_padding_back=0,
        custom_padding_top=0,
        custom_padding_bottom=0,
        custom_padding_left=0,
        custom_padding_right=0,
        average_pooling_count_excludes_padding=False,
    ):
        """
        Add a pooling layer to the model that performs spatial pooling across three dimensions.
        Refer to the **Pooling3DLayerParams** message in specification (NeuralNetwork.proto) for more details.

        Parameters
        ----------
        name: str
            The name of this layer.
        input_name: str
            The input blob name of this layer.
        output_name: str
            The output blob name of this layer.
        pooling_type: str
            Type of pooling performed. Can either be 'MAX' OR 'AVERAGE'.
        kernel_depth: int
            Depth of the pooling region.
        kernel_height: int
            Height of pooling region.
        kernel_width: int
            Width of pooling region.
        stride_depth: int
            Stride along the depth direction
        stride_height: int
            Stride along the height direction.
        stride_width: int
            Stride along the width direction.
        padding_mode: str
            Option for the padding type and output blob shape.
            Can be 'VALID', 'SAME', or 'CUSTOM'.
        custom_padding_front: int
            Padding before the input in the depth direction.
        custom_padding_back: int
            Padding after the input in the depth direction.
        custom_padding_top: int
            Padding before the input in the height direction.
        custom_padding_bottom: int
            Padding after the input in the height direction.
        custom_padding_left: int
            Padding before the input in the width direction.
        custom_padding_right: int
            Padding after the input in the width direction.
        average_pooling_count_excludes_padding: boolean
            If true, exclude zeros from padding in average pooling.  Can only be true for AVERAGE padding.

        See Also
        --------
        add_pooling, add_global_pooling3d
        """
        if self.spec and (
            not self.spec.specificationVersion
            or self.spec.specificationVersion < _SPECIFICATION_VERSION_IOS_14
        ):
            self.spec.specificationVersion = _SPECIFICATION_VERSION_IOS_14
        spec_layer = self._add_generic_layer(name, [input_name], [output_name])
        spec_layer_params = spec_layer.pooling3d

        spec_layer_params.type = _NeuralNetwork_pb2.Pooling3DLayerParams.PoolingType3D.Value(
            pooling_type.upper()
        )

        spec_layer_params.kernelDepth = kernel_depth
        spec_layer_params.kernelHeight = kernel_height
        spec_layer_params.kernelWidth = kernel_width

        spec_layer_params.strideDepth = stride_depth
        spec_layer_params.strideHeight = stride_height
        spec_layer_params.strideWidth = stride_width

        supported_padding_modes = {"CUSTOM", "VALID", "SAME"}
        if padding_mode.upper() not in supported_padding_modes:
            raise ValueError(
                "Unsupported padding mode: %s.  Must be one of %s"
                % (padding_mode, supported_padding_modes)
            )
        if padding_mode.upper() == "CUSTOM":
            spec_layer_params.customPaddingFront = custom_padding_front
            spec_layer_params.customPaddingBack = custom_padding_back
            spec_layer_params.customPaddingTop = custom_padding_top
            spec_layer_params.customPaddingBottom = custom_padding_bottom
            spec_layer_params.customPaddingLeft = custom_padding_left
            spec_layer_params.customPaddingRight = custom_padding_right
        spec_layer_params.paddingType = _NeuralNetwork_pb2.Pooling3DLayerParams.Pooling3DPaddingType.Value(
            padding_mode.upper()
        )

        spec_layer_params.countExcludePadding = average_pooling_count_excludes_padding

        return spec_layer

    def add_global_pooling3d(self, name, input_name, output_name, pooling_type):
        """
        Add a layer to pool three spatial dimensions down to one value.
        This behaves like a special case of Pooling3DLayerParams in which
        the Kernel is the size of the input and there is no padding.
        Refer to the **GlobalPooling3DLayerParams** message in specification (NeuralNetwork.proto) for more details.

        Parameters
        ----------
        name: str
            The name of this layer.
        input_name: str
            The input blob name of this layer.
        output_name: str
            The output blob name of this layer.
        pooling_type: str
            Type of pooling performed. Can either be 'MAX' OR 'AVERAGE'.

        See Also
        --------
        add_pooling, add_pooling3d
        """
        if self.spec and (
            not self.spec.specificationVersion
            or self.spec.specificationVersion < _SPECIFICATION_VERSION_IOS_14
        ):
            self.spec.specificationVersion = _SPECIFICATION_VERSION_IOS_14

        spec_layer = self._add_generic_layer(name, [input_name], [output_name])
        spec_layer_params = spec_layer.globalPooling3d

        spec_layer_params.type = _NeuralNetwork_pb2.GlobalPooling3DLayerParams.GlobalPoolingType3D.Value(
            pooling_type.upper()
        )

        return spec_layer

    def add_padding(
        self,
        name,
        left=0,
        right=0,
        top=0,
        bottom=0,
        value=0,
        input_name="data",
        output_name="out",
        padding_type="constant",
    ):
        """


        Add a padding layer to the model that performs padding along spatial dimensions.
        Refer to the **PaddingLayerParams** message in specification (NeuralNetwork.proto) for more details.

        Parameters
        ----------
        name: str
            The name of this layer.
        left: int
            Number of elements to be padded on the left side of the input blob.
        right: int
            Number of elements to be padded on the right side of the input blob.
        top: int
            Number of elements to be padded on the top of the input blob.
        bottom: int
            Number of elements to be padded on the bottom of the input blob.
        value: float
            Value of the elements padded. Used only when padding_type = 'constant'
        input_name: str
            The input blob name of this layer.
        output_name: str
            The output blob name of this layer.
        padding_type: str
            Type of the padding. Can be one of 'constant', 'reflection' or 'replication'.

        See Also
        --------
        add_crop, add_convolution, add_pooling, add_constant_pad
        """
        spec_layer = self._add_generic_layer(name, [input_name], [output_name])
        spec_layer_params = spec_layer.padding

        # Set the parameters
        padding_type = (
            padding_type.lower()
            if isinstance(padding_type, _string_types)
            else padding_type
        )
        if padding_type == "constant":
            spec_layer_params.constant.value = value
        elif padding_type == "reflection":
            spec_layer_params.reflection.MergeFromString(b"")
        elif padding_type == "replication":
            spec_layer_params.replication.MergeFromString(b"")
        else:
            raise ValueError("Unknown padding_type %s" % padding_type)

        height_border = spec_layer_params.paddingAmounts.borderAmounts.add()
        height_border.startEdgeSize = top
        height_border.endEdgeSize = bottom
        width_border = spec_layer_params.paddingAmounts.borderAmounts.add()
        width_border.startEdgeSize = left
        width_border.endEdgeSize = right
        return spec_layer

    def add_crop(
        self, name, left, right, top, bottom, offset, input_names, output_name
    ):
        """
        Add a cropping layer to the model.
        The cropping layer have two functional modes:

            - When it has 1 input blob, it crops the input blob based
              on the 4 parameters [left, right, top, bottom].
            - When it has 2 input blobs, it crops the first input blob based
              on the dimension of the second blob with an offset.

        Refer to the **CropLayerParams** message in specification (NeuralNetwork.proto) for more details.

        Parameters
        ----------
        name: str
            The name of this layer.
        left: int
            Number of elements to be cropped on the left side of the input blob.
            When the crop layer takes 2 inputs, this parameter is ignored.
        right: int
            Number of elements to be cropped on the right side of the input blob.
            When the crop layer takes 2 inputs, this parameter is ignored.
        top: int
            Number of elements to be cropped on the top of the input blob.
            When the crop layer takes 2 inputs, this parameter is ignored.
        bottom: int
            Number of elements to be cropped on the bottom of the input blob.
            When the crop layer takes 2 inputs, this parameter is ignored.
        offset: list of int
            Offset along the height and width directions when the crop layer takes 2 inputs. Must be a list of length 2.
            When the crop layer takes 1 input, this parameter is ignored.
        input_names: list of str
            The input blob names of this layer. Must be either a list of 1 string (1 input crop layer),
            or a list of 2 strings (2-input crop layer).
        output_name: str
            The output blob name of this layer.

        See Also
        --------
        add_padding, add_convolution, add_pooling
        """
        spec_layer = self._add_generic_layer(name, input_names, [output_name])
        spec_layer_params = spec_layer.crop

        # Set the parameters
        offset = [0, 0] if len(input_names) == 1 else offset
        spec_layer_params.offset.extend(offset)
        height_border = spec_layer_params.cropAmounts.borderAmounts.add()
        height_border.startEdgeSize = top
        height_border.endEdgeSize = bottom
        width_border = spec_layer_params.cropAmounts.borderAmounts.add()
        width_border.startEdgeSize = left
        width_border.endEdgeSize = right
        return spec_layer

    def add_simple_rnn(
        self,
        name,
        W_h,
        W_x,
        b,
        hidden_size,
        input_size,
        activation,
        input_names,
        output_names,
        output_all=False,
        reverse_input=False,
    ):
        """
        Add a simple recurrent layer to the model.
        Refer to the **SimpleRecurrentLayerParams** message in specification (NeuralNetwork.proto) for more details.

        Parameters
        ----------
        name: str
            The name of this layer.
        W_h: numpy.array
            Weights of the recurrent layer's hidden state. Must be of shape (hidden_size, hidden_size).
        W_x: numpy.array
            Weights of the recurrent layer's input. Must be of shape (hidden_size, input_size).
        b: numpy.array or None
            Bias of the recurrent layer's output. If None, bias is ignored. Otherwise it must be of shape (hidden_size, ).
        hidden_size: int
            Number of hidden units. This is equal to the number of channels of output shape.
        input_size: int
            Number of the number of channels of input shape.
        activation: str
            Activation function name. Can be one of the following option:
            ['RELU', 'TANH', 'SIGMOID', 'SCALED_TANH', 'SIGMOID_HARD', 'LINEAR'].
            See add_activation for more detailed description.
        input_names: list of str
            The input blob names list of this layer, in the order of [x, h_input].
        output_names: list of str
            The output blob names list of this layer, in the order of [y, h_output].
        output_all: boolean
            Whether the recurrent layer should output at every time step.

            - If False, the output is the result after the final state update.
            - If True, the output is a sequence, containing outputs at all time steps.
        reverse_input: boolean
            Whether the recurrent layer should process the input sequence in the reverse order.

            - If False, the input sequence order is not reversed.
            - If True, the input sequence order is reversed.

        See Also
        --------
        add_activation, add_gru, add_unilstm, add_bidirlstm
        """
        spec_layer = self._add_generic_layer(name, input_names, output_names)
        spec_layer_params = spec_layer.simpleRecurrent
        spec_layer_params.reverseInput = reverse_input

        # set the parameters
        spec_layer_params.inputVectorSize = input_size
        spec_layer_params.outputVectorSize = hidden_size
        if b is not None:
            spec_layer_params.hasBiasVector = True
        spec_layer_params.sequenceOutput = output_all

        activation_f = spec_layer_params.activation
        _set_recurrent_activation(activation_f, activation)

        # Write the weights
        spec_layer_params.weightMatrix.floatValue.extend(W_x.flatten())
        spec_layer_params.recursionMatrix.floatValue.extend(W_h.flatten())

        if b is not None:
            spec_layer_params.biasVector.floatValue.extend(b.flatten())
        return spec_layer

    def add_gru(
        self,
        name,
        W_h,
        W_x,
        b,
        hidden_size,
        input_size,
        input_names,
        output_names,
        activation="TANH",
        inner_activation="SIGMOID_HARD",
        output_all=False,
        reverse_input=False,
    ):
        """
        Add a Gated-Recurrent Unit (GRU) layer to the model.
        Refer to the **GRULayerParams** message in specification (NeuralNetwork.proto) for more details.

        Parameters
        ----------
        name: str
            The name of this layer.
        W_h: [numpy.array]
            List of recursion weight matrices. The ordering is [R_z, R_r, R_o],
            where R_z, R_r and R_o are weight matrices at update gate, reset gate and output gate.
            The shapes of these matrices are (hidden_size, hidden_size).
        W_x: [numpy.array]
            List of input weight matrices. The ordering is [W_z, W_r, W_o],
            where W_z, W_r, and W_o are weight matrices at update gate, reset gate and output gate.
            The shapes of these matrices are (hidden_size, input_size).
        b: [numpy.array] or None
            List of biases of the GRU layer. The ordering is [b_z, b_r, b_o],
            where b_z, b_r, b_o are biases at update gate, reset gate and output gate.
            If None, biases are ignored. Otherwise the shapes of the biases are (hidden_size, ).
        hidden_size: int
            Number of hidden units. This is equal to the number of channels of output shape.
        input_size: int
            Number of the number of channels of input shape.
        activation: str
            Activation function used at the output gate. Can be one of the following option:
            ['RELU', 'TANH', 'SIGMOID', 'SCALED_TANH', 'SIGMOID_HARD', 'LINEAR'].
            Defaults to 'TANH'.
            See add_activation for more detailed description.
        inner_activation: str
            Inner activation function used at update and reset gates. Can be one of the following option:
            ['RELU', 'TANH', 'SIGMOID', 'SCALED_TANH', 'SIGMOID_HARD', 'LINEAR'].
            Defaults to 'SIGMOID_HARD'.
            See add_activation for more detailed description.
        input_names: list of str
            The input blob names list of this layer, in the order of [x, h_input].
        output_names: list of str
            The output blob names list of this layer, in the order of [y, h_output].
        output_all: boolean
            Whether the recurrent layer should output at every time step.

            - If False, the output is the result after the final state update.
            - If True, the output is a sequence, containing outputs at all time steps.
        reverse_input: boolean
            Whether the recurrent layer should process the input sequence in the reverse order.

            - If False, the input sequence order is not reversed.
            - If True, the input sequence order is reversed.

        See Also
        --------
        add_activation, add_simple_rnn, add_unilstm, add_bidirlstm
        """
        spec_layer = self._add_generic_layer(name, input_names, output_names)
        spec_layer_params = spec_layer.gru

        # set the parameters
        spec_layer_params.inputVectorSize = input_size
        spec_layer_params.outputVectorSize = hidden_size
        if b is not None:
            spec_layer_params.hasBiasVectors = True
        spec_layer_params.sequenceOutput = output_all
        spec_layer_params.reverseInput = reverse_input

        activation_f = spec_layer_params.activations.add()
        activation_g = spec_layer_params.activations.add()
        _set_recurrent_activation(activation_f, inner_activation)
        _set_recurrent_activation(activation_g, activation)

        # Write the weights
        R_z, R_r, R_o = W_h
        W_z, W_r, W_o = W_x

        spec_layer_params.updateGateWeightMatrix.floatValue.extend(W_z.flatten())
        spec_layer_params.resetGateWeightMatrix.floatValue.extend(W_r.flatten())
        spec_layer_params.outputGateWeightMatrix.floatValue.extend(W_o.flatten())

        spec_layer_params.updateGateRecursionMatrix.floatValue.extend(R_z.flatten())
        spec_layer_params.resetGateRecursionMatrix.floatValue.extend(R_r.flatten())
        spec_layer_params.outputGateRecursionMatrix.floatValue.extend(R_o.flatten())

        if b is not None:
            b_z, b_r, b_o = b
            spec_layer_params.updateGateBiasVector.floatValue.extend(b_z.flatten())
            spec_layer_params.resetGateBiasVector.floatValue.extend(b_r.flatten())
            spec_layer_params.outputGateBiasVector.floatValue.extend(b_o.flatten())
        return spec_layer

    def add_unilstm(
        self,
        name,
        W_h,
        W_x,
        b,
        hidden_size,
        input_size,
        input_names,
        output_names,
        inner_activation="SIGMOID",
        cell_state_update_activation="TANH",
        output_activation="TANH",
        peep=None,
        output_all=False,
        forget_bias=False,
        coupled_input_forget_gate=False,
        cell_clip_threshold=50000.0,
        reverse_input=False,
    ):
        """
        Add a Uni-directional LSTM layer to the model.
        Refer to the **UniDirectionalLSTMLayerParams** message in specification (NeuralNetwork.proto) for more details.

        Parameters
        ----------
        name: str
            The name of this layer.
        W_h: [numpy.array]
            List of recursion weight matrices. The ordering is [R_i, R_f, R_o, R_z],
            where R_i, R_f, R_o, R_z are weight matrices at input gate, forget gate, output gate and cell gate.
            The shapes of these matrices are (hidden_size, hidden_size).
        W_x: [numpy.array]
            List of input weight matrices. The ordering is [W_i, W_f, W_o, W_z],
            where W_i, W_f, W_o, W_z are weight matrices at input gate, forget gate, output gate and cell gate.
            The shapes of these matrices are (hidden_size, input_size).
        b: [numpy.array] or None
            List of biases. The ordering is [b_i, b_f, b_o, b_z],
            where b_i, b_f, b_o, b_z are biases at input gate, forget gate, output gate and cell gate.
            If None, biases are ignored. Otherwise the shapes of the biases are (hidden_size, ).
        hidden_size: int
            Number of hidden units. This is equal to the number of channels of output shape.
        input_size: int
            Number of the number of channels of input shape.
        input_names: list of str
            The input blob names list of this layer, in the order of [x, h_input, c_input].
        output_names: list of str
            The output blob names list of this layer, in the order of [y, h_output, c_output].
        inner_activation: str
            Inner activation function used at input and forget gate. Can be one of the following option:
            ['RELU', 'TANH', 'SIGMOID', 'SCALED_TANH', 'SIGMOID_HARD', 'LINEAR'].
        cell_state_update_activation: str
            Cell state update activation function used at the cell state update gate.
            ['RELU', 'TANH', 'SIGMOID', 'SCALED_TANH', 'SIGMOID_HARD', 'LINEAR'].
        output_activation: str
            Activation function used at the output gate. Can be one of the following option:
            ['RELU', 'TANH', 'SIGMOID', 'SCALED_TANH', 'SIGMOID_HARD', 'LINEAR'].
        peep: [numpy.array] or None
            List of peephole vectors. The ordering is [p_i, p_f, p_o],
            where p_i, p_f, and p_o are peephole vectors at input gate, forget gate, output gate.
            The shapes of the peephole vectors are (hidden_size,).
        output_all: boolean
            Whether the LSTM layer should output at every time step.

            - If False, the output is the result after the final state update.
            - If True, the output is a sequence, containing outputs at all time steps.

        forget_bias: boolean
            If True, a vector of 1s is added to forget gate bias.
        coupled_input_forget_gate: boolean
            If True, the input gate and forget gate is coupled. i.e. forget gate is not used.
        cell_clip_threshold: float
            The limit on the maximum and minimum values on the cell state.
            If not provided, it is defaulted to 50.0.
        reverse_input: boolean
            Whether the LSTM layer should process the input sequence in the reverse order.

            - If False, the input sequence order is not reversed.
            - If True, the input sequence order is reversed.

        See Also
        --------
        add_activation, add_simple_rnn, add_gru, add_bidirlstm
        """
        spec_layer = self._add_generic_layer(name, input_names, output_names)
        spec_layer_params = spec_layer.uniDirectionalLSTM
        params = spec_layer_params.params
        weight_params = spec_layer_params.weightParams

        # set the parameters
        spec_layer_params.inputVectorSize = input_size
        spec_layer_params.outputVectorSize = hidden_size
        params.sequenceOutput = output_all
        params.forgetBias = False
        if b is not None:
            params.hasBiasVectors = True
        if peep is not None:
            params.hasPeepholeVectors = True
        params.coupledInputAndForgetGate = coupled_input_forget_gate
        params.cellClipThreshold = cell_clip_threshold
        params.forgetBias = forget_bias

        spec_layer_params.reverseInput = reverse_input

        activation_f = spec_layer_params.activations.add()
        activation_g = spec_layer_params.activations.add()
        activation_h = spec_layer_params.activations.add()
        _set_recurrent_activation(activation_f, inner_activation)
        _set_recurrent_activation(activation_g, cell_state_update_activation)
        _set_recurrent_activation(activation_h, output_activation)

        # Write the weights
        R_i, R_f, R_o, R_z = W_h
        W_i, W_f, W_o, W_z = W_x

        weight_params.inputGateWeightMatrix.floatValue.extend(W_i.flatten())
        weight_params.forgetGateWeightMatrix.floatValue.extend(W_f.flatten())
        weight_params.outputGateWeightMatrix.floatValue.extend(W_o.flatten())
        weight_params.blockInputWeightMatrix.floatValue.extend(W_z.flatten())

        weight_params.inputGateRecursionMatrix.floatValue.extend(R_i.flatten())
        weight_params.forgetGateRecursionMatrix.floatValue.extend(R_f.flatten())
        weight_params.outputGateRecursionMatrix.floatValue.extend(R_o.flatten())
        weight_params.blockInputRecursionMatrix.floatValue.extend(R_z.flatten())

        if b is not None:
            b_i, b_f, b_o, b_z = b
            weight_params.inputGateBiasVector.floatValue.extend(b_i.flatten())
            weight_params.forgetGateBiasVector.floatValue.extend(b_f.flatten())
            weight_params.outputGateBiasVector.floatValue.extend(b_o.flatten())
            weight_params.blockInputBiasVector.floatValue.extend(b_z.flatten())

        if peep is not None:
            p_i, p_f, p_o = peep
            weight_params.inputGatePeepholeVector.floatValue.extend(p_i.flatten())
            weight_params.forgetGatePeepholeVector.floatValue.extend(p_f.flatten())
            weight_params.outputGatePeepholeVector.floatValue.extend(p_o.flatten())

        return spec_layer

    def add_bidirlstm(
        self,
        name,
        W_h,
        W_x,
        b,
        W_h_back,
        W_x_back,
        b_back,
        hidden_size,
        input_size,
        input_names,
        output_names,
        inner_activation="SIGMOID",
        cell_state_update_activation="TANH",
        output_activation="TANH",
        peep=None,
        peep_back=None,
        output_all=False,
        forget_bias=False,
        coupled_input_forget_gate=False,
        cell_clip_threshold=50000.0,
    ):

        """
        Add a Bi-directional LSTM layer to the model.
        Refer to the **BiDirectionalLSTMLayerParams** message in specification (NeuralNetwork.proto) for more details.

        Parameters
        ----------
        name: str
            The name of this layer.
        W_h: [numpy.array]
            List of recursion weight matrices for the forward layer. The ordering is [R_i, R_f, R_o, R_z],
            where R_i, R_f, R_o, R_z are weight matrices at input gate, forget gate, output gate and cell gate.
            The shapes of these matrices are (hidden_size, hidden_size).
        W_x: [numpy.array]
            List of input weight matrices for the forward layer. The ordering is [W_i, W_f, W_o, W_z],
            where W_i, W_f, W_o, W_z are weight matrices at input gate, forget gate, output gate and cell gate.
            The shapes of these matrices are (hidden_size, input_size).
        b: [numpy.array]
            List of biases for the forward layer. The ordering is [b_i, b_f, b_o, b_z],
            where b_i, b_f, b_o, b_z are biases at input gate, forget gate, output gate and cell gate.
            If None, biases are ignored. Otherwise the shapes of the biases are (hidden_size, ).
        W_h_back: [numpy.array]
            List of recursion weight matrices for the backward layer. The ordering is [R_i, R_f, R_o, R_z],
            where R_i, R_f, R_o, R_z are weight matrices at input gate, forget gate, output gate and cell gate.
            The shapes of these matrices are (hidden_size, hidden_size).
        W_x_back: [numpy.array]
            List of input weight matrices for the backward layer. The ordering is [W_i, W_f, W_o, W_z],
            where W_i, W_f, W_o, W_z are weight matrices at input gate, forget gate, output gate and cell gate.
            The shapes of these matrices are (hidden_size, input_size).
        b_back: [numpy.array]
            List of biases for the backward layer. The ordering is [b_i, b_f, b_o, b_z],
            where b_i, b_f, b_o, b_z are biases at input gate, forget gate, output gate and cell gate.
            The shapes of the biases (hidden_size).
        hidden_size: int
            Number of hidden units. This is equal to the number of channels of output shape.
        input_size: int
            Number of the number of channels of input shape.
        input_names: list of str
            The input blob names of this layer, in the order of [x, h_input, c_input, h_reverse_input, c_reverse_input].
        output_names: list of str
            The output blob names of this layer, in the order of [y, h_output, c_output, h_reverse_output, c_reverse_output].
        inner_activation: str
            Inner activation function used at input and forget gate. Can be one of the following option:
            ['RELU', 'TANH', 'SIGMOID', 'SCALED_TANH', 'SIGMOID_HARD', 'LINEAR'].
            Defaults to 'SIGMOID'.
        cell_state_update_activation: str
            Cell state update activation function used at the cell state update gate.
            ['RELU', 'TANH', 'SIGMOID', 'SCALED_TANH', 'SIGMOID_HARD', 'LINEAR'].
            Defaults to 'TANH'.
        output_activation: str
            Activation function used at the output gate. Can be one of the following option:
            ['RELU', 'TANH', 'SIGMOID', 'SCALED_TANH', 'SIGMOID_HARD', 'LINEAR'].
            Defaults to 'TANH'.
        peep: [numpy.array] or None
            List of peephole vectors for the forward layer. The ordering is [p_i, p_f, p_o],
            where p_i, p_f, and p_o are peephole vectors at input gate, forget gate, output gate.
            The shapes of the peephole vectors are (hidden_size,). Defaults to None.
        peep_back: [numpy.array] or None
            List of peephole vectors for the backward layer. The ordering is [p_i, p_f, p_o],
            where p_i, p_f, and p_o are peephole vectors at input gate, forget gate, output gate.
            The shapes of the peephole vectors are (hidden_size,). Defaults to None.
        output_all: boolean
            Whether the LSTM layer should output at every time step. Defaults to False.

            - If False, the output is the result after the final state update.
            - If True, the output is a sequence, containing outputs at all time steps.

        forget_bias: boolean
            If True, a vector of 1s is added to forget gate bias. Defaults to False.
        coupled_input_forget_gate: boolean
            If True, the input gate and forget gate is coupled. i.e. forget gate is not used.
            Defaults to False.
        cell_clip_threshold: float
            The limit on the maximum and minimum values on the cell state.
            Defaults to 50.0.

        See Also
        --------
        add_activation, add_simple_rnn, add_unilstm, add_bidirlstm
        """
        spec_layer = self._add_generic_layer(name, input_names, output_names)
        spec_layer_params = spec_layer.biDirectionalLSTM
        params = spec_layer_params.params
        weight_params = spec_layer_params.weightParams.add()
        weight_params_back = spec_layer_params.weightParams.add()

        # set the parameters
        spec_layer_params.inputVectorSize = input_size
        spec_layer_params.outputVectorSize = hidden_size
        if b is not None:
            params.hasBiasVectors = True
        params.sequenceOutput = output_all
        params.forgetBias = forget_bias
        if peep is not None:
            params.hasPeepholeVectors = True
        params.coupledInputAndForgetGate = coupled_input_forget_gate
        params.cellClipThreshold = cell_clip_threshold

        # set activations
        activation_f = spec_layer_params.activationsForwardLSTM.add()
        activation_g = spec_layer_params.activationsForwardLSTM.add()
        activation_h = spec_layer_params.activationsForwardLSTM.add()
        _set_recurrent_activation(activation_f, inner_activation)
        _set_recurrent_activation(activation_g, cell_state_update_activation)
        _set_recurrent_activation(activation_h, output_activation)

        activation_f_back = spec_layer_params.activationsBackwardLSTM.add()
        activation_g_back = spec_layer_params.activationsBackwardLSTM.add()
        activation_h_back = spec_layer_params.activationsBackwardLSTM.add()
        _set_recurrent_activation(activation_f_back, inner_activation)
        _set_recurrent_activation(activation_g_back, cell_state_update_activation)
        _set_recurrent_activation(activation_h_back, output_activation)

        # Write the forward lstm weights
        R_i, R_f, R_o, R_z = W_h
        W_i, W_f, W_o, W_z = W_x

        weight_params.inputGateWeightMatrix.floatValue.extend(W_i.flatten())
        weight_params.forgetGateWeightMatrix.floatValue.extend(W_f.flatten())
        weight_params.outputGateWeightMatrix.floatValue.extend(W_o.flatten())
        weight_params.blockInputWeightMatrix.floatValue.extend(W_z.flatten())

        weight_params.inputGateRecursionMatrix.floatValue.extend(R_i.flatten())
        weight_params.forgetGateRecursionMatrix.floatValue.extend(R_f.flatten())
        weight_params.outputGateRecursionMatrix.floatValue.extend(R_o.flatten())
        weight_params.blockInputRecursionMatrix.floatValue.extend(R_z.flatten())

        if b is not None:
            b_i, b_f, b_o, b_z = b
            weight_params.inputGateBiasVector.floatValue.extend(b_i.flatten())
            weight_params.forgetGateBiasVector.floatValue.extend(b_f.flatten())
            weight_params.outputGateBiasVector.floatValue.extend(b_o.flatten())
            weight_params.blockInputBiasVector.floatValue.extend(b_z.flatten())

        if peep is not None:
            p_i, p_f, p_o = peep
            weight_params.inputGatePeepholeVector.floatValue.extend(p_i.flatten())
            weight_params.forgetGatePeepholeVector.floatValue.extend(p_f.flatten())
            weight_params.outputGatePeepholeVector.floatValue.extend(p_o.flatten())

        # Write the backward lstm weights
        R_i, R_f, R_o, R_z = W_h_back
        W_i, W_f, W_o, W_z = W_x_back

        weight_params_back.inputGateWeightMatrix.floatValue.extend(W_i.flatten())
        weight_params_back.forgetGateWeightMatrix.floatValue.extend(W_f.flatten())
        weight_params_back.outputGateWeightMatrix.floatValue.extend(W_o.flatten())
        weight_params_back.blockInputWeightMatrix.floatValue.extend(W_z.flatten())

        weight_params_back.inputGateRecursionMatrix.floatValue.extend(R_i.flatten())
        weight_params_back.forgetGateRecursionMatrix.floatValue.extend(R_f.flatten())
        weight_params_back.outputGateRecursionMatrix.floatValue.extend(R_o.flatten())
        weight_params_back.blockInputRecursionMatrix.floatValue.extend(R_z.flatten())

        if b_back is not None:
            b_i, b_f, b_o, b_z = b_back
            weight_params_back.inputGateBiasVector.floatValue.extend(b_i.flatten())
            weight_params_back.forgetGateBiasVector.floatValue.extend(b_f.flatten())
            weight_params_back.outputGateBiasVector.floatValue.extend(b_o.flatten())
            weight_params_back.blockInputBiasVector.floatValue.extend(b_z.flatten())

        if peep_back is not None:
            p_i, p_f, p_o = peep_back
            weight_params_back.inputGatePeepholeVector.floatValue.extend(p_i.flatten())
            weight_params_back.forgetGatePeepholeVector.floatValue.extend(p_f.flatten())
            weight_params_back.outputGatePeepholeVector.floatValue.extend(p_o.flatten())
        return spec_layer

    def add_flatten(self, name, mode, input_name, output_name):
        """
        Add a flatten layer. Only flattens the channel, height and width axis. Leaves the sequence axis as is.
        Refer to the **FlattenLayerParams** message in specification (NeuralNetwork.proto) for more details.

        Parameters
        ----------
        name: str
            The name of this layer.
        mode: int

            - If mode == 0, the flatten layer is in CHANNEL_FIRST mode.
            - If mode == 1, the flatten layer is in CHANNEL_LAST mode.

        input_name: str
            The input blob name of this layer.
        output_name: str
            The output blob name of this layer.

        See Also
        --------
        add_permute, add_reshape
        """
        spec_layer = self._add_generic_layer(name, [input_name], [output_name])
        spec_layer_params = spec_layer.flatten

        # Set the parameters
        if mode == 0:
            spec_layer_params.mode = _NeuralNetwork_pb2.FlattenLayerParams.FlattenOrder.Value(
                "CHANNEL_FIRST"
            )
        elif mode == 1:
            spec_layer_params.mode = _NeuralNetwork_pb2.FlattenLayerParams.FlattenOrder.Value(
                "CHANNEL_LAST"
            )
        else:
            raise NotImplementedError("Unknown flatten mode %d " % mode)

        return spec_layer

    def add_slice(
        self, name, input_name, output_name, axis, start_index=0, end_index=-1, stride=1
    ):
        """
        Add a slice layer. Equivalent to to numpy slice [start_index:end_index:stride],
        start_index is included, while end_index is exclusive.
        Refer to the **SliceLayerParams** message in specification (NeuralNetwork.proto) for more details.

        Parameters
        ----------
        name: str
            The name of this layer.

        input_name: str
            The input blob name of this layer.
        output_name: str
            The output blob name of this layer.
        axis: str
            axis along which input is sliced.
            allowed values: 'channel', 'height', 'width'
        start_index: int
            must be non-negative.
        end_index: int
            negative indexing is supported.
        stride: int
            must be positive.

        See Also
        --------
        add_permute, add_reshape
        """
        spec_layer = self._add_generic_layer(name, [input_name], [output_name])
        spec_layer_params = spec_layer.slice

        # Set the parameters
        if start_index < 0:
            raise ValueError(
                "Invalid start_index value %d. Must be non-negative." % start_index
            )
        if stride < 1:
            raise ValueError("Invalid stride value %d. Must be positive." % stride)

        spec_layer_params.startIndex = start_index
        spec_layer_params.endIndex = end_index
        spec_layer_params.stride = stride

        axis = axis.lower() if isinstance(axis, _string_types) else axis
        if axis == "channel":
            spec_layer_params.axis = _NeuralNetwork_pb2.SliceLayerParams.SliceAxis.Value(
                "CHANNEL_AXIS"
            )
        elif axis == "height":
            spec_layer_params.axis = _NeuralNetwork_pb2.SliceLayerParams.SliceAxis.Value(
                "HEIGHT_AXIS"
            )
        elif axis == "width":
            spec_layer_params.axis = _NeuralNetwork_pb2.SliceLayerParams.SliceAxis.Value(
                "WIDTH_AXIS"
            )
        else:
            raise NotImplementedError("Unsupported Slice axis %s " % axis)
        return spec_layer

    def add_slice_by_size(self, name, input_names, output_name, axis, size):
        """
        Add a slice layer. Equivalent to to numpy slice [start_index: start_index+size],
        Input is list of str which is [input_tensor, begin_id].

        Assume input_tensor has shape (2, 3, 4), and axis=1, size=2.
        This would produce input_tensor[:, begin_id:begin_id+2, :]

        Refer to the **SliceBySizeLayerParams** message in specification (NeuralNetwork.proto) for more details.

        Parameters
        ----------
        name: str
            The name of this layer.

        input_names: list of str
            The input blob names of this layer.
        output_name: str
            The output blob name of this layer.
        axis: int
            axis along which input is sliced.
        size: int
            The size of which input will be taken

        See Also
        --------
        add_slice, add_slice_static, add_slice_dynamic
        """
        spec_layer = self._add_generic_layer(name, input_names, [output_name])
        spec_layer_params = spec_layer.sliceBySize

        if size < 1:
            raise ValueError("Invalid size value %d. Must be positive." % size)

        spec_layer_params.axis = axis
        spec_layer_params.size = size

        return spec_layer

    def add_reorganize_data(
        self, name, input_name, output_name, mode="SPACE_TO_DEPTH", block_size=2
    ):
        """
        Add a data reorganization layer of type "SPACE_TO_DEPTH" or "DEPTH_TO_SPACE".
        Refer to the specification (NeuralNetwork.proto) for more details.

        Parameters
        ----------
        name: str
            The name of this layer.

        input_name: str
            The input blob name of this layer.
        output_name: str
            The output blob name of this layer.

        mode: str

            - If mode == 'SPACE_TO_DEPTH': data is moved from the spatial to the channel dimension.
              Input is spatially divided into non-overlapping blocks of size block_size X block_size
              and data from each block is moved to the channel dimension.
              Output CHW dimensions are: [C * block_size * block_size, H/block_size, C/block_size].

            - If mode == 'DEPTH_TO_SPACE': data is moved from the channel to the spatial dimension.
              Reverse of the operation 'SPACE_TO_DEPTH'.
              Output CHW dimensions are: [C/(block_size * block_size), H * block_size, C * block_size].

            - If mode == 'PIXEL_SHUFFLE':  data is moved from the channel to the spatial dimension.
              Reverse of the operation 'SPACE_TO_DEPTH'.
              Output CHW dimensions are: [C/(block_size * block_size), H * block_size, C * block_size].

        block_size: int
            Must be greater than 1. Must divide H and W, when mode is 'SPACE_TO_DEPTH'. (block_size * block_size)
            must divide C when mode is 'DEPTH_TO_SPACE' or 'PIXEL_SHUFFLE'.

        See Also
        --------
        add_flatten, add_reshape
        """
        spec_layer = self._add_generic_layer(name, [input_name], [output_name])
        spec_layer_params = spec_layer.reorganizeData

        # Set the parameters
        if block_size < 2:
            raise ValueError(
                "Invalid block_size value %d. Must be greater than 1." % block_size
            )
        spec_layer_params.blockSize = block_size

        mode = mode.upper() if isinstance(mode, _string_types) else mode
        if mode == "SPACE_TO_DEPTH":
            spec_layer_params.mode = _NeuralNetwork_pb2.ReorganizeDataLayerParams.ReorganizationType.Value(
                "SPACE_TO_DEPTH"
            )
        elif mode == "DEPTH_TO_SPACE":
            spec_layer_params.mode = _NeuralNetwork_pb2.ReorganizeDataLayerParams.ReorganizationType.Value(
                "DEPTH_TO_SPACE"
            )
        elif mode == "PIXEL_SHUFFLE":
            if self.spec and (
                not self.spec.specificationVersion
                or self.spec.specificationVersion < _SPECIFICATION_VERSION_IOS_14
            ):
                self.spec.specificationVersion = _SPECIFICATION_VERSION_IOS_14
            spec_layer_params.mode = _NeuralNetwork_pb2.ReorganizeDataLayerParams.ReorganizationType.Value(
                "PIXEL_SHUFFLE"
            )
        else:
            raise NotImplementedError("Unknown reorganization mode %s." % mode)
        return spec_layer

    def add_batchnorm(
        self,
        name,
        channels,
        gamma,
        beta,
        mean=None,
        variance=None,
        input_name="data",
        output_name="out",
        compute_mean_var=False,
        instance_normalization=False,
        epsilon=1e-5,
    ):
        """
        Add a batch normalization layer. Batch normalization operation is
        defined as:

        ``y = gamma * (x - mean) / sqrt(variance + epsilon) + beta``

        Refer to the **BatchnormLayerParams** message in specification (NeuralNetwork.proto) for more details.

        Parameters
        ----------
        name: str
            The name of this layer.
        channels: int
            Number of channels of the input blob.
        gamma: numpy.array
            Values of gamma. Must be numpy array of shape (channels, ).
        beta: numpy.array
            Values of beta. Must be numpy array of shape (channels, ).
        mean: numpy.array
            Means of the input blob on each channel. Must be numpy array of shape (channels, ).
        variance:
            Variances of the input blob on each channel. Must be numpy array of shape (channels, ).
        input_name: str
            The input blob name of this layer.
        output_name: str
            The output blob name of this layer.
        compute_mean_var: bool
            Set to True if mean and variance is to be computed from the input data.
        instance_normalization: bool
            Set compute_mean_var and this to True to perform
            instance normalization i.e., mean and variance are computed from the single input instance.
        epsilon: float
            Value of epsilon. Defaults to 1e-5 if not specified.

        See Also
        --------
        add_convolution, add_pooling, add_inner_product
        """
        spec_layer = self._add_generic_layer(name, [input_name], [output_name])
        spec_layer_params = spec_layer.batchnorm

        # Set the parameters
        spec_layer_params.channels = channels
        spec_layer_params.gamma.floatValue.extend(gamma.flatten())
        spec_layer_params.beta.floatValue.extend(beta.flatten())
        spec_layer_params.epsilon = epsilon
        spec_layer_params.computeMeanVar = compute_mean_var
        spec_layer_params.instanceNormalization = instance_normalization

        if compute_mean_var:
            if not instance_normalization:
                raise NotImplementedError(
                    "Batch-instance norm is currently not supported"
                )

        if not compute_mean_var:
            spec_layer_params.mean.floatValue.extend(mean.flatten())
            spec_layer_params.variance.floatValue.extend(variance.flatten())

        return spec_layer

    def add_permute(self, name, dim, input_name, output_name):
        """
        Add a permute layer. Assumes that the input has dimensions in the order [Seq, C, H, W]
        Refer to the **PermuteLayerParams** message in specification (NeuralNetwork.proto) for more details.

        Parameters
        ----------
        name: str
            The name of this layer.
        dim: tuple
            The order in which to permute the input dimensions = [seq,C,H,W].
            Must have length 4 and a permutation of ``[0, 1, 2, 3]``.

            examples:

            Lets say input has shape: [seq, C, H, W].

            If ``dim`` is set to ``[0, 3, 1, 2]``,
            then the output has shape ``[W,C,H]``
            and has the same sequence length that of the input.

            If ``dim`` is set to ``[3, 1, 2, 0]``,
            and the input is a sequence of data
            with length ``Seq`` and shape ``[C, 1, 1]``,
            then the output is a unit sequence of data with shape ``[C, 1, Seq]``.

            If ``dim`` is set to ``[0, 3, 2, 1]``,
            the output is a reverse of the input: ``[C, H, W] -> [W, H, C]``.

            If ``dim`` is not set, or is set to ``[0, 1, 2, 3]``,
            the output is the same as the input.
        input_name: str
            The input blob name of this layer.
        output_name: str
            The output blob name of this layer.

        See Also
        --------
        add_flatten, add_reshape
        """
        spec_layer = self._add_generic_layer(name, [input_name], [output_name])
        spec_layer_params = spec_layer.permute
        spec_layer_params.axis.extend(list(dim))

        if len(dim) != 4:
            raise ValueError("Length of the 'dim' parameter must be equal to 4")
        return spec_layer

    def add_reshape(self, name, input_name, output_name, target_shape, mode):
        """
        Add a reshape layer.
        Refer to the **ReshapeLayerParams** message in specification (NeuralNetwork.proto) for more details.

        Parameters
        ----------
        name: str
            The name of this layer.
        target_shape: tuple
            Shape of the output blob. The product of target_shape must be equal
            to the shape of the input blob.
            Can be either length 3 (C,H,W) or length 4 (Seq,C,H,W).
        mode: int

            - If mode == 0, the reshape layer is in CHANNEL_FIRST mode.
            - If mode == 1, the reshape layer is in CHANNEL_LAST mode.

        input_name: str
            The input blob name of this layer.
        output_name: str
            The output blob name of this layer.

        See Also
        --------
        add_flatten, add_permute
        """
        spec_layer = self._add_generic_layer(name, [input_name], [output_name])
        spec_layer_params = spec_layer.reshape
        spec_layer_params.targetShape.extend(target_shape)
        if mode == 0:
            spec_layer_params.mode = _NeuralNetwork_pb2.ReshapeLayerParams.ReshapeOrder.Value(
                "CHANNEL_FIRST"
            )
        else:
            spec_layer_params.mode = _NeuralNetwork_pb2.ReshapeLayerParams.ReshapeOrder.Value(
                "CHANNEL_LAST"
            )

        if len(target_shape) != 4 and len(target_shape) != 3:
            raise ValueError(
                "Length of the 'target-shape' parameter must be equal to 3 or 4"
            )
        self.rank_dict[output_name] = len(target_shape)
        return spec_layer

    def add_reduce(self, name, input_name, output_name, axis, mode, epsilon=1e-6):
        """
        Add a reduce layer. Applies the function specified by the parameter mode,
        along dimension(s) specified by the parameter axis.
        Refer to the **ReduceLayerParams** message in specification (NeuralNetwork.proto) for more details.

        Parameters
        ----------
        name: str
            The name of this layer.

        input_name: str
            The input blob name of this layer.
        output_name: str
            The output blob name of this layer.

        axis: str
            dimensions along which the reduction operation is applied.
            Allowed values: 'CHW', 'HW', 'C', 'H', 'W'

        mode: str
            Reduction operation to be applied.
            Allowed values:
            'sum', 'avg', 'prod', 'logsum', 'sumsquare', 'L1', 'L2', 'max', 'min', 'argmax'.
            'argmax' is only supported with axis values 'C', 'H' and 'W'.

        epsilon: float
            number that is added to the input when 'logsum' function is applied.

        See Also
        --------
        add_activation
        """
        spec_layer = self._add_generic_layer(name, [input_name], [output_name])
        spec_layer_params = spec_layer.reduce
        spec_layer_params.epsilon = epsilon

        mode = mode.lower() if isinstance(mode, _string_types) else mode
        if mode == "sum":
            spec_layer_params.mode = _NeuralNetwork_pb2.ReduceLayerParams.ReduceOperation.Value(
                "SUM"
            )
        elif mode == "avg":
            spec_layer_params.mode = _NeuralNetwork_pb2.ReduceLayerParams.ReduceOperation.Value(
                "AVG"
            )
        elif mode == "prod":
            spec_layer_params.mode = _NeuralNetwork_pb2.ReduceLayerParams.ReduceOperation.Value(
                "PROD"
            )
        elif mode == "logsum":
            spec_layer_params.mode = _NeuralNetwork_pb2.ReduceLayerParams.ReduceOperation.Value(
                "LOGSUM"
            )
        elif mode == "sumsquare":
            spec_layer_params.mode = _NeuralNetwork_pb2.ReduceLayerParams.ReduceOperation.Value(
                "SUMSQUARE"
            )
        elif mode == "l1":
            spec_layer_params.mode = _NeuralNetwork_pb2.ReduceLayerParams.ReduceOperation.Value(
                "L1"
            )
        elif mode == "l2":
            spec_layer_params.mode = _NeuralNetwork_pb2.ReduceLayerParams.ReduceOperation.Value(
                "L2"
            )
        elif mode == "max":
            spec_layer_params.mode = _NeuralNetwork_pb2.ReduceLayerParams.ReduceOperation.Value(
                "MAX"
            )
        elif mode == "min":
            spec_layer_params.mode = _NeuralNetwork_pb2.ReduceLayerParams.ReduceOperation.Value(
                "MIN"
            )
        elif mode == "argmax":
            spec_layer_params.mode = _NeuralNetwork_pb2.ReduceLayerParams.ReduceOperation.Value(
                "ARGMAX"
            )
        else:
            raise NotImplementedError("Unknown reduction operation %s." % mode)

        axis = axis.upper() if isinstance(axis, _string_types) else axis
        if axis == "CHW":
            spec_layer_params.axis = _NeuralNetwork_pb2.ReduceLayerParams.ReduceAxis.Value(
                "CHW"
            )
        elif axis == "HW":
            spec_layer_params.axis = _NeuralNetwork_pb2.ReduceLayerParams.ReduceAxis.Value(
                "HW"
            )
        elif axis == "C":
            spec_layer_params.axis = _NeuralNetwork_pb2.ReduceLayerParams.ReduceAxis.Value(
                "C"
            )
        elif axis == "H":
            spec_layer_params.axis = _NeuralNetwork_pb2.ReduceLayerParams.ReduceAxis.Value(
                "H"
            )
        elif axis == "W":
            spec_layer_params.axis = _NeuralNetwork_pb2.ReduceLayerParams.ReduceAxis.Value(
                "W"
            )
        else:
            raise NotImplementedError("Unknown reduction axis %s." % axis)
        return spec_layer

    def add_lrn(self, name, input_name, output_name, alpha, beta, local_size, k=1.0):
        """
        Add a LRN (local response normalization) layer. Supports "across" channels normalization.
        Refer to the **LRNLayerParams** message in specification (NeuralNetwork.proto) for more details.

        Parameters
        ----------
        name: str
            The name of this layer.

        input_name: str
            The input blob name of this layer.
        output_name: str
            The output blob name of this layer.
        alpha: float
            multiplicative constant in the denominator.
        beta: float
            exponent of the normalizing term in the denominator.
        k: float
            bias term in the denominator. Must be positive.
        local_size: int
            size of the neighborhood along the channel axis.

        See Also
        --------
        add_l2_normalize, add_mvn
        """
        spec_layer = self._add_generic_layer(name, [input_name], [output_name])
        spec_layer_params = spec_layer.lrn
        spec_layer_params.alpha = alpha
        spec_layer_params.beta = beta
        spec_layer_params.localSize = local_size
        spec_layer_params.k = k
        return spec_layer

    def add_mvn(
        self,
        name,
        input_name,
        output_name,
        across_channels=True,
        normalize_variance=True,
        epsilon=1e-5,
    ):
        """
        Add an MVN (mean variance normalization) layer. Computes mean, variance and normalizes the input.
        Refer to the **MeanVarianceNormalizeLayerParams** message in specification (NeuralNetwork.proto) for more details.

        Parameters
        ----------
        name: str
            The name of this layer.

        input_name: str
            The input blob name of this layer.
        output_name: str
            The output blob name of this layer.

        across_channels: boolean
            If False, each channel plane is normalized separately
            If True, mean/variance is computed across all C, H and W dimensions

        normalize_variance: boolean
            If False, only mean subtraction is performed.

        epsilon: float
            small bias to avoid division by zero.


        See Also
        --------
        add_l2_normalize, add_lrn
        """
        spec_layer = self._add_generic_layer(name, [input_name], [output_name])

        spec_layer_params = spec_layer.mvn
        spec_layer_params.acrossChannels = across_channels
        spec_layer_params.normalizeVariance = normalize_variance
        spec_layer_params.epsilon = epsilon
        return spec_layer

    def add_l2_normalize(self, name, input_name, output_name, epsilon=1e-5):
        """
        Add L2 normalize layer. Normalizes the input by the L2 norm, i.e. divides by the
        the square root of the sum of squares of all elements of the input along C, H and W dimensions.
        Refer to the **L2NormalizeLayerParams** message in specification (NeuralNetwork.proto) for more details.

        Parameters
        ----------
        name: str
            The name of this layer.

        input_name: str
            The input blob name of this layer.
        output_name: str
            The output blob name of this layer.

        epsilon: float
            small bias to avoid division by zero.


        See Also
        --------
        add_mvn, add_lrn
        """
        spec_layer = self._add_generic_layer(name, [input_name], [output_name])
        spec_layer_params = spec_layer.l2normalize
        spec_layer_params.epsilon = epsilon
        return spec_layer

    def add_unary(
        self,
        name,
        input_name,
        output_name,
        mode,
        alpha=1.0,
        shift=0,
        scale=1.0,
        epsilon=1e-6,
    ):
        """
        Add a Unary layer. Applies the specified function (mode) to all the elements of the input.
        Prior to the application of the function the input can be scaled and shifted by using the 'scale',
        'shift' parameters.
        Refer to the **UnaryFunctionLayerParams** message in specification (NeuralNetwork.proto) for more details.

        Parameters
        ----------
        name: str
            The name of this layer.

        input_name: str
            The input blob name of this layer.
        output_name: str
            The output blob name of this layer.

        mode: str
            Unary function.
            Allowed values: 'sqrt', 'rsqrt', 'inverse', 'power', 'exp', 'log', 'abs', threshold'.

        alpha: float
            constant used in with modes 'power' and 'threshold'.

        shift, scale: float
            input is modified by scale and shift prior to the application of the unary function.

        epsilon: float
            small bias to prevent division by zero.

        See Also
        --------
        add_activation
        """
        spec_layer = self._add_generic_layer(name, [input_name], [output_name])
        spec_layer_params = spec_layer.unary
        spec_layer_params.epsilon = epsilon
        spec_layer_params.alpha = alpha
        spec_layer_params.shift = shift
        spec_layer_params.scale = scale

        mode = mode.lower() if isinstance(mode, _string_types) else mode
        if mode == "sqrt":
            spec_layer_params.type = _NeuralNetwork_pb2.UnaryFunctionLayerParams.Operation.Value(
                "SQRT"
            )
        elif mode == "rsqrt":
            spec_layer_params.type = _NeuralNetwork_pb2.UnaryFunctionLayerParams.Operation.Value(
                "RSQRT"
            )
        elif mode == "inverse":
            spec_layer_params.type = _NeuralNetwork_pb2.UnaryFunctionLayerParams.Operation.Value(
                "INVERSE"
            )
        elif mode == "power":
            spec_layer_params.type = _NeuralNetwork_pb2.UnaryFunctionLayerParams.Operation.Value(
                "POWER"
            )
        elif mode == "exp":
            spec_layer_params.type = _NeuralNetwork_pb2.UnaryFunctionLayerParams.Operation.Value(
                "EXP"
            )
        elif mode == "log":
            spec_layer_params.type = _NeuralNetwork_pb2.UnaryFunctionLayerParams.Operation.Value(
                "LOG"
            )
        elif mode == "abs":
            spec_layer_params.type = _NeuralNetwork_pb2.UnaryFunctionLayerParams.Operation.Value(
                "ABS"
            )
        elif mode == "threshold":
            spec_layer_params.type = _NeuralNetwork_pb2.UnaryFunctionLayerParams.Operation.Value(
                "THRESHOLD"
            )
        else:
            raise NotImplementedError("Unknown unary function %s " % mode)
        return spec_layer

    def add_split(self, name, input_name, output_names):
        """
        Add a split layer that uniformly splits the input along the channel dimension
        to produce multiple outputs.
        Refer to the **SplitLayerParams** message in specification (NeuralNetwork.proto) for more details.

        Parameters
        ----------
        name: str
            The name of this layer.
        input_name: str
            The input blob name of this layer.
        output_names: list of str
            List of output blob names of this layer.

        See Also
        --------
        add_elementwise
        """
        spec_layer = self._add_generic_layer(name, [input_name], output_names)
        spec_layer_params = spec_layer.split
        spec_layer_params.nOutputs = len(output_names)
        return spec_layer

    def add_load_constant(self, name, output_name, constant_value, shape):
        """
        Add a load constant layer.
        Refer to the **LoadConstantLayerParams** message in specification (NeuralNetwork.proto) for more details.

        Parameters
        ----------
        name: str
            The name of this layer.

        output_name: str
            The output blob name of this layer.

        constant_value: numpy.array
            value of the constant as a numpy array.

        shape: list of int or tuple of int
            List of ints representing the shape of the constant. Must be of length 3: [C,H,W]


        See Also
        --------
        add_elementwise
        """
        spec_layer = self._add_generic_layer(name, [], [output_name])
        spec_layer_params = spec_layer.loadConstant

        data = spec_layer_params.data
        data.floatValue.extend(constant_value.flatten())

        spec_layer_params.shape.extend(shape)

        self.rank_dict[output_name] = 5
        if len(data.floatValue) != _np.prod(shape):
            raise ValueError(
                "Dimensions of 'shape' do not match the size of the provided constant"
            )
        if not self._disable_rank5_shape_mapping:
            if len(shape) != 3:
                raise ValueError("'shape' must be of length 3")
        return spec_layer

    def add_custom(self, name, input_names, output_names, custom_proto_spec=None):
        """
        Add a custom layer.
        Refer to the **CustomLayerParams** message in specification (NeuralNetwork.proto) for more details.

        Parameters
        ----------
        name: str
            The name of this layer.

        input_names: list of str
            The input blob names to this layer.

        output_names: list of str
            The output blob names from this layer.

        custom_proto_spec: CustomLayerParams
            A protobuf CustomLayerParams message. This can also be left blank and filled in later.
        """
        # custom layers require a newer specification version
        from coremltools import _MINIMUM_CUSTOM_LAYER_SPEC_VERSION

        if self.spec:
            self.spec.specificationVersion = max(
                self.spec.specificationVersion, _MINIMUM_CUSTOM_LAYER_SPEC_VERSION
            )

        spec_layer = self._add_generic_layer(name, input_names, output_names)

        spec_layer.custom.MergeFromString(b"")
        if custom_proto_spec:
            spec_layer.custom.CopyFrom(custom_proto_spec)
        return spec_layer

    def add_resize_bilinear(
        self,
        name,
        input_name,
        output_name,
        target_height=1,
        target_width=1,
        mode="ALIGN_ENDPOINTS_MODE",
    ):
        """
        Add a resize bilinear layer to the model. A layer that resize the input to a given spatial size using bilinear interpolation.
        Refer to the **ResizeBilinearLayerParams** message in specification (NeuralNetwork.proto) for more details.

        Parameters
        ----------
        name: str
            The name of this layer.
        input_name: str
            The input blob name of this layer.
        output_name: str
            The output blob name of this layer.
        target_height: int
            Output height dimension.
        target_width: int
            Output width dimension.
        mode: str
            Following values are supported: 'STRICT_ALIGN_ENDPOINTS_MODE', 'ALIGN_ENDPOINTS_MODE', 'UPSAMPLE_MODE', 'ROI_ALIGN_MODE'.
            This parameter determines the sampling grid used for bilinear interpolation.

        See Also
        --------
        add_upsample
        """
        spec_layer = self._add_generic_layer(name, [input_name], [output_name])
        spec_layer_params = spec_layer.resizeBilinear
        spec_layer_params.targetSize.append(target_height)
        spec_layer_params.targetSize.append(target_width)
        mode = mode.upper() if isinstance(mode, _string_types) else mode
        if mode == "ALIGN_ENDPOINTS_MODE":

            spec_layer_params.mode.samplingMethod = _NeuralNetwork_pb2.SamplingMode.Method.Value(
                "ALIGN_ENDPOINTS_MODE"
            )
        elif mode == "STRICT_ALIGN_ENDPOINTS_MODE":
            spec_layer_params.mode.samplingMethod = _NeuralNetwork_pb2.SamplingMode.Method.Value(
                "STRICT_ALIGN_ENDPOINTS_MODE"
            )
        elif mode == "UPSAMPLE_MODE":
            spec_layer_params.mode.samplingMethod = _NeuralNetwork_pb2.SamplingMode.Method.Value(
                "UPSAMPLE_MODE"
            )
        elif mode == "ROI_ALIGN_MODE":
            spec_layer_params.mode.samplingMethod = _NeuralNetwork_pb2.SamplingMode.Method.Value(
                "ROI_ALIGN_MODE"
            )
        else:
            raise ValueError("Unsupported resize bilinear mode %s" % mode)
        return spec_layer

    def add_crop_resize(
        self,
        name,
        input_names,
        output_name,
        target_height=1,
        target_width=1,
        mode="STRICT_ALIGN_ENDPOINTS_MODE",
        normalized_roi=False,
        box_indices_mode="CORNERS_HEIGHT_FIRST",
        spatial_scale=1.0,
    ):
        """
        Add a crop resize layer to the model. A layer that extracts cropped spatial patches or RoIs (regions of interest)
        from the input and resizes them to a pre-specified size using bilinear interpolation.
        Note that RoI Align layer can be implemented with this layer followed by a pooling layer.
        Refer to the **CropResizeLayerParams** message in specification (NeuralNetwork.proto) for more details.

        Parameters
        ----------
        name: str
            The name of this layer.
        input_names: list of str
            Must be a list of two names: image feature map and crop indices/RoI input.
            First input corresponds to a blob with shape ``[1, Batch, C, H_in, W_in]``. This represents a batch of input image feature data with C channels.
            The second input shape must be ``[N, 1, 4, 1, 1]`` or ``[N, 1, 5, 1, 1]``. This represents the bounding box coordinates for N patches/RoIs.
            N: number of patches/RoIs to be extracted
            If RoI shape = [N, 1, 4, 1, 1]
            The channel axis corresponds to the four coordinates specifying the bounding box.
            All the N~ RoIs are extracted from all the batches of the input.
            If RoI shape = [N, 1, 5, 1, 1]
            The first element of the channel axis specifies the input batch id from which to extract the RoI and
            must be in the interval ``[0, Batch - 1]``. That is, n-th RoI is extracted from the RoI[n,0,0,0]-th input batch id.
            The last four elements of the channel axis specify the bounding box coordinates.
        output_name: str
            The output blob name of this layer.
        target_height: int
            Output height dimension.
        target_width: int
            Output width dimension.
        mode: str
            Following values are supported: 'STRICT_ALIGN_ENDPOINTS_MODE', 'ALIGN_ENDPOINTS_MODE', 'UPSAMPLE_MODE', 'ROI_ALIGN_MODE'.
            This parameter determines the sampling grid used for bilinear interpolation.
        normalized_roi: bool
            If true the bounding box coordinates must be in the interval [0, 1].
            They are scaled by (input_height - 1), (input_width - 1), i.e. based on the input spatial dimensions.
            If false the bounding box coordinates must be in the interval
            [0, input_height - 1] and [0, input_width - 1], respectively for height and width dimensions.
        box_indices_mode: str
            Following values are supported: 'CORNERS_HEIGHT_FIRST', 'CORNERS_WIDTH_FIRST', 'CENTER_SIZE_HEIGHT_FIRST', 'CENTER_SIZE_WIDTH_FIRST'
            Representation used to interpret the bounding box coordinates (RoI) input.
            'CORNERS_HEIGHT_FIRST': [h_start, w_start, h_end, w_end]
            'CORNERS_WIDTH_FIRST': [w_start, h_start, w_end, h_end]
            'CENTER_SIZE_HEIGHT_FIRST': [h_center, w_center, box_height, box_width]
            'CENTER_SIZE_WIDTH_FIRST': [w_center, h_center, box_width, box_height]
        spatial_scale: float
            Additional spatial scale that multiplies the bounding box coordinates.
            Generally used while implementing the RoI Align layer,
            which uses unnormalized RoI coordinates along with a spatial scale less than or equal to 1.

        See Also
        --------
        add_resize_bilinear, add_crop
        """
        spec_layer = self._add_generic_layer(name, input_names, [output_name])
        spec_layer_params = spec_layer.cropResize
        spec_layer_params.targetSize.append(target_height)
        spec_layer_params.targetSize.append(target_width)
        spec_layer_params.normalizedCoordinates = normalized_roi
        spec_layer_params.spatialScale = spatial_scale

        mode = mode.upper() if isinstance(mode, _string_types) else mode
        box_indices_mode = (
            box_indices_mode.upper()
            if isinstance(box_indices_mode, _string_types)
            else box_indices_mode
        )

        if mode == "ALIGN_ENDPOINTS_MODE":
            spec_layer_params.mode.samplingMethod = _NeuralNetwork_pb2.SamplingMode.Method.Value(
                "ALIGN_ENDPOINTS_MODE"
            )
        elif mode == "STRICT_ALIGN_ENDPOINTS_MODE":
            spec_layer_params.mode.samplingMethod = _NeuralNetwork_pb2.SamplingMode.Method.Value(
                "STRICT_ALIGN_ENDPOINTS_MODE"
            )
        elif mode == "UPSAMPLE_MODE":
            spec_layer_params.mode.samplingMethod = _NeuralNetwork_pb2.SamplingMode.Method.Value(
                "UPSAMPLE_MODE"
            )
        elif mode == "ROI_ALIGN_MODE":
            spec_layer_params.mode.samplingMethod = _NeuralNetwork_pb2.SamplingMode.Method.Value(
                "ROI_ALIGN_MODE"
            )
        else:
            raise ValueError("Unsupported crop resize mode %s" % mode)

        if box_indices_mode == "CORNERS_HEIGHT_FIRST":
            spec_layer_params.boxIndicesMode.boxMode = _NeuralNetwork_pb2.BoxCoordinatesMode.Coordinates.Value(
                "CORNERS_HEIGHT_FIRST"
            )
        elif box_indices_mode == "CORNERS_WIDTH_FIRST":
            spec_layer_params.boxIndicesMode.boxMode = _NeuralNetwork_pb2.BoxCoordinatesMode.Coordinates.Value(
                "CORNERS_WIDTH_FIRST"
            )
        elif box_indices_mode == "CENTER_SIZE_HEIGHT_FIRST":
            spec_layer_params.boxIndicesMode.boxMode = _NeuralNetwork_pb2.BoxCoordinatesMode.Coordinates.Value(
                "CENTER_SIZE_HEIGHT_FIRST"
            )
        elif box_indices_mode == "CENTER_SIZE_WIDTH_FIRST":
            spec_layer_params.boxIndicesMode.boxMode = _NeuralNetwork_pb2.BoxCoordinatesMode.Coordinates.Value(
                "CENTER_SIZE_WIDTH_FIRST"
            )
        else:
            raise ValueError(
                "Unsupported crop resize box indices mode %s" % box_indices_mode
            )
        return spec_layer

    def set_pre_processing_parameters(
        self,
        image_input_names=None,
        is_bgr=False,
        red_bias=0.0,
        green_bias=0.0,
        blue_bias=0.0,
        gray_bias=0.0,
        image_scale=1.0,
        image_format="NCHW",
    ):
        """
        Add a pre-processing parameters layer to the neural network object.

        Parameters
        ----------
        image_input_names: list of str
            Name of input blobs that are images

        is_bgr: boolean or dict()
            Channel order for input blobs that are images. BGR if True else RGB.
            To specify a different value for each image input,
            provide a dictionary with input names as keys.

        red_bias: float or dict()
            Image re-centering parameter (red channel)

        blue_bias: float or dict()
            Image re-centering parameter (blue channel)

        green_bias: float or dict()
            Image re-centering parameter (green channel)

        gray_bias: float or dict()
            Image re-centering parameter (for grayscale images)

        image_scale: float or dict()
            Value by which to scale the images.

        image_format: str
            Image format, either 'NCHW' / 'NHWC'

        See Also
        --------
        set_input, set_output, set_class_labels
        """
        if not image_input_names:
            return  # nothing to do here

        image_format = (
            image_format.upper()
            if isinstance(image_format, _string_types)
            else image_format
        )
        if image_format != "NCHW" and image_format != "NHWC":
            raise ValueError(
                "Input image format must be either 'NCHW' or 'NHWC'. Provided {}".format(
                    image_format
                )
            )

        if not isinstance(is_bgr, dict):
            is_bgr = dict.fromkeys(image_input_names, is_bgr)
        if not isinstance(red_bias, dict):
            red_bias = dict.fromkeys(image_input_names, red_bias)
        if not isinstance(blue_bias, dict):
            blue_bias = dict.fromkeys(image_input_names, blue_bias)
        if not isinstance(green_bias, dict):
            green_bias = dict.fromkeys(image_input_names, green_bias)
        if not isinstance(gray_bias, dict):
            gray_bias = dict.fromkeys(image_input_names, gray_bias)
        if not isinstance(image_scale, dict):
            image_scale = dict.fromkeys(image_input_names, image_scale)

        # Raise error if any key in image preprocessing parameters
        # are not in image_input_names.
        def check_valid_preprocessing_keys(input, target, input_name):
            for key in input:
                if not key in target:
                    raise ValueError("Invalid key {} in {}.".format(key, input_name))

        target = image_input_names
        check_valid_preprocessing_keys(is_bgr, target, "is_bgr")
        check_valid_preprocessing_keys(red_bias, target, "red_bias")
        check_valid_preprocessing_keys(blue_bias, target, "blue_bias")
        check_valid_preprocessing_keys(green_bias, target, "green_bias")
        check_valid_preprocessing_keys(gray_bias, target, "gray_bias")
        check_valid_preprocessing_keys(image_scale, target, "image_scale")

        spec = self.spec

        # Add image inputs
        for input_ in spec.description.input:
            if input_.name in image_input_names:
                if input_.type.WhichOneof("Type") == "multiArrayType":
                    array_shape = tuple(input_.type.multiArrayType.shape)

                    if len(array_shape) == 4:
                        input_indices = (
                            [0, 1, 2, 3] if image_format == "NCHW" else [0, 3, 1, 2]
                        )
                    elif len(array_shape) == 3:
                        # Adding dummy index for 'batch' for compatibility
                        input_indices = (
                            [0, 0, 1, 2] if image_format == "NCHW" else [0, 2, 0, 1]
                        )
                    else:
                        raise ValueError(
                            "Invalid input shape. Input of rank {}, but expecting input of either rank 3 or rank 4".format(
                                len(array_shape)
                            )
                        )

                    # Extract image shape depending on input format
                    _, channels, height, width = [array_shape[e] for e in input_indices]

                    if image_format == "NHWC":
                        # If input format is 'NHWC' for TF model, it will be
                        # 'NCHW' for CoreML model. Therefore, add transpose to
                        # NHWC after the input and replace all use of input
                        layers = self.nn_spec.layers
<<<<<<< HEAD
                        index = 0
                        for i, layer_ in enumerate(layers):
                            if layer_.name.startswith(input_.name):
                                index = i
                                break
                        layers.insert(index, layers.pop())
=======
                        complement_transpose = True
                        transpose_names = set()
                        transpose_outputs = []
>>>>>>> 37e619d9
                        for layer_ in layers:
                            if (
                                layer_.HasField("transpose")
                                and layer_.input[0] == input_.name
                            ):
                                transpose_order = list(layer_.transpose.axes)
                                if transpose_order == [
                                    0,
                                    3,
                                    1,
                                    2,
                                ] or transpose_order == [2, 0, 1]:
                                    transpose_names.add(layer_.name)
                                    transpose_outputs += list(layer_.output)
                                else:
                                    complement_transpose = False
                                    break
                            else:
                                for i in layer_.input:
                                    if i == input_.name:
                                        complement_transpose = False
                                        break
                        if complement_transpose:
                            for layer_ in layers:
                                for i in range(len(layer_.input)):
                                    if layer_.input[i] in transpose_names:
                                        layer_.input[i] = input_.name
                            for layer_ in layers:
                                if layer_.name == input_.name:
                                    del layer_.output[:]
                                    layer_.output.extend(transpose_outputs)
                                    break
                            while len(transpose_names) > 0:
                                for idx, layer_ in enumerate(layers):
                                    if layer_.name in transpose_names:
                                        del layers[idx]
                                        transpose_names.remove(layer_.name)
                        else:
                            axes = [1, 2, 0]
                            if len(array_shape) == 4:
                                axes = [0, 2, 3, 1]
                            input_transpose = input_.name + "_to_nhwc"
                            transpose_layer = self.add_transpose(
                                name=input_transpose,
                                axes=axes,
                                input_name=input_.name,
                                output_name=input_transpose,
                            )
                            layers.insert(0, layers.pop())
                            for layer_ in layers:
                                for i in range(len(layer_.input)):
                                    if layer_.name == input_transpose:
                                        continue
                                    if layer_.input[i] == input_.name:
                                        layer_.input[i] = input_transpose

                    # TODO: If input is not rank 3 or 4, then accordingly handle
                    # e.g. for rank-2 input, squeeze additional dimension in case of Gray scale image
                    if channels == 1:
                        input_.type.imageType.colorSpace = _FeatureTypes_pb2.ImageFeatureType.ColorSpace.Value(
                            "GRAYSCALE"
                        )
                    elif channels == 3:
                        if input_.name in is_bgr:
                            if is_bgr[input_.name]:
                                input_.type.imageType.colorSpace = _FeatureTypes_pb2.ImageFeatureType.ColorSpace.Value(
                                    "BGR"
                                )
                            else:
                                input_.type.imageType.colorSpace = _FeatureTypes_pb2.ImageFeatureType.ColorSpace.Value(
                                    "RGB"
                                )
                        else:
                            input_.type.imageType.colorSpace = _FeatureTypes_pb2.ImageFeatureType.ColorSpace.Value(
                                "RGB"
                            )
                    else:
                        raise ValueError(
                            "Channel Value %d not supported for image inputs" % channels
                        )
                    input_.type.imageType.width = width
                    input_.type.imageType.height = height

                preprocessing = self.nn_spec.preprocessing.add()
                preprocessing.featureName = input_.name
                scaler = preprocessing.scaler
                if input_.name in image_scale:
                    scaler.channelScale = image_scale[input_.name]
                else:
                    scaler.channelScale = 1.0
                if input_.name in red_bias:
                    scaler.redBias = red_bias[input_.name]
                if input_.name in blue_bias:
                    scaler.blueBias = blue_bias[input_.name]
                if input_.name in green_bias:
                    scaler.greenBias = green_bias[input_.name]
                if input_.name in gray_bias:
                    scaler.grayBias = gray_bias[input_.name]

    def add_transpose(self, name, axes, input_name, output_name):
        """
        Add a N-D transpose layer with axes as a parameter.
        Refer to the **TransposeLayerParams** message in specification (NeuralNetwork.proto) for more details.

        Parameters
        ----------
        name: str
            The name of this layer.

        axes: list of int or tuple of int
            The list containing a permutation of "[0,1,2,...,N-1]" where N is the rank of input/output tensor.

        input_name: str
            The input blob name of this layer.

        output_name: str
            The output blob name of this layer.

        See Also
        --------
        add_permute, add_reshape
        """

        spec_layer = self._add_generic_layer(name, [input_name], [output_name])

        rank = len(axes)
        axes = [rank + axis if axis < 0 else axis for axis in axes]
        spec_layer.transpose.axes.extend(axes)

        return spec_layer

    def add_softmax_nd(self, name, input_name, output_name, axis):
        """
        Add a softmax_nd layer to the model that performs softmax operation along
        the given axis.
        Refer to the **SoftmaxNDLayerParams** message in specification (NeuralNetwork.proto) for more details.

        Parameters
        ----------
        name: str
            The name of this layer.
        input_name: str
            The input blob name of this layer.
        output_name: str
            The output blob name of this layer.
        axis: int
            Axis to perform the softmax operation on.
        """

        spec_layer = self._add_generic_layer(name, [input_name], [output_name])
        spec_layer_params = spec_layer.softmaxND
        spec_layer_params.axis = axis
        return spec_layer

    def add_concat_nd(self, name, input_names, output_name, axis):
        """
        Add a concat_nd layer to the model that performs concatenation along the
        given axis.
        Refer to the **ConcatNDLayerParams** message in specification (NeuralNetwork.proto) for more details.

        Parameters
        ----------
        name: str
            The name of this layer.
        input_names: list of str
            The input blob names of this layer.
        output_name: str
            The output blob name of this layer.
        axis: int
            Axis to perform the concat operation on.
        """

        spec_layer = self._add_generic_layer(name, input_names, [output_name])
        spec_layer_params = spec_layer.concatND
        spec_layer_params.axis = axis
        return spec_layer

    def add_erf(self, name, input_name, output_name):
        """
        Add an erf function (gaussian error function) layer to the model.
        Refer to the **ErfLayerParams** message in specification (NeuralNetwork.proto) for more details.

        Parameters
        ----------
        name: str
            The name of this layer.
        input_name: str
            The input blob name of this layer.
        output_name: str
            The output blob name of this layer.
        """

        spec_layer = self._add_generic_layer(name, [input_name], [output_name])
        spec_layer.erf.MergeFromString(b"")
        return spec_layer

    def add_gelu(self, name, input_name, output_name, mode="EXACT"):
        """
        Add a GELU (gaussian error linear unit) activation layer, which is:
        ``0.5 * x * (1 + erf(x / sqrt(2)))``.
        Refer to the **GeluLayerParams** message in specification (NeuralNetwork.proto) for more details.

        Parameters
        ----------
        name: str
            The name of this layer.
        input_name: str
            The input blob name of this layer.
        output_name: str
            The output blob name of this layer.
        mode: str, optional
            Gelu mode in [EXACT | TANH_APPROXIMATION | SIGMOID_APPROXIMATION], default EXACT.
        """

        spec_layer = self._add_generic_layer(name, [input_name], [output_name])
        spec_layer_params = spec_layer.gelu

        if mode == "EXACT":
            spec_layer_params.mode = _NeuralNetwork_pb2.GeluLayerParams.GeluMode.Value(
                "EXACT"
            )
        elif mode == "TANH_APPROXIMATION":
            spec_layer_params.mode = _NeuralNetwork_pb2.GeluLayerParams.GeluMode.Value(
                "TANH_APPROXIMATION"
            )
        elif mode == "SIGMOID_APPROXIMATION":
            spec_layer_params.mode = _NeuralNetwork_pb2.GeluLayerParams.GeluMode.Value(
                "SIGMOID_APPROXIMATION"
            )
        else:
            raise ValueError("Unsupported Gelu mode %s" % mode)
        return spec_layer

    def add_sin(self, name, input_name, output_name):
        """
        Add a sin layer to the model that computes element-wise sine for the
        input tensor.
        Refer to the **SinLayerParams** message in specification (NeuralNetwork.proto) for more details.

        Parameters
        ----------
        name: str
            The name of this layer.
        input_name: str
            The input blob name of this layer.
        output_name: str
            The output blob name of this layer.

        See Also
        --------
        add_sinh, add_asin, add_asinh
        """

        spec_layer = self._add_generic_layer(name, [input_name], [output_name])
        spec_layer.sin.MergeFromString(b"")
        return spec_layer

    def add_cos(self, name, input_name, output_name):
        """
        Add a cos layer to the model that computes element-wise cosine for the
        input tensor.
        Refer to the **CosLayerParams** message in specification (NeuralNetwork.proto) for more details.

        Parameters
        ----------
        name: str
            The name of this layer.
        input_name: str
            The input blob name of this layer.
        output_name: str
            The output blob name of this layer.

        See Also
        --------
        add_cosh, add_acos, add_acosh
        """

        spec_layer = self._add_generic_layer(name, [input_name], [output_name])
        spec_layer.cos.MergeFromString(b"")
        return spec_layer

    def add_tan(self, name, input_name, output_name):
        """
        Add a tan layer to the model that computes element-wise tangent for the
        input tensor.
        Refer to the **TanLayerParams** message in specification (NeuralNetwork.proto) for more details.

        Parameters
        ----------
        name: str
            The name of this layer.
        input_name: str
            The input blob name of this layer.
        output_name: str
            The output blob name of this layer.

        See Also
        --------
        add_tanh, add_atan, add_atanh
        """

        spec_layer = self._add_generic_layer(name, [input_name], [output_name])
        spec_layer.tan.MergeFromString(b"")
        return spec_layer

    def add_asin(self, name, input_name, output_name):
        """
        Add an asin layer to the model that computes element-wise arc-sine for
        the input tensor.
        Refer to the **AsinLayerParams** message in specification (NeuralNetwork.proto) for more details.

        Parameters
        ----------
        name: str
            The name of this layer.
        input_name: str
            The input blob name of this layer.
        output_name: str
            The output blob name of this layer.

        See Also
        --------
        add_sin, add_sinh, add_asinh
        """

        spec_layer = self._add_generic_layer(name, [input_name], [output_name])
        spec_layer.asin.MergeFromString(b"")
        return spec_layer

    def add_acos(self, name, input_name, output_name):
        """
        Add an acos layer to the model that computes element-wise arc-cosine
        for the input tensor.
        Refer to the **AcosLayerParams** message in specification (NeuralNetwork.proto) for more details.

        Parameters
        ----------
        name: str
            The name of this layer.
        input_name: str
            The input blob name of this layer.
        output_name: str
            The output blob name of this layer.

        See Also
        --------
        add_cos, add_cosh, add_acosh
        """

        spec_layer = self._add_generic_layer(name, [input_name], [output_name])
        spec_layer.acos.MergeFromString(b"")
        return spec_layer

    def add_atan(self, name, input_name, output_name):
        """
        Add an atan layer to the model that computes element-wise arc-tangent
        for the input tensor.
        Refer to the **AtanLayerParams** message in specification (NeuralNetwork.proto) for more details.

        Parameters
        ----------
        name: str
            The name of this layer.
        input_name: str
            The input blob name of this layer.
        output_name: str
            The output blob name of this layer.

        See Also
        --------
        add_tan, add_tanh, add_atanh
        """

        spec_layer = self._add_generic_layer(name, [input_name], [output_name])
        spec_layer.atan.MergeFromString(b"")
        return spec_layer

    def add_sinh(self, name, input_name, output_name):
        """
        Add a sinh layer to the model that computes element-wise hyperbolic sine for the input tensor.
        Refer to the **SinhLayerParams** message in specification (NeuralNetwork.proto) for more details.

        Parameters
        ----------
        name: str
            The name of this layer.
        input_name: str
            The input blob name of this layer.
        output_name: str
            The output blob name of this layer.

        See Also
        --------
        add_sin, add_asin, add_asinh
        """

        spec_layer = self._add_generic_layer(name, [input_name], [output_name])
        spec_layer.sinh.MergeFromString(b"")
        return spec_layer

    def add_cosh(self, name, input_name, output_name):
        """
        Add a osh layer to the model that computes element-wise hyperbolic
        cosine for the input tensor.
        Refer to the **CoshLayerParams** message in specification (NeuralNetwork.proto) for more details.

        Parameters
        ----------
        name: str
            The name of this layer.
        input_name: str
            The input blob name of this layer.
        output_name: str
            The output blob name of this layer.

        See Also
        --------
        add_cos, add_acos, add_acosh
        """

        spec_layer = self._add_generic_layer(name, [input_name], [output_name])
        spec_layer.cosh.MergeFromString(b"")
        return spec_layer

    def add_tanh(self, name, input_name, output_name):
        """
        Add a tanh layer to the model that computes element-wise hyperbolic
        tangent for the input tensor.
        Refer to the **TanhLayerParams** message in specification (NeuralNetwork.proto) for more details.

        Parameters
        ----------
        name: str
            The name of this layer.
        input_name: str
            The input blob name of this layer.
        output_name: str
            The output blob name of this layer.

        See Also
        --------
        add_tan, add_atan, add_atanh
        """

        spec_layer = self._add_generic_layer(name, [input_name], [output_name])
        spec_layer.tanh.MergeFromString(b"")
        return spec_layer

    def add_asinh(self, name, input_name, output_name):
        """
        Add an asinh layer to the model that computes element-wise inverse
        hyperbolic sine for the input tensor.
        Refer to the **AsinhLayerParams** message in specification (NeuralNetwork.proto) for more details.

        Parameters
        ----------
        name: str
            The name of this layer.
        input_name: str
            The input blob name of this layer.
        output_name: str
            The output blob name of this layer.

        See Also
        --------
        add_sin, add_sinh, add_asin
        """

        spec_layer = self._add_generic_layer(name, [input_name], [output_name])
        spec_layer.asinh.MergeFromString(b"")
        return spec_layer

    def add_acosh(self, name, input_name, output_name):
        """
        Add an acosh layer to the model that computes element-wise inverse
        hyperbolic cosine for the input tensor.
        Refer to the **AcoshLayerParams** message in specification (NeuralNetwork.proto) for more details.

        Parameters
        ----------
        name: str
            The name of this layer.
        input_name: str
            The input blob name of this layer.
        output_name: str
            The output blob name of this layer.

        See Also
        --------
        add_cos, add_cosh, add_acos
        """

        spec_layer = self._add_generic_layer(name, [input_name], [output_name])
        spec_layer.acosh.MergeFromString(b"")
        return spec_layer

    def add_atanh(self, name, input_name, output_name):
        """
        Add an atanh layer to the model that computes element-wise inverse
        hyperbolic tangent for the input tensor.
        Refer to the **AtanhLayerParams** message in specification (NeuralNetwork.proto) for more details.

        Parameters
        ----------
        name: str
            The name of this layer.
        input_name: str
            The input blob name of this layer.
        output_name: str
            The output blob name of this layer.

        See Also
        --------
        add_tan, add_tanh, add_atan
        """

        spec_layer = self._add_generic_layer(name, [input_name], [output_name])
        spec_layer.atanh.MergeFromString(b"")
        return spec_layer

    def add_exp2(self, name, input_name, output_name):
        """
        Add an exp2 layer to the model that performs element-wise experiential operation.
        Refer to the **Exp2LayerParams** message in specification (NeuralNetwork.proto) for more details.

        Parameters
        ----------
        name: str
            The name of this layer.
        input_name: str
            The input blob name of this layer.
        output_name: str
            The output blob name of this layer.
        """

        spec_layer = self._add_generic_layer(name, [input_name], [output_name])
        spec_layer.exp2.MergeFromString(b"")
        return spec_layer

    def add_add_broadcastable(self, name, input_names, output_name):
        """
        Add an add_broadcastable layer to the model that performs element-wise
        addition operation with broadcast support.
        Refer to the **AddBroadcastableLayerParams** message in specification (NeuralNetwork.proto) for more details.

        Parameters
        ----------
        name: str
            The name of this layer.
        input_names: list of str
            The input blob names of this layer.
        output_name: str
            The output blob name of this layer.
        """

        spec_layer = self._add_generic_layer(name, input_names, [output_name])
        spec_layer.addBroadcastable.MergeFromString(b"")
        self._set_max_input_rank(input_names, output_name)
        return spec_layer

    def add_multiply_broadcastable(self, name, input_names, output_name):
        """
        Add a multiply_broadcastable layer to the model that performs element-wise
        multiplication operation with broadcast support.
        Refer to the **MultiplyBroadcastableLayerParams** message in specification (NeuralNetwork.proto) for more details.

        Parameters
        ----------
        name: str
            The name of this layer.
        input_names: list of str
            The input blob names of this layer.
        output_name: str
            The output blob name of this layer.
        """

        spec_layer = self._add_generic_layer(name, input_names, [output_name])
        spec_layer.multiplyBroadcastable.MergeFromString(b"")
        self._set_max_input_rank(input_names, output_name)
        return spec_layer

    def add_divide_broadcastable(self, name, input_names, output_name):
        """
        Add a divide_broadcastable layer to the model that performs element-wise
        division operation with broadcast support.
        Refer to the **DivideBroadcastableLayerParams** message in specification (NeuralNetwork.proto) for more details.

        Parameters
        ----------
        name: str
            The name of this layer.
        input_names: list of str
            The input blob names of this layer.
        output_name: str
            The output blob name of this layer.
        """

        spec_layer = self._add_generic_layer(name, input_names, [output_name])
        spec_layer.divideBroadcastable.MergeFromString(b"")
        self._set_max_input_rank(input_names, output_name)
        return spec_layer

    def add_subtract_broadcastable(self, name, input_names, output_name):
        """
        Add a subtract_broadcastable layer to the model that performs element-wise
        subtraction operation with broadcast support.
        Refer to the **SubtractBroadcastableLayerParams** message in specification (NeuralNetwork.proto) for more details.

        Parameters
        ----------
        name: str
            The name of this layer.
        input_names: list of str
            The input blob names of this layer.
        output_name: str
            The output blob name of this layer.
        """

        spec_layer = self._add_generic_layer(name, input_names, [output_name])
        spec_layer.subtractBroadcastable.MergeFromString(b"")
        self._set_max_input_rank(input_names, output_name)
        return spec_layer

    def add_max_broadcastable(self, name, input_names, output_name):
        """
        Add a max_broadcastable layer to the model that performs element-wise
        maximum operation with broadcast support.
        Refer to the **MaxBroadcastableLayerParams** message in specification (NeuralNetwork.proto) for more details.

        Parameters
        ----------
        name: str
            The name of this layer.
        input_names: list of str
            The input blob names of this layer.
        output_name: str
            The output blob name of this layer.
        """

        spec_layer = self._add_generic_layer(name, input_names, [output_name])
        spec_layer.maxBroadcastable.MergeFromString(b"")
        self._set_max_input_rank(input_names, output_name)
        return spec_layer

    def add_min_broadcastable(self, name, input_names, output_name):
        """
        Add a min_broadcastable layer to the model that performs element-wise
        minimum operation with broadcast support.
        Refer to the **MinBroadcastableLayerParams** message in specification (NeuralNetwork.proto) for more details.

        Parameters
        ----------
        name: str
            The name of this layer.
        input_names: list of str
            The input blob names of this layer.
        output_name: str
            The output blob name of this layer.
        """

        spec_layer = self._add_generic_layer(name, input_names, [output_name])
        spec_layer.minBroadcastable.MergeFromString(b"")
        self._set_max_input_rank(input_names, output_name)
        return spec_layer

    def add_floor_div_broadcastable(self, name, input_names, output_name):
        """
        Add a floor_div_broadcastable layer to the model that performs floor
        division operation with broadcast support.
        Refer to the **FloorDivBroadcastableLayerParams** message in specification (NeuralNetwork.proto) for more details.

        Parameters
        ----------
        name: str
            The name of this layer.
        input_names: list of str
            The input blob names of this layer.
        output_name: str
            The output blob name of this layer.

        See Also
        --------
        add_divide_broadcastable
        """

        spec_layer = self._add_generic_layer(name, input_names, [output_name])
        spec_layer.floorDivBroadcastable.MergeFromString(b"")
        self._set_max_input_rank(input_names, output_name)
        return spec_layer

    def add_mod_broadcastable(self, name, input_names, output_name):
        """
        Add a mod_broadcastable layer to the model that performs element-wise
        modular operation with broadcast support.
        Refer to the **ModBroadcastableLayerParams** message in specification (NeuralNetwork.proto) for more details.

        Parameters
        ----------
        name: str
            The name of this layer.
        input_names: list of str
            The input blob names of this layer.
        output_name: str
            The output blob name of this layer.
        """

        spec_layer = self._add_generic_layer(name, input_names, [output_name])
        spec_layer.modBroadcastable.MergeFromString(b"")
        self._set_max_input_rank(input_names, output_name)
        return spec_layer

    def add_pow_broadcastable(self, name, input_names, output_name):
        """
        Add a pow_broadcastable layer to the model that performs element-wise
        power operation with broadcast support.
        Refer to the **PowBroadcastableLayerParams** message in specification (NeuralNetwork.proto) for more details.

        Parameters
        ----------
        name: str
            The name of this layer.
        input_names: list of str
            The input blob names of this layer.
        output_name: str
            The output blob name of this layer.
        """

        spec_layer = self._add_generic_layer(name, input_names, [output_name])
        spec_layer.powBroadcastable.MergeFromString(b"")
        self._set_max_input_rank(input_names, output_name)
        return spec_layer

    def add_stack(self, name, input_names, output_name, axis=0):
        """
        Add a stack layer to the model that performs stack operation on a list of
        tensors into one rank+1 tensor on the given axis.
        Refer to the **StackLayerParams** message in specification (NeuralNetwork.proto) for more details.

        Parameters
        ----------
        name: str
            The name of this layer.
        input_names: list of str
            The input blob names of this layer.
        output_name: str
            The output blob name of this layer.
        axis: int, optional
            The axis to perform stack operation, default: 0.
        """

        spec_layer = self._add_generic_layer(name, input_names, [output_name])
        spec_layer.stack.axis = axis
        self.rank_dict[output_name] = self._get_rank(input_names[0]) + 1
        return spec_layer

    def add_ceil(self, name, input_name, output_name):
        """
        Add a ceil layer to the model that performs element-wise ceil operation
        on the input tensor that rounds the value to the smallest integer not
        less than x.
        Refer to the **CeilLayerParams** message in specification (NeuralNetwork.proto) for more details.

        Parameters
        ----------
        name: str
            The name of this layer.
        input_name: str
            The input blob name of this layer.
        output_name: str
            The output blob name of this layer.

        See Also
        --------
        add_floor, add_clip
        """

        spec_layer = self._add_generic_layer(name, [input_name], [output_name])
        spec_layer.ceil.MergeFromString(b"")
        return spec_layer

    def add_floor(self, name, input_name, output_name):
        """
        Add a floor layer to the model that performs element-wise floor operation
        on the input tensor that rounds the value to the largest integer not
        greater than x.
        Refer to the **FloorLayerParams** message in specification (NeuralNetwork.proto) for more details.

        Parameters
        ----------
        name: str
            The name of this layer.
        input_name: str
            The input blob name of this layer.
        output_name: str
            The output blob name of this layer.

        See Also
        --------
        add_ceil, add_clip
        """

        spec_layer = self._add_generic_layer(name, [input_name], [output_name])
        spec_layer.floor.MergeFromString(b"")
        return spec_layer

    def add_round(self, name, input_name, output_name):
        """
        Add a round layer to the model that performs element-wise round operation
        on the input tensor that rounds the value to the nearest integer.
        Refer to the **RoundLayerParams** message in specification (NeuralNetwork.proto) for more details.

        Parameters
        ----------
        name: str
            The name of this layer.
        input_name: str
            The input blob name of this layer.
        output_name: str
            The output blob name of this layer.
        """

        spec_layer = self._add_generic_layer(name, [input_name], [output_name])
        spec_layer.round.MergeFromString(b"")
        return spec_layer

    def add_sign(self, name, input_name, output_name):
        """
        Add a sign layer to the model that performs element-wise sign operation
        (+1 for positive values, -1 for negative values, 0 for zeroes).
        Refer to the **SignLayerParams** message in specification (NeuralNetwork.proto) for more details.

        Parameters
        ----------
        name: str
            The name of this layer.
        input_name: str
            The input blob name of this layer.
        output_name: str
            The output blob name of this layer.
        """

        spec_layer = self._add_generic_layer(name, [input_name], [output_name])
        spec_layer.sign.MergeFromString(b"")
        return spec_layer

    def add_clip(self, name, input_name, output_name, min_value=0.0, max_value=1.0):
        """
        Add a clip layer to the model that performs element-wise clip operation.
        Clip the values in the input tensor to the range [min_value, max_value].
        Refer to the **ClipLayerParams** message in specification (NeuralNetwork.proto) for more details.

        Parameters
        ----------
        name: str
            The name of this layer.
        input_name: str
            The input blob name of this layer.
        output_name: str
            The output blob name of this layer.
        min_value: float, optional
            Lower bound / minimum value for clip, default: 0.0.
        max_value: float, optional
            Upper bound / maximum value for clip, default: 1.0.

        See Also
        --------
        add_floor, add_ceil
        """

        spec_layer = self._add_generic_layer(name, [input_name], [output_name])
        spec_layer.clip.MergeFromString(b"")
        spec_params = spec_layer.clip

        spec_params.minVal = float(min_value)
        spec_params.maxVal = float(max_value)

        return spec_layer

    def add_split_nd(
        self, name, input_name, output_names, axis, num_splits=2, split_sizes=None
    ):
        """
        Add a split layer to the model that splits the input tensor into multiple
        output tensors. Either uniformly split the input tensor into ``num_splits``
        tensors, or split into given size list ``split_sizes`` output tensors.
        Refer to the **SplitNDLayerParams** message in specification (NeuralNetwork.proto) for more details.

        Parameters
        ----------
        name: str
            The name of this layer.
        input_name: str
            The input blob name of this layer.
        output_names: list of str
            The output blob names of this layer.
        axis: int
            Axis to perform split on.
        num_splits: int, optional
            Number of splits, default: 2.
        split_sizes: list of int or tuple of int, optional
            List of size to split, default [] or None.
        """

        if not split_sizes:
            split_sizes = []

        spec_layer = self._add_generic_layer(name, [input_name], output_names)
        spec_layer_params = spec_layer.splitND
        spec_layer_params.axis = axis

        if split_sizes and len(split_sizes) > 0:
            spec_layer_params.splitSizes.extend(split_sizes)
            spec_layer_params.numSplits = len(split_sizes)
        else:
            spec_layer_params.numSplits = num_splits

        assert len(output_names) == spec_layer_params.numSplits
        return spec_layer

    def add_slice_static(
        self,
        name,
        input_name,
        output_name,
        begin_ids,
        end_ids,
        strides,
        begin_masks,
        end_masks,
        squeeze_masks=None,
    ):
        """
        Add a slice_static layer to the model that extracts a slice of size
        ``(end - begin) / stride`` from the given input tensor.
        Refer to the **SliceStaticLayerParams** message in specification (NeuralNetwork.proto) for more details.

        Parameters
        ----------
        name: str
            The name of this layer.
        input_name: str
            The input blob name of this layer.
        output_name: str
            The output blob name of this layer.
        begin_ids: list of int or tuple of int
            Begin offsets for slice layer.
        end_ids: list of int or tuple of int
            End offsets for slice layer.
        strides: list of int or tuple of int
            Strides for slice layer.
        begin_masks: list of bool
            Boolean masks for begin offsets.
        end_masks: list of bool
            Boolean masks for end offsets.
        squeeze_masks: list of bool
            Boolean masks for squeezing axis.

        See Also
        --------
        add_slice_dynamic
        """

        rank = len(begin_ids)
        assert len(end_ids) == rank
        assert len(strides) == rank
        assert len(begin_masks) == rank
        assert len(end_masks) == rank
        assert squeeze_masks is None or len(squeeze_masks) == rank

        spec_layer = self._add_generic_layer(name, [input_name], [output_name])
        spec_layer_params = spec_layer.sliceStatic

        spec_layer_params.beginIds.extend(begin_ids)
        spec_layer_params.endIds.extend(end_ids)
        spec_layer_params.strides.extend(strides)
        spec_layer_params.beginMasks.extend(begin_masks)
        spec_layer_params.endMasks.extend(end_masks)

        if not (squeeze_masks and any(squeeze_masks)):
            return spec_layer

        if self.spec and (
            not self.spec.specificationVersion
            or self.spec.specificationVersion < _SPECIFICATION_VERSION_IOS_14
        ):
            self.spec.specificationVersion = _SPECIFICATION_VERSION_IOS_14
        spec_layer_params.squeezeMasks.extend(squeeze_masks)

        return spec_layer

    def add_slice_dynamic(
        self,
        name,
        input_names,
        output_name,
        end_ids=None,
        strides=None,
        begin_masks=None,
        end_masks=None,
        squeeze_masks=None,
    ):
        """
        Add a slice_dynamic layer to the model that extracts a slice of size
        ``(end - begin) / stride`` from the given input tensor.
        Refer to the **SliceDynamicLayerParams** message in specification (NeuralNetwork.proto) for more details.

        Parameters
        ----------
        name: str
            The name of this layer.
        input_names: list of str
            The input blob names of this layer.
        output_name: str
            The output blob name of this layer.
        end_ids: list of int or tuple of int, optional
            End offsets for slice layer, default: [1].
        strides: list of int or tuple of int, optional
            Strides for slice layer, default: [1].
        begin_masks: list of bool, optional
            Boolean masks for begin offsets, default: [false].
        end_masks: list of bool, optional
            Boolean masks for end offsets, default: [false].
        squeeze_masks: list of bool, optional
            Boolean masks for squeezing axis, default: [false].

        See Also
        --------
        add_slice_static
        """

        if not end_ids:
            end_ids = [1 for _ in range(5)]
        if not strides:
            strides = [1 for _ in range(5)]
        if not begin_masks:
            begin_masks = [False for _ in range(5)]
        if not end_masks:
            end_masks = [False for _ in range(5)]
        if not squeeze_masks:
            squeeze_masks = [False for _ in range(5)]

        spec_layer = self._add_generic_layer(name, input_names, [output_name])
        spec_layer_params = spec_layer.sliceDynamic

        spec_layer_params.endIds.extend(end_ids)
        spec_layer_params.strides.extend(strides)
        spec_layer_params.beginMasks.extend(begin_masks)
        spec_layer_params.endMasks.extend(end_masks)
        if not any(squeeze_masks):
            return spec_layer

        if self.spec and (
            not self.spec.specificationVersion
            or self.spec.specificationVersion < _SPECIFICATION_VERSION_IOS_14
        ):
            self.spec.specificationVersion = _SPECIFICATION_VERSION_IOS_14
        spec_layer_params.squeezeMasks.extend(squeeze_masks)

        return spec_layer

    def add_tile(self, name, input_name, output_name, reps=[]):
        """
        Add a tile layer to the model that construct a tensor by repeating the
        input tensor multiple number of times.
        Refer to the **TileLayerParams** message in specification (NeuralNetwork.proto) for more details.

        Parameters
        ----------
        name: str
            The name of this layer.
        input_name: str or list[str]
            The input blob name of this layer.
            If second input is provided, reps parameter is ignored.
        output_name: str
            The output blob name of this layer.
        reps: list of int or tuple of int
            Number of times to replicate.
            If `input_name` provides two inputs, second input is used as
            reps and this parameter is ignored.

        See Also
        --------
        add_stack, add_concat_nd
        """
        if isinstance(input_name, tuple):
            input_names = list(input_name)
        elif isinstance(input_name, list):
            input_names = input_name
        else:
            input_names = [input_name]
        spec_layer = self._add_generic_layer(name, input_names, [output_name])

        spec_layer_params = spec_layer.tile
        # If two inputs are provided,
        # ignore reps attribute.
        if len(input_names) == 2:
            reps = []
            if self.spec and (
                not self.spec.specificationVersion
                or self.spec.specificationVersion < _SPECIFICATION_VERSION_IOS_14
            ):
                self.spec.specificationVersion = _SPECIFICATION_VERSION_IOS_14
        assert all([i > 0 for i in reps])
        spec_layer_params.reps.extend(reps)
        return spec_layer

    def add_range_static(
        self, name, output_name, input_names=None, end=1, start=0, step=1
    ):
        """
        Add a range_static layer that returns a tensor that contains evenly spaced values.
        This layer has no input and three parameters.
        Refer to the **RangeStaticLayerParams** message in specification (NeuralNetwork.proto) for more details.

        Parameters
        ----------
        name: str
            The name of this layer.
        output_name: str
            The output blob name of this layer.
        input_names: list of str
            The input blob names of this layer.
        end: int, optional
            Range parameter: end, default: 1.
        start: int, optional
            Range parameter: start, default: 0.
        step: int, optional
            Range parameter: step size, default: 1.

        See Also
        --------
        add_range_dynamic
        """

        spec_layer = self._add_generic_layer(name, input_names, [output_name])
        spec_layer.rangeStatic.MergeFromString(b"")
        spec_params = spec_layer.rangeStatic

        spec_params.endValue = float(end)
        spec_params.startValue = float(start)
        spec_params.stepSizeValue = float(step)

        self.rank_dict[output_name] = 1
        return spec_layer

    def add_range_dynamic(self, name, input_names, output_name, start=0, step=1):
        """
        Add a range_dynamic layer that returns a tensor that contains evenly spaced values.
        This layer has up to three inputs or no input and three parameters.
        Refer to the **RangeDynamicLayerParams** message in specification (NeuralNetwork.proto) for more details.

        Parameters
        ----------
        name: str
            The name of this layer.
        input_names: list of str
            The input blob names.
            If input size == 1: end is input, start and step are read from parameters
            If input size == 2: end, start are inputs, step is read from parameters
            If input size == 3: start, end, step are all inputs, none of the parameters are used.
        output_name: str
            The output blob name of this layer.
        start: int, optional
            Range parameter: start. Ignored if start is provided as input, default: 0.
        step: int, optional
            Range parameter: step. Ignored if step is provided as input, default: 1.

        See Also
        --------
        add_range_static
        """

        if len(input_names) < 1 or len(input_names) > 3:
            raise ValueError("RangeDynamic layer must have either 1, 2 or 3 inputs.")

        spec_layer = self._add_generic_layer(name, input_names, [output_name])
        spec_layer.rangeDynamic.MergeFromString(b"")
        spec_params = spec_layer.rangeDynamic

        spec_params.startValue = float(start)
        spec_params.stepSizeValue = float(step)

        self.rank_dict[output_name] = 1
        return spec_layer

    def add_branch(self, name, input_name, if_branch=None, else_branch=None):
        """
        Add a branch layer to the model that provides the functionality of
        branching or an ``if-else`` block.
        Refer to the **BranchLayerParams** message in specification (NeuralNetwork.proto) for more details.

        Parameters
        ----------
        name: str
            The name of this layer.
        input_name: str
            The input blob name of this layer.
        if_branch: NeuralNetwork
            Neural network to execute if the absolute value of the input tensor is greater than 1e-6.
        else_branch: NeuralNetwork, optional
            Neural network to execute if the absolute value of the input tensor is less than 1e-6.

        See Also
        --------
        add_loop, add_loop_continue, add_loop_break
        """

        layer = self._add_generic_layer(name, [input_name], [])
        branch = layer.branch
        if if_branch:
            branch.ifBranch = if_branch
        else:
            branch.ifBranch.MergeFromString(b"")
        if else_branch:
            branch.elseBranch = else_branch
        else:
            branch.elseBranch.MergeFromString(b"")
        return layer

    def add_loop(
        self,
        name,
        body_network=None,
        input_name=None,
        condition=None,
        condition_network=None,
        max_iterations=None,
    ):
        """
        Add a loop layer to the model that provides the functionality of a ``for``
        loop, or a ``while`` loop.
        Refer to the **LoopLayerParams** message in specification (NeuralNetwork.proto) for more details.

        Parameters
        ----------
        name: str
            The name of this layer.
        body_network: NeuralNetwork
            Neural network to execute for the body of the loop.
        input_name: str
            The input blob name of this layer.
        condition: str, optional
            Condition of the loop.
        condition_network: NeuralNetwork, optional
            Neural network to execute for the condition of the loop.
        max_iterations: int, optional
            Maximum number of iterations of the loop.

        See Also
        --------
        add_loop_break, add_loop_continue, add_branch
        """

        input_names = [] if input_name is None else [input_name]
        spec_layer = self._add_generic_layer(name, input_names, [])
        loop = spec_layer.loop
        if condition_network is None:
            loop.conditionNetwork.MergeFromString(b"")
        else:
            loop.conditionNetwork = condition_network

        if condition is not None:
            loop.conditionVar = str(condition)
        if max_iterations is not None:
            loop.maxLoopIterations = (
                max_iterations if max_iterations is not None else -1
            )

        if body_network is None:
            loop.bodyNetwork.MergeFromString(b"")
        else:
            loop.bodyNetwork = body_network
        return spec_layer

    def add_loop_break(self, name):
        """
        Add a loop_break layer to the model that terminates the loop that
        contains this layer. Must reside in the ``bodyNetwork`` of the loop layer.
        Refer to the **LoopBreakLayerParams** message in specification (NeuralNetwork.proto) for more details.

        Parameters
        ----------
        name: str
            The name of this layer.

        See Also
        --------
        add_loop, add_loop_continue, add_branch
        """

        spec_layer = self.nn_spec.layers.add()
        spec_layer.name = name
        spec_layer.loopBreak.MergeFromString(b"")
        return spec_layer

    def add_loop_continue(self, name):
        """
        Add a loop_continue layer to the model that stops the current loop
        iteration and continue on the next iteration. Must reside in the
        ``bodyNetwork`` of the loop layer.
        Refer to the **LoopContinueLayerParams** message in specification (NeuralNetwork.proto) for more details.

        Parameters
        ----------
        name: str
            The name of this layer.

        See Also
        --------
        add_loop, add_loop_break, add_branch
        """

        spec_layer = self.nn_spec.layers.add()
        spec_layer.name = name
        spec_layer.loopContinue.MergeFromString(b"")
        return spec_layer

    def add_copy(self, name, input_name, output_name):
        """
        Add a copy layer to the model that copies its input tensor to the output
        tensor. Input tensor and output tensor must have distinct names.
        Refer to the **CopyLayerParams** message in specification (NeuralNetwork.proto) for more details.

        Parameters
        ----------
        name: str
            The name of this layer.
        input_name: str
            The input blob name of this layer.
        output_name: str
            The output blob name of this layer.
        """

        spec_layer = self._add_generic_layer(name, [input_name], [output_name])
        spec_layer.copy.MergeFromString(b"")
        # If output name rank is different than earlier,
        # mark it as unknown
        if output_name in self.rank_dict and self._get_rank(
            output_name
        ) != self._get_rank(input_name):
            self.rank_dict[output_name] = -1
        else:
            self.rank_dict[output_name] = self._get_rank(input_name)
        return spec_layer

    def add_greater_than(
        self, name, input_names, output_name, use_greater_than_equal=False, alpha=0.0
    ):
        """
        Add a greater_than layer to the model that performs the element-wise
        greater-than (>) operation or greater-than-or-equal-to (>=) operation.
        Broadcasting is supported.
        Refer to the **GreaterThanLayerParams**, **GreaterEqualLayerParams** messages
        in specification (NeuralNetwork.proto) for more details.

        Parameters
        ----------
        name: str
            The name of this layer.
        input_names: list of str
            The input blob names of this layer.
        output_name: str
            The output blob name of this layer.
        use_greater_than_equal: bool, optional
            Whether or not to allow greater than or equal to, default: false.
        alpha: float, optional
            y = x1 != alpha, if only one input is provided, default: 0.

        See Also
        --------
        add_equal, add_not_equal, add_less_than
        """

        if isinstance(input_names, _string_types):
            input_names = [input_names]
        spec_layer = self._add_generic_layer(name, input_names, [output_name])
        if use_greater_than_equal:
            spec_layer.greaterEqual.MergeFromString(b"")
            if len(input_names) == 1:
                spec_layer.greaterEqual.alpha = alpha
        else:
            spec_layer.greaterThan.MergeFromString(b"")
            if len(input_names) == 1:
                spec_layer.greaterThan.alpha = alpha

        return spec_layer

    def add_less_than(
        self, name, input_names, output_name, use_less_than_equal=False, alpha=0.0
    ):
        """
        Add a less_than layer to the model that performs the element-wise
        less-than (<) operation or less-than-or-equal-to (<=) operation.
        Broadcasting is supported.
        Refer to the **LessThanL_ayerParams**, **LessEqualLayerParams** messages in
        specification (NeuralNetwork.proto) for more details.

        Parameters
        ----------
        name: str
            The name of this layer.
        input_names: list of str
            The input blob names of this layer.
        output_name: str
            The output blob name of this layer.
        use_less_than_equal: bool, optional
            Whether or not to allow less than or equal to, default: false.
        alpha: float, optional
            y = x1 != alpha, if only one input is provided, default: 0.

        See Also
        --------
        add_equal, add_not_equal, add_greater_than
        """

        if isinstance(input_names, _string_types):
            input_names = [input_names]
        spec_layer = self._add_generic_layer(name, input_names, [output_name])
        if use_less_than_equal:
            spec_layer.lessEqual.MergeFromString(b"")
            if len(input_names) == 1:
                spec_layer.lessEqual.alpha = alpha
        else:
            spec_layer.lessThan.MergeFromString(b"")
            if len(input_names) == 1:
                spec_layer.lessThan.alpha = alpha
        return spec_layer

    def add_equal(self, name, input_names, output_name, alpha=0.0):
        """
        Add an equal layer to the model that performs the element-wise equal
        (=) operation. Broadcasting is supported.
        Refer to the **EqualLayerParams** message in specification (NeuralNetwork.proto) for more details.

        Parameters
        ----------
        name: str
            The name of this layer.
        input_names: list of str
            The input blob names of this layer.
        output_name: str
            The output blob name of this layer.
        alpha: float, optional
            y = x1 != alpha, if only one input is provided, default: 0.

        See Also
        --------
        add_not_equal, add_greater_than, add_less_than
        """

        if isinstance(input_names, _string_types):
            input_names = [input_names]
        spec_layer = self._add_generic_layer(name, input_names, [output_name])
        spec_layer.equal.MergeFromString(b"")
        if len(input_names) == 1:
            spec_layer.equal.alpha = alpha
        return spec_layer

    def add_not_equal(self, name, input_names, output_name, alpha=0.0):
        """
        Add a not_equal layer to the model that performs the element-wise not
        equal (!=) operation. Broadcasting is supported.
        Refer to the **NotEqualLayerParams** message in specification (NeuralNetwork.proto) for more details.

        Parameters
        ----------
        name: str
            The name of this layer.
        input_names: list of str
            The input blob names of this layer.
        output_name: str
            The output blob name of this layer.
        alpha: float, optional
            y = x1 != alpha, if only one input is provided, default: 0.

        See Also
        --------
        add_equal, add_greater_than, add_less_than
        """

        if isinstance(input_names, _string_types):
            input_names = [input_names]
        spec_layer = self._add_generic_layer(name, input_names, [output_name])
        spec_layer.notEqual.MergeFromString(b"")
        if len(input_names) == 1:
            spec_layer.notEqual.alpha = alpha
        return spec_layer

    def add_logical(self, name, input_names, output_name, mode):
        """
        Add a logical layer to the model that performs element-wise logical
        and/or/xor/not operation. Broadcasting is supported.
        Refer to the **LogicalOrLayerParams, LogicalNotLayerParams,
        LogicalNotLayerParams, LogicalAndLayerParam** messages in specification
        (NeuralNetwork.proto) for more details.

        Parameters
        ----------
        name: str
            The name of this layer.
        input_names: list of str
            The input blob names of this layer.
        output_name: str
            The output blob name of this layer.
        mode: str
            Logical operation mode in [AND | OR | XOR | NOT].
        """

        if isinstance(input_names, _string_types):
            input_names = [input_names]

        spec_layer = self._add_generic_layer(name, input_names, [output_name])

        if mode in ["AND", "OR", "XOR"] and len(input_names) != 2:
            raise ValueError('Logical operation "%s" requires 2 inputs' % name)
        if mode in ["NOT"] and len(input_names) != 1:
            raise ValueError('Logical operation "%s" requires 1 input' % name)

        if mode == "AND":
            spec_layer.logicalAnd.MergeFromString(b"")
        elif mode == "OR":
            spec_layer.logicalOr.MergeFromString(b"")
        elif mode == "XOR":
            spec_layer.logicalXor.MergeFromString(b"")
        elif mode == "NOT":
            spec_layer.logicalNot.MergeFromString(b"")
        else:
            raise ValueError('Logical operation "%s" is not supported' % mode)

        return spec_layer

    def add_sliding_windows(
        self, name, input_name, output_name, axis, window_size, step=1
    ):
        """
        Add a sliding_windows layer to the model that returns a tensor containing
        all windows of size ``window_size`` * separated by ``step`` along the dimension ``axis``.
        Refer to the **SlidingWindowsLayerParams** message in specification (NeuralNetwork.proto) for more details.

        Parameters
        ----------
        name: str
            The name of this layer.
        input_name: str
            The of input blob name of this layer.
        output_name: str
            The output blob name of this layer.
        axis: int
            Axis to perform the operation.
        window_size: int
            Number of elements in the sliding window.
        step: int, optional
            The stride of the input elements in the sliding window, default: 1.

        See Also
        --------
        add_slice, add_slice_static, add_slice_dynamic
        """

        spec_layer = self._add_generic_layer(name, [input_name], [output_name])

        spec_layer_params = spec_layer.slidingWindows
        spec_layer_params.axis = axis
        spec_layer_params.windowSize = window_size
        spec_layer_params.step = step

        self.rank_dict[output_name] = self._get_rank(input_name) + 1
        return spec_layer

    def add_reverse(self, name, input_name, output_name, reverse_dim=None):
        """
        Add a reverse layer to the model that reverses specific dimensions of
        the input tensor.
        Refer to the **ReverseLayerParams** message in specification (NeuralNetwork.proto) for more details.

        Parameters
        ----------
        name: str
            The name of this layer.
        input_name: str
            The input blob name of this layer.
        output_name: str
            The output blob name of this layer.
        reverse_dim: list of int or tuple of int
            Reverse along the dimension, default [1].

        See Also
        --------
        add_reverse_sequence
        """

        if not reverse_dim:
            reverse_dim = [1]

        spec_layer = self._add_generic_layer(name, [input_name], [output_name])
        spec_layer_params = spec_layer.reverse
        spec_layer_params.reverseDim.extend(map(bool, reverse_dim))
        return spec_layer

    def add_reverse_sequence(
        self, name, input_names, output_name, batch_axis=0, seq_axis=-1
    ):
        """
        Add a reverse sequence layer to the model that reverses variable length slices.
        Refer to the **ReverseSeqLayerParams** message in specification (NeuralNetwork.proto) for more details.

        Parameters
        ----------
        name: str
            The name of this layer.
        input_names: list of str
            The input blob names of this layer.
        output_name: str
            The output blob name of this layer.
        batch_axis: int, optional
            Slices input along the dimension batch_axis, default 0.
        seq_axis: int, optional
            Reverse along the dimension seq_axis, default: -1.

        See Also
        --------
        add_reverse
        """

        spec_layer = self._add_generic_layer(name, input_names, [output_name])
        spec_layer.reverseSeq.batchAxis = batch_axis
        spec_layer.reverseSeq.sequenceAxis = seq_axis

        return spec_layer

    def add_gather(self, name, input_names, output_name, axis=0):
        """
        Add a gather layer to the model that gathers elements or slices from
        data and store to a tensor whose shape is defined by indices from the
        input.
        Refer to the **GatherLayerParams** message in specification (NeuralNetwork.proto) for more details.

        Parameters
        ----------
        name: str
            The name of this layer.
        input_names: list of str
            The input blob names of this layer.
        output_name: str
            The output blob name of this layer.
        axis: int, optional
            The axis the operation perform on, default: 0.

        See Also
        --------
        add_gather_nd, add_gather_along_axis, add_scatter, add_scatter_nd, add_scatter_along_axis
        """

        spec_layer = self._add_generic_layer(name, input_names, [output_name])
        spec_layer.gather.axis = axis
        self.rank_dict[output_name] = (
            self._get_rank(input_names[0]) - 1 + self._get_rank(input_names[1])
        )
        return spec_layer

    def add_scatter(self, name, input_names, output_name, axis=0, mode="UPDATE"):
        """
        Add a scatter layer to the model that scatters data into a new tensor
        according to indices from the input.
        Refer to the **ScatterLayerParams** message in specification (NeuralNetwork.proto) for more details.

        Parameters
        ----------
        name: str
            The name of this layer.
        input_names: list of str
            The input blob names of this layer.
        output_name: str
            The output blob name of this layer.
        axis: int
            The axis the operation perform on, default: 0.
        mode: str, optional
            Scatter accumulation mode in [UPDATE | ADD | SUB | MUL | DIV | MAX | MIN], default: UPDATE.

        See Also
        --------
        add_scatter_nd, add_scatter_along_axis, add_gather, add_gather_nd, add_gather_along_axis
        """

        spec_layer = self._add_generic_layer(name, input_names, [output_name])
        spec_layer_params = spec_layer.scatter
        spec_layer_params.axis = axis

        mode = mode.upper() if isinstance(mode, _string_types) else mode
        if mode == "UPDATE":
            spec_layer_params.mode = _NeuralNetwork_pb2.ScatterMode.Value(
                "SCATTER_UPDATE"
            )
        elif mode == "ADD":
            spec_layer_params.mode = _NeuralNetwork_pb2.ScatterMode.Value("SCATTER_ADD")
        elif mode == "SUB":
            spec_layer_params.mode = _NeuralNetwork_pb2.ScatterMode.Value("SCATTER_SUB")
        elif mode == "MUL":
            spec_layer_params.mode = _NeuralNetwork_pb2.ScatterMode.Value("SCATTER_MUL")
        elif mode == "DIV":
            spec_layer_params.mode = _NeuralNetwork_pb2.ScatterMode.Value("SCATTER_DIV")
        elif mode == "MAX":
            spec_layer_params.mode = _NeuralNetwork_pb2.ScatterMode.Value("SCATTER_MAX")
        elif mode == "MIN":
            spec_layer_params.mode = _NeuralNetwork_pb2.ScatterMode.Value("SCATTER_MIN")
        else:
            raise ValueError("Unsupported Scatter mode %s" % mode)

        return spec_layer

    def add_gather_along_axis(self, name, input_names, output_name, axis=0):
        """
        Add a gather_along_axis layer to the model that gathers elements or slices
        from data and store to a tensor whose shape is defined by indices from the
        input along the given axis into the output tensor.
        Refer to the **GatherAlongAxisLayerParams** message in specification (NeuralNetwork.proto) for more details.

        Parameters
        ----------
        name: str
            The name of this layer.
        input_names: list of str
            The input blob names of this layer.
        output_name: str
            The output blob name of this layer.
        axis: int, optional
            The axis the operation perform on, default: 0.

        See Also
        --------
        add_gather, add_gather_nd, add_scatter, add_scatter_nd, add_scatter_along_axis
        """

        spec_layer = self._add_generic_layer(name, input_names, [output_name])
        spec_layer.gatherAlongAxis.axis = axis
        self.rank_dict[output_name] = self._get_rank(input_names[1])
        return spec_layer

    def add_scatter_along_axis(
        self, name, input_names, output_name, axis=0, mode="UPDATE"
    ):
        """
        Add a scatter_along_axis layer to the model that scatters data into a new
        tensor according to indices from the input along the given axis into the
        output tensor.
        Refer to the **ScatterAlongAxisLayerParams** message in specification (NeuralNetwork.proto) for more details.

        Parameters
        ----------
        name: str
            The name of this layer.
        input_names: list of str
            The input blob names of this layer.
        output_name: str
            The output blob name of this layer.
        axis: int
            The axis to perform on, default: 0.
        mode: str, optional
            Scatter accumulation mode in [UPDATE | ADD | SUB | MUL | DIV | MAX | MIN], default: UPDATE

        See Also
        --------
        add_scatter, add_scatter_nd, add_gather, add_gather_nd, add_gather_along_axis
        """

        spec_layer = self._add_generic_layer(name, input_names, [output_name])
        spec_layer_params = spec_layer.scatterAlongAxis
        spec_layer_params.axis = axis

        mode = mode.upper() if isinstance(mode, _string_types) else mode
        if mode == "UPDATE":
            spec_layer_params.mode = _NeuralNetwork_pb2.ScatterMode.Value(
                "SCATTER_UPDATE"
            )
        elif mode == "ADD":
            spec_layer_params.mode = _NeuralNetwork_pb2.ScatterMode.Value("SCATTER_ADD")
        elif mode == "SUB":
            spec_layer_params.mode = _NeuralNetwork_pb2.ScatterMode.Value("SCATTER_SUB")
        elif mode == "MUL":
            spec_layer_params.mode = _NeuralNetwork_pb2.ScatterMode.Value("SCATTER_MUL")
        elif mode == "DIV":
            spec_layer_params.mode = _NeuralNetwork_pb2.ScatterMode.Value("SCATTER_DIV")
        elif mode == "MAX":
            spec_layer_params.mode = _NeuralNetwork_pb2.ScatterMode.Value("SCATTER_MAX")
        elif mode == "MIN":
            spec_layer_params.mode = _NeuralNetwork_pb2.ScatterMode.Value("SCATTER_MIN")
        else:
            raise ValueError("Unsupported scatter_along_axis mode %s" % mode)

        return spec_layer

    def add_gather_nd(self, name, input_names, output_name):
        """
        Add a gather layer to the model that gathers elements or slices from
        data and store to a tensor whose shape is defined by indices from the
        input. This is the reverse operation of the scatter operation.
        Refer to the **GatherNDLayerParams** message in specification (NeuralNetwork.proto) for more details.

        Parameters
        ----------
        name: str
            The name of this layer.
        input_names: list of str
            The input blob names of this layer.
        output_name: str
            The output blob name of this layer.

        See Also
        --------
        add_gather, add_gather_along_axis, add_scatter, add_scatter_nd, add_scatter_along_axis
        """

        spec_layer = self._add_generic_layer(name, input_names, [output_name])
        spec_layer.gatherND.MergeFromString(b"")
        # NOTE: ideally, following is formula for computing output rank
        # self.rank_dict[output_name] = self._get_rank(input_names[1]) - 1 + self._get_rank(input_names[0])
        #                               + shape_dict[input_names[1]][-1]
        # But, shape of indices (input_names[1]) is unknown and hence marking as -1
        # Converter should update rank if indices are known
        self.rank_dict[output_name] = -1
        return spec_layer

    def add_scatter_nd(self, name, input_names, output_name, mode="UPDATE"):
        """
        Add a scatter layer to the model that scatters data into a new tensor
        according to indices from input. This is the reverse operation of the
        gather operation.
        Refer to the **ScatterNDLayerParams** message in specification (NeuralNetwork.proto) for more details.

        Parameters
        ----------
        name: str
            The name of this layer.
        input_names: list of str
            The input blob names of this layer.
        output_name: str
            The output blob name of this layer.
        mode: str, optional
            Scatter accumulation mode in [UPDATE | ADD | SUB | MUL | DIV | MAX | MIN], default: UPDATE

        See Also
        --------
        add_scatter, add_scatter_along_axis, add_gather, add_gather_nd, add_gather_along_axis
        """

        spec_layer = self._add_generic_layer(name, input_names, [output_name])
        spec_layer_params = spec_layer.scatterND

        mode = mode.upper() if isinstance(mode, _string_types) else mode
        if mode == "UPDATE":
            spec_layer_params.mode = _NeuralNetwork_pb2.ScatterMode.Value(
                "SCATTER_UPDATE"
            )
        elif mode == "ADD":
            spec_layer_params.mode = _NeuralNetwork_pb2.ScatterMode.Value("SCATTER_ADD")
        elif mode == "SUB":
            spec_layer_params.mode = _NeuralNetwork_pb2.ScatterMode.Value("SCATTER_SUB")
        elif mode == "MUL":
            spec_layer_params.mode = _NeuralNetwork_pb2.ScatterMode.Value("SCATTER_MUL")
        elif mode == "DIV":
            spec_layer_params.mode = _NeuralNetwork_pb2.ScatterMode.Value("SCATTER_DIV")
        elif mode == "MAX":
            spec_layer_params.mode = _NeuralNetwork_pb2.ScatterMode.Value("SCATTER_MAX")
        elif mode == "MIN":
            spec_layer_params.mode = _NeuralNetwork_pb2.ScatterMode.Value("SCATTER_MIN")
        else:
            raise ValueError("Unsupported scatter mode %s" % mode)

        return spec_layer

    def add_topk(
        self, name, input_names, output_names, k=0, axis=0, use_bottom_k=False
    ):
        """
        Add a topk layer to the model that returns top or bottom k values and
        the corresponding indices of the input tensor along a given axis.
        Refer to the **TopKLayerParams** message in specification (NeuralNetwork.proto) for more details.

        Parameters
        ----------
        name: str
            The name of this layer.
        input_names: list of str
            The input blob names of this layer. It must be of length 1 or 2.
            The optional second input corresponds to value of K.
        output_names: list of str
            The output blob names of this layer. First and second correspond to
            values and indices, respectively.
        k: int, optional
            number of values/indices to be computed along the axis.
            Need not be given of there are two inputs, default: 0.
        axis: int, optional
            axis along which the topk values/indices are computed.
            negative indexing is supported, default: 0
        use_bottom_k: bool, optional
            if true, bottom k values are computed instead, default: false.
        """

        spec_layer = self._add_generic_layer(name, input_names, output_names)
        spec_layer_params = spec_layer.topK
        spec_layer_params.axis = axis
        spec_layer_params.K = k
        spec_layer_params.useBottomK = use_bottom_k
        return spec_layer

    def add_argmax(self, name, input_name, output_name, axis, keepdims=True):
        """
        Add an argmax layer to the model that returns the indices of the maximum
        value along a specified axis in the input tensor.
        Refer to the **ArgMaxLayerParams** message in specification (NeuralNetwork.proto) for more details.

        Parameters
        ----------
        name: str
            The name of this layer.
        input_name: str
            The input blob name of this layer.
        output_name: str
            The output blob name of this layer.
        axis: int
            axis along which the argmax is computed. Negative indexing is supported.
        keepdims: bool, optional
            if true, output rank is same as input rank, default: true.

        See Also
        --------
        add_argmin
        """

        spec_layer = self._add_generic_layer(name, [input_name], [output_name])
        spec_layer_params = spec_layer.argMax
        spec_layer_params.axis = axis
        spec_layer_params.removeDim = not keepdims

        input_rank = self._get_rank(input_name)
        if input_rank == 1:
            self.rank_dict[output_name] = 1
        else:
            if keepdims:
                self.rank_dict[output_name] = input_rank
            else:
                self.rank_dict[output_name] = input_rank - 1
        return spec_layer

    def add_argmin(self, name, input_name, output_name, axis, keepdims=True):
        """
        Add an argmin layer to the model that returns the indices of the minimum
        value along a specified axis in the input tensor.
        Refer to the **ArgMinLayerParams** message in specification (NeuralNetwork.proto) for more details.

        Parameters
        ----------
        name: str
            The name of this layer.
        input_name: str
            The input blob name of this layer.
        output_name: str
            The output blob name of this layer.
        axis: int
            axis along which the argmin is computed. Negative indexing is supported.
        keepdims: bool, optional
            if true, output rank is same as input rank, default: true.

        See Also
        --------
        add_argmax
        """

        spec_layer = self._add_generic_layer(name, [input_name], [output_name])
        spec_layer_params = spec_layer.argMin
        spec_layer_params.axis = axis
        spec_layer_params.removeDim = not keepdims

        input_rank = self._get_rank(input_name)
        if input_rank == 1:
            self.rank_dict[output_name] = 1
        else:
            if keepdims:
                self.rank_dict[output_name] = input_rank
            else:
                self.rank_dict[output_name] = input_rank - 1
        return spec_layer

    def add_constant_pad(
        self,
        name,
        input_names,
        output_name,
        value=0.0,
        pad_to_given_output_size_mode=False,
        pad_amounts=[],
    ):
        """
        Add a constant pad layer.
        Refer to the **ConstantPaddingLayerParams** message in specification (NeuralNetwork.proto) for more details.

        Parameters
        ----------
        name: str
            The name of this layer.
        input_names: list of str
            The input blob name(s) of this layer.
        output_name: str
            The output blob name of this layer.
        value: float
            value to be used for padding.
        pad_to_given_output_size_mode: bool
            if true, pad_amounts are interpreted as output shapes (see example in NeuralNetwork.proto)
        pad_amounts: [int], optional
            must be non negative. Amount to pad in each dimension. Length of the list must be twice the input/output rank.
            Not required if second input is present.

        See Also
        --------
        add_padding
        """

        spec_layer = self._add_generic_layer(name, input_names, [output_name])
        spec_layer_params = spec_layer.constantPad
        spec_layer_params.value = value
        spec_layer_params.padToGivenOutputSizeMode = pad_to_given_output_size_mode
        if len(pad_amounts) > 0:
            spec_layer_params.padAmounts.extend(map(int, pad_amounts))
        if len(input_names) == 1 and len(pad_amounts) == 0:
            raise ValueError(
                "Constant_pad layer: pad_amounts must be provided when there is a single input"
            )
        return spec_layer

    def add_nms(
        self,
        name,
        input_names,
        output_names,
        iou_threshold=0.5,
        score_threshold=0.0,
        max_boxes=1,
        per_class_suppression=False,
    ):
        """
        Add a non maximum suppression layer.
        Refer to the **NonMaximumSuppressionLayerParams** message in specification (NeuralNetwork.proto) for more details.

        Parameters
        ----------
        name: str
            The name of this layer.
        input_names: list of str
            The input blob names of this layer. Must be at least 2, and maximum 5.
        output_names: list of str
            The output blob names of this layer. Must be of length 4 exactly.
        iou_threshold: float
            intersection over union threshold for suppression. Ignored if 3rd input is present.
        score_threshold: float
            threshold for selecting boxes to be used for NMS algorithm. Ignored if 4th input is present.
        max_boxes: int
            maximum number of boxes to output. Ignored if 5th input is present.
        per_class_suppression: bool
            If true, boxes are organized into classes and suppression is applied to each class group separately

        See Also
        --------
        add_constant_pad
        """

        spec_layer = self._add_generic_layer(name, input_names, output_names)
        spec_layer_params = spec_layer.NonMaximumSuppression
        spec_layer_params.iouThreshold = iou_threshold
        spec_layer_params.scoreThreshold = score_threshold
        spec_layer_params.maxBoxes = max_boxes
        spec_layer_params.perClassSuppression = per_class_suppression

        self.rank_dict[output_names[0]] = 3
        self.rank_dict[output_names[1]] = 3
        self.rank_dict[output_names[2]] = 2
        self.rank_dict[output_names[3]] = 1
        return spec_layer

    def add_embedding_nd(
        self,
        name,
        input_name,
        output_name,
        vocab_size,
        embedding_size,
        W,
        b=None,
        is_quantized_weight=False,
        quantization_type="linear",
        nbits=8,
        quant_scale=None,
        quant_bias=None,
        quant_lut=None,
    ):
        """
        Add an embedding layer to the model that performs a matrix lookup and
        optionally adds a bias.
        Refer to the **EmbeddingNDLayerParams** message in specification
        (NeuralNetwork.proto) for more details.

        Parameters
        ----------
        name: str
            The name of this layer.
        input_name: str
            The input blob name of this layer.
        output_name: str
            The output blob name of this layer.
        vocab_size: int
            Size of the vocabulary (1 + maximum integer index of the words).
        embedding_size: int
            Size of the embedded vector.
        W: float32 numpy.array or bytes()
            Weight matrix of shape (embedding_size, vocab_size).
            If W is of type bytes(), i.e. quantized to 1-8 bits, other quantization
            related arguments must be provided as well (see below).
        b: numpy.array , optional
            Bias vector of shape (embedding_size, ).
        Quantization arguments expected, when W is of type bytes():
        is_quantized_weight: bool
            Set it to true when W is of type bytes(), representing quantized weights
        quantization_type: str
            When weights are quantized (i.e. W is of type bytes()), this should be either "linear" or "lut".
        nbits: int
            Should be between 1 and 8 (inclusive). Number of bits per weight value.
        quant_scale: numpy.array(dtype=numpy.float32)
            scale vector to be used with linear quantization. Must be of length either 1 or embedding_size.
        quant_bias: numpy.array(dtype=numpy.float32)
            bias vector to be used with linear quantization. Must be of length either 1 or embedding_size.
        quant_lut: numpy.array(dtype=numpy.float32)
            the LUT (look up table) to be used with LUT quantization. Must be of length 2^nbits.

        See Also
        --------
        add_inner_product, add_embedding
        """

        spec_layer = self._add_generic_layer(name, [input_name], [output_name])

        # Fill in the parameters
        spec_layer_params = spec_layer.embeddingND

        spec_layer_params.vocabSize = vocab_size
        spec_layer_params.embeddingSize = embedding_size
        spec_layer_params.hasBias = b is not None

        weights = spec_layer_params.weights
        if not is_quantized_weight:
            weights.floatValue.extend(W.flatten())
        else:
            _verify_quantization_arguments(
                weight=W,
                output_channels=embedding_size,
                quantization_type=quantization_type,
                nbits=nbits,
                quant_scale=quant_scale,
                quant_bias=quant_bias,
                quant_lut=quant_lut,
            )

            _fill_quantized_weights(
                weights_message=weights,
                W=W,
                quantization_type=quantization_type,
                nbits=nbits,
                quant_scale=quant_scale,
                quant_bias=quant_bias,
                quant_lut=quant_lut,
            )

        if b is not None:
            bias = spec_layer_params.bias
            bias.floatValue.extend(b.flatten())
        return spec_layer

    def add_batched_mat_mul(
        self,
        name,
        input_names,
        output_name,
        transpose_a=False,
        transpose_b=False,
        weight_matrix_rows=0,
        weight_matrix_columns=0,
        W=None,
        bias=None,
        int_8_dynamic_quantize=False,
        is_quantized_weight=False,
        quantization_type="linear",
        nbits=8,
        quant_scale=None,
        quant_bias=None,
        quant_lut=None,
    ):
        """
        Add a N-D Batched Matrix Multiplication layer with numpy like broadcasting.
        Refer to the **BatchedMatMulLayerParams** message in specification
        (NeuralNetwork.proto) for more details.

        Parameters
        ----------
        name: str
            The name of this layer.

        input_names: list of str
            The input blob names of this layer.

        output_name: str
            The output blob name of this layer.

        transpose_a: bool, optional
            Whether or not to transpose A, default: false.

        transpose_b: bool, optional
            Whether or not to transpose B, default: false.

        weight_matrix_rows: int, optional
            Must be equal to the last dimension of the input, default: 0.

        weight_matrix_columns: int, optional
            Must be equal to the last dimension of the output, default: 0.

        W: float32 numpy.array or bytes(), optional
            Weight matrix of shape (weight_matrix_rows, weight_matrix_columns)
            If W is of type bytes(), i.e. quantized to 1-8 bits, other quantization
            related arguments must be provided as well (see below).

        bias: float32 numpy.array, optional
            Bias vector of shape (weight_matrix_columns,).

        Quantization arguments, used when W is of type bytes():

        is_quantized_weight: bool, optional
            Set it to true when W is of type bytes(), representing quantized weights, default: false.

        quantization_type: str, optional
            When weights are quantized (i.e. W is of type bytes()), this should be either "linear" or "lut", default: linear.

        nbits: int, optional
            Should be between 1 and 8 (inclusive). Number of bits per weight value, default: 8.

        quant_scale: numpy.array(dtype=numpy.float32), optional
            scale vector to be used with linear quantization. Must be of length either 1 or weight_matrix_columns, default: None.

        quant_bias: numpy.array(dtype=numpy.float32), optional
            bias vector to be used with linear quantization. Must be of length either 1 or weight_matrix_columns, default: None.

        quant_lut: numpy.array(dtype=numpy.float32), optional
            The LUT (look up table) to be used with LUT quantization. Must be of length 2^nbits, default: None.

        int_8_dynamic_quantize: bool
            Whether to quantize and dequantize before and after batched matmul, respectively.
            Expects byte weights, representing int8 values, if True. See NeuralNetwork.proto for other validation conditions.

        See Also
        --------
        add_inner_product
        """

        spec_layer = self._add_generic_layer(name, input_names, [output_name])

        spec_layer_params = spec_layer.batchedMatmul
        spec_layer_params.transposeA = transpose_a
        spec_layer_params.transposeB = transpose_b
        spec_layer_params.int8DynamicQuantize = int_8_dynamic_quantize

        if ((W is not None) or (bias is not None)) and len(input_names) == 2:
            raise ValueError(
                "batched_mat_mul: Weight and/or bias are ignored when there are two inputs"
            )

        if (W is None) and len(input_names) == 1:
            raise ValueError(
                "batched_mat_mul: Weight parameter must be provided when there is one input"
            )

        self.rank_dict[output_name] = 2
        for input_ in input_names:
            self.rank_dict[output_name] = max(
                self._get_rank(output_name), self._get_rank(input_)
            )

        if len(input_names) == 1:
            spec_layer_params.weightMatrixFirstDimension = weight_matrix_rows
            spec_layer_params.weightMatrixSecondDimension = weight_matrix_columns
            spec_layer_params.hasBias = bias is not None

            weights = spec_layer_params.weights

            if not is_quantized_weight:
                weights.floatValue.extend(_np.transpose(W).flatten())
            else:
                _verify_quantization_arguments(
                    weight=W,
                    output_channels=weight_matrix_columns,
                    quantization_type=quantization_type,
                    nbits=nbits,
                    quant_scale=quant_scale,
                    quant_bias=quant_bias,
                    quant_lut=quant_lut,
                    int_8_dynamic_quantize=int_8_dynamic_quantize,
                )

                if nbits < 8:
                    num_weights = weight_matrix_rows * weight_matrix_columns
                    byte_arr = _np.frombuffer(W, dtype=_np.uint8)
                    W = _unpack_to_bytes(byte_arr, num_weights, nbits)
                elif int_8_dynamic_quantize:
                    W = _np.frombuffer(W, dtype=_np.int8)
                else:
                    W = _np.frombuffer(W, dtype=_np.uint8)

                W = _np.reshape(W, (weight_matrix_rows, weight_matrix_columns))
                W = _np.transpose(W)

                W_bytes = bytes()
                if nbits == 8:
                    W_bytes += W.flatten().tobytes()
                else:
                    W_bytes += _convert_array_to_nbit_quantized_bytes(
                        W.flatten(), nbits
                    ).tobytes()

                _fill_quantized_weights(
                    weights_message=weights,
                    W=W_bytes,
                    use_int_8=int_8_dynamic_quantize,
                    quantization_type=quantization_type,
                    nbits=nbits,
                    quant_scale=quant_scale,
                    quant_bias=quant_bias,
                    quant_lut=quant_lut,
                )

            if bias is not None:
                bias_param = spec_layer_params.bias
                bias_param.floatValue.extend(bias.flatten())

        return spec_layer

    def add_get_shape(self, name, input_name, output_name):
        """
        Add a get_shape layer to the model.
        Refer to the **GetShapeLayerParams** message in specification
        (NeuralNetwork.proto) for more details.

        Parameters
        ----------
        name: str
            The name of this layer.
        input_name: str
            The input blob name of this layer.
        output_name: str
            The output blob name of this layer.

        See Also
        --------
        add_reshape, add_reshape_like, add_reshape_static, add_reshape_dynamic
        """

        spec_layer = self._add_generic_layer(name, [input_name], [output_name])
        spec_layer.getShape.MergeFromString(b"")
        self.rank_dict[output_name] = 1
        return spec_layer

    def add_load_constant_nd(self, name, output_name, constant_value, shape):
        """
        Add a load_constant layer that loads data as a parameter and provides it
        as an output.
        Refer to the **LoadConstantNDLayerParams** message in specification
        (NeuralNetwork.proto) for more details.

        Parameters
        ----------
        name: str
            The name of this layer.
        output_name: str
            The output blob name of this layer.
        constant_value: numpy.array()
            value of the constant as a numpy array.
        shape: list of int or tuple of int
            List of ints representing the shape of the constant.

        See Also
        --------
        add_elementwise
        """

        spec_layer = self._add_generic_layer(name, [], [output_name])
        spec_layer_params = spec_layer.loadConstantND

        data = spec_layer_params.data
        data.floatValue.extend(constant_value.flatten())
        spec_layer_params.shape.extend(shape)

        # Rank information
        self.rank_dict[output_name] = len(shape)

        if len(data.floatValue) != _np.prod(shape):
            raise ValueError(
                "Dimensions of 'shape' do not match the size of the provided constant"
            )
        return spec_layer

    def add_fill_like(self, name, input_name, output_name, value=0.0):
        """
        Add a fill_like layer to the model outputs a tensor filled with a
        scalar value.
        Refer to the **FillLikeLayerParams** message in specification
        (NeuralNetwork.proto) for more details.

        Parameters
        ----------
        name: str
            The name of this layer.
        input_name: str
            The input blob name of this layer.
        output_name: str
            The output blob name of this layer.
        value: float, optional
            A scalar value for the fill operation, default 0.

        See Also
        --------
        add_fill_static, add_fill_dynamic
        """

        spec_layer = self._add_generic_layer(name, [input_name], [output_name])
        spec_layer_params = spec_layer.fillLike
        spec_layer_params.value = value
        return spec_layer

    def add_fill_static(self, name, output_name, output_shape, value=0.0):
        """
        Add a fill_static layer to the model that outputs a tensor filled
        with a scalar value given shape as parameter.
        Refer to the **FillStaticLayerParams** message in specification
        (NeuralNetwork.proto) for more details.

        Parameters
        ----------
        name: str
            The name of this layer.
        output_name: str
            The output blob name of this layer.
        output_shape: list of int or tuple of int
            The target shape of the output tensor.
        value: float, optional
            A scalar value for the fill operation, default 0.

        See Also
        --------
        add_fill_like, add_fill_static
        """

        spec_layer = self._add_generic_layer(name, [], [output_name])
        spec_layer_params = spec_layer.fillStatic
        spec_layer_params.value = value
        spec_layer_params.targetShape.extend(output_shape)
        self.rank_dict[output_name] = len(output_shape)
        return spec_layer

    def add_fill_dynamic(self, name, input_name, output_name, value=0.0):
        """
        Add a fill_dynamic layer to the model that outputs a tensor filled
        with a scalar value.
        Refer to the **FillDynamicLayerParams** message in specification
        (NeuralNetwork.proto) for more details.

        Parameters
        ----------
        name: str
            The name of this layer.
        input_name: str
            The input blob name of this layer.
        output_name: str
            The output blob name of this layer.
        value: float, optional
            A scalar value for the fill operation, default: 0.

        See Also
        --------
        add_fill_like, add_fill_static
        """

        spec_layer = self._add_generic_layer(name, [input_name], [output_name])
        spec_layer_params = spec_layer.fillDynamic
        spec_layer_params.value = value
        self.rank_dict[output_name] = -1
        return spec_layer

    def add_broadcast_to_like(self, name, input_names, output_name):
        """
        Add a broadcast_to_like layer to the model that broadcasts a tensor
        to a compatible shape.
        Refer to the **BroadcastToLikeLayerParams** message in specification
        (NeuralNetwork.proto) for more details.

        Parameters
        ----------
        name: str
            The name of this layer.
        input_names: list of str
            The input blob names of this layer.
        output_name: str
            The output blob name of this layer.

        See Also
        --------
        add_broadcast_to_static, add_broadcast_to_dynamic
        """

        spec_layer = self._add_generic_layer(name, input_names, [output_name])
        spec_layer.broadcastToLike.MergeFromString(b"")

        if len(input_names) != 2:
            raise ValueError("BroadcastToLikeLayer must have two inputs")

        self.rank_dict[output_name] = self._get_rank(input_names[1])
        return spec_layer

    def add_broadcast_to_static(self, name, input_name, output_name, output_shape):
        """
        Add a broadcast_to_static layer to the model that broadcasts a tensor
        to a compatible shape.
        Refer to the **BroadcastToStaticLayerParams** message in specification
        (NeuralNetwork.proto) for more details.

        Parameters
        ----------
        name: str
            The name of this layer.
        input_name: str
            The input blob name of this layer.
        output_name: str
            The output blob name of this layer.
        output_shape: list of int or tuple of int
            The target shape of the output tensor.

        See Also
        --------
        add_broadcast_to_like, add_broadcast_to_dynamic
        """

        spec_layer = self._add_generic_layer(name, [input_name], [output_name])
        spec_layer_params = spec_layer.broadcastToStatic
        spec_layer_params.targetShape.extend(output_shape)

        self.rank_dict[output_name] = len(output_shape)
        return spec_layer

    def add_broadcast_to_dynamic(self, name, input_names, output_name):
        """
        Add a broadcast_to_dynamic layer to the model that broadcasts a tensor
        to a compatible shape.
        Refer to the **BroadcastToDynamicLayerParams** message in specification
        (NeuralNetwork.proto) for more details.

        Parameters
        ----------
        name: str
            The name of this layer.
        input_names: list of str
            The input blob names of this layer.
        output_name: str
            The output blob name of this layer.

        See Also
        --------
        add_broadcast_to_like, add_broadcast_to_static
        """

        spec_layer = self._add_generic_layer(name, input_names, [output_name])
        spec_layer.broadcastToDynamic.MergeFromString(b"")
        # Setting rank to -1 is a hint that Rank was not computed
        # converter can modify if it's a constant and known
        self.rank_dict[output_name] = -1
        return spec_layer

    def add_expand_dims(self, name, input_name, output_name, axes):
        """
        Add an expand dims layer to the model that increases the rank of the
        input tensor by adding unit dimensions.
        Refer to the **ExpandDimsLayerParams** message in specification
        (NeuralNetwork.proto) for more details.

        Parameters
        ----------
        name: str
            The name of this layer.
        input_name: str
            The input blob name of this layer.
        output_name: str
            The output blob name of this layer.
        axes: list of int or tuple of int
            Dimensions the operation perform on.

        See Also
        --------
        add_squeeze
        """

        spec_layer = self._add_generic_layer(name, [input_name], [output_name])
        spec_layer_params = spec_layer.expandDims
        spec_layer_params.axes.extend(axes)
        self.rank_dict[output_name] = self._get_rank(input_name) + len(axes)
        return spec_layer

    def add_squeeze(self, name, input_name, output_name, axes=None, squeeze_all=False):
        """
        Add a squeeze layer to the model that decrease the rank of the input
        tensor by removing unit dimensions.
        Refer to the **SqueezeLayerParams** message in specification
        (NeuralNetwork.proto) for more details.

        Parameters
        ----------
        name: str
            The name of this layer.
        input_name: str
            The input blob name of this layer.
        output_name: str
            The output blob name of this layer.
        axes: list of int or tuple of int, optional
            Dimensions to perform the operation, default: None (squeeze_all).
        squeeze_all: bool, optional
            If true, all dimensions that are 1 are squeezed, default: false.

        See Also
        --------
        add_expand_dims
        """

        spec_layer = self._add_generic_layer(name, [input_name], [output_name])
        spec_layer_params = spec_layer.squeeze
        if axes is not None:
            spec_layer_params.axes.extend(axes)
        spec_layer_params.squeezeAll = squeeze_all

        if squeeze_all or axes is None:
            # All the dimensions that are 1 will be squeezed
            # converter should update rank if shape is known
            self.rank_dict[output_name] = -1
        else:
            rank = self._get_rank(input_name) - len(axes)
            self.rank_dict[output_name] = rank if rank != 0 else 1
        return spec_layer

    def add_flatten_to_2d(self, name, input_name, output_name, axis=1):
        """
        Add a flatten_to_2d layer to the model that flattens the input tensor
        into a 2-dimensional matrix.
        Refer to the **FlattenTo2DLayerParams** message in specification
        (NeuralNetwork.proto) for more details.

        Parameters
        ----------
        name: str
            The name of this layer.
        input_name: str
            The of input blob name of this layer.
        output_name: str
            The output blob name of this layer.
        axis: int, optional
            Axis to perform the operation, default: 1.

        See Also
        --------
        add_flatten
        """

        spec_layer = self._add_generic_layer(name, [input_name], [output_name])
        spec_layer_params = spec_layer.flattenTo2D
        spec_layer_params.axis = axis
        self.rank_dict[output_name] = 2
        return spec_layer

    def add_reshape_like(self, name, input_names, output_name):
        """
        Add a reshape_like layer to the model that reshapes a tensor.
        Refer to the **ReshapeLikeLayerParams** message in specification
        (NeuralNetwork.proto) for more details.

        Parameters
        ----------
        name: str
            The name of this layer.
        input_names: list of str
            The input blob names of this layer.
        output_name: str
            The output blob name of this layer.

        See Also
        --------
        add_reshape, add_reshape_static, add_reshape_dynamic, add_rank_preserving_reshape
        """

        spec_layer = self._add_generic_layer(name, input_names, [output_name])
        spec_layer.reshapeLike.MergeFromString(b"")
        self.rank_dict[output_name] = self._get_rank(input_names[1])
        return spec_layer

    def add_reshape_static(self, name, input_name, output_name, output_shape):
        """
        Add a reshape_static layer to the model that reshapes a tensor.
        Refer to the **ReshapeStaticLayerParams** message in specification
        (NeuralNetwork.proto) for more details.

        Parameters
        ----------
        name: str
            The name of this layer.
        input_name: str
            The input blob name of this layer.
        output_name: str
            The output blob name of this layer.
        output_shape: list of int or tuple of int
            Target shape of the output tensor.

        See Also
        --------
        add_reshape, add_reshape_like, add_reshape_dynamic, add_rank_preserving_reshape
        """

        spec_layer = self._add_generic_layer(name, [input_name], [output_name])
        spec_layer_params = spec_layer.reshapeStatic
        spec_layer_params.targetShape.extend(output_shape)
        self.rank_dict[output_name] = len(output_shape)
        return spec_layer

    def add_reshape_dynamic(self, name, input_names, output_name):
        """
        Add a reshape_dynamic layer to the model that reshapes a tensor.
        Refer to the **ReshapeDynamicLayerParams** message in specification
        (NeuralNetwork.proto) for more details.

        Parameters
        ----------
        name: str
            The name of this layer.
        input_names: list of str
            The input blob names of this layer.
        output_name: str
            The output blob name of this layer.

        See Also
        --------
        add_reshape, add_reshape_like, add_reshape_static, add_rank_preserving_reshape
        """

        spec_layer = self._add_generic_layer(name, input_names, [output_name])
        spec_layer.reshapeDynamic.MergeFromString(b"")
        # Setting rank to -1 is a hint that Rank was not computed
        # converter can modify if it's a constant and known
        self.rank_dict[output_name] = -1
        return spec_layer

    def add_rank_preserving_reshape(self, name, input_name, output_name, output_shape):
        """
        Add a rank_preserving_reshape layer to the model that reshapes the input
        tensor without altering the rank of the tensor.
        Refer to the **RankPreservingReshapeLayerParams** message in specification
        (NeuralNetwork.proto) for more details.

        Parameters
        ----------
        name: str
            The name of this layer.
        input_name: str
            The input blob name of this layer.
        output_name: str
            The output blob name of this layer.
        output_shape: list of int or tuple of int
            Determines the shape of the output blob.
            0: copy the dimension of the input to output
            -1: calculate dimensions from the rest of the shape

        See Also
        --------
        add_reshape, add_reshape_like, add_reshape_static, add_reshape_dynamic
        """

        spec_layer = self._add_generic_layer(
            name,
            [input_name],
            [output_name],
            input_ranks=[len(output_shape)],
            input_shapes=[[int(x) for x in output_shape]],
            output_ranks=[len(output_shape)],
            output_shapes=[[int(x) for x in output_shape]],
        )

        spec_layer_params = spec_layer.rankPreservingReshape
        spec_layer_params.targetShape.extend(map(int, output_shape))
        return spec_layer

    def add_random_normal_like(
        self, name, input_name, output_name, mean=0.0, stddev=0.0, seed=-1
    ):
        """
        Add a random_normal_like layer to the model that fills the output
        tensor with random values from normal distribution.
        Refer to the **RandomNormalLikeLayerParams** message in specification
        (NeuralNetwork.proto) for more details.

        Parameters
        ----------
        name: str
            The name of this layer.
        input_name: str
            The input blob name of this layer.
        output_name: str
            The output blob name of this layer.
        mean: float, optional
            The mean of the normal distribution, default: 0.0.
        stddev: float, optional
            The standard deviation of the normal distribution, default: 1.0.
        seed: int, optional
            Used to create a random seed for the distribution, default -1 (random).

        See Also
        --------
        add_random_normal_static, add_random_normal_dynamic
        """

        spec_layer = self._add_generic_layer(name, [input_name], [output_name])
        spec_layer_params = spec_layer.randomNormalLike

        spec_layer_params.mean = mean
        spec_layer_params.stdDev = stddev
        spec_layer_params.seed = seed

        return spec_layer

    def add_random_normal_static(
        self, name, output_name, output_shape, mean=0.0, stddev=0.0, seed=-1
    ):
        """
        Add a random_normal_static layer to the model that fills the output
        tensor with random values from normal distribution.
        Refer to the **RandomNormaStaticLayerParams** message in specification
        (NeuralNetwork.proto) for more details.

        Parameters
        ----------
        name: str
            The name of this layer.
        output_name: str
            The output blob name of this layer.
        output_shape: list of int or tuple of int
            Target shape of the output tensor.
        mean: float, optional
            The mean of the normal distribution, default: 0.0.
        stddev: float, optional
            The standard deviation of the normal distribution, default: 1.0.
        seed: int, optional
            Used to create a random seed for the distribution. Default -1 (random).

        See Also
        --------
        add_random_normal_like, add_random_normal_dynamic
        """

        spec_layer = self._add_generic_layer(name, [], [output_name])
        spec_layer_params = spec_layer.randomNormalStatic

        spec_layer_params.outputShape.extend(output_shape)
        spec_layer_params.mean = mean
        spec_layer_params.stdDev = stddev
        spec_layer_params.seed = seed

        self.rank_dict[output_name] = len(output_shape)
        return spec_layer

    def add_random_normal_dynamic(
        self, name, input_names, output_name, mean=0.0, stddev=0.0, seed=-1
    ):
        """
        Add a random_normal_dynamic layer to the model that fills the output
        tensor with random values from normal distribution.
        Refer to the **RandomNormalDynamicLayerParams** message in specification
        (NeuralNetwork.proto) for more details.

        Parameters
        ----------
        name: str
            The name of this layer.
        input_names: list of str
            The input blob names of this layer.
        output_name: str
            The output blob name of this layer.
        mean: float, optional
            The mean of the normal distribution, default: 0.0.
        stddev: float, optional
            The standard deviation of the normal distribution, default: 1.0.
        seed: int, optional
            Used to create a random seed for the distribution. Default -1 (random).

        See Also
        --------
        add_random_normal_like, add_random_normal_static
        """

        spec_layer = self._add_generic_layer(name, input_names, [output_name])
        spec_layer_params = spec_layer.randomNormalDynamic

        spec_layer_params.mean = mean
        spec_layer_params.stdDev = stddev
        spec_layer_params.seed = seed
        # Setting rank to -1 is a hint that Rank was not computed
        # converter can modify if it's a constant and known
        self.rank_dict[output_name] = -1
        return spec_layer

    def add_random_uniform_like(
        self, name, input_name, output_name, minval=0.0, maxval=1.0, seed=-1
    ):
        """
        Add a random_uniform_like layer to the model that fills the output
        tensors with random values from uniform distribution.
        Refer to the **RandomUniformLikeLayerParams** message in specification
        (NeuralNetwork.proto) for more details.

        Parameters
        ----------
        name: str
            The name of this layer.
        input_name: str
            The input blob name of this layer.
        output_name: str
            The output blob name of this layer.
        minval: float, optional
            Lower bound / minimum value of the uniform distribution, default: 0.0.
        maxval: float, optional
            Upper bound / maximum value of the uniform distribution, default: 1.0.
        seed: int, optional
            Used to create a random seed for the distribution. default -1 (random).

        See Also
        --------
        add_random_uniform_static, add_random_uniform_dynamic
        """

        spec_layer = self._add_generic_layer(name, [input_name], [output_name])
        spec_layer_params = spec_layer.randomUniformLike

        spec_layer_params.minVal = minval
        spec_layer_params.maxVal = maxval
        spec_layer_params.seed = seed

        return spec_layer

    def add_random_uniform_static(
        self, name, output_name, output_shape, minval=0.0, maxval=1.0, seed=-1
    ):
        """
        Add a random_uniform_static layer to the model that fills the output
        tensors with random values from uniform distribution.
        Refer to the **RandomUniformStaticLayerParams** message in specification
        (NeuralNetwork.proto) for more details.

        Parameters
        ----------
        name: str
            The name of this layer.
        output_name: str
            The output blob name of this layer.
        output_shape: list of int or tuple of int
            Target shape of the output tensor.
        minval: float, optional
            Lower bound / minimum value of the uniform distribution, default: 0.0.
        maxval: float, optional
            Upper bound / maximum value of the uniform distribution, default: 1.0.
        seed: int, optional
            Used to create a random seed for the distribution. default -1 (random).

        See Also
        --------
        add_random_uniform_like, add_random_uniform_dynamic
        """

        spec_layer = self._add_generic_layer(name, [], [output_name])
        spec_layer_params = spec_layer.randomUniformStatic

        spec_layer_params.outputShape.extend(output_shape)
        spec_layer_params.minVal = minval
        spec_layer_params.maxVal = maxval
        spec_layer_params.seed = seed
        self.rank_dict[output_name] = len(output_shape)
        return spec_layer

    def add_random_uniform_dynamic(
        self, name, input_names, output_name, minval=0.0, maxval=1.0, seed=-1
    ):
        """
        Add a random_uniform_dynamic layer to the model that fills the output
        tensors with random values from uniform distribution.
        Refer to the **RandomUniformDynamicLayerParams** message in specification
        (NeuralNetwork.proto) for more details.

        Parameters
        ----------
        name: str
            The name of this layer.
        input_names: list of str
            The input blob names of this layer.
        output_name: str
            The output blob name of this layer.
        minval: float, optional
            Lower bound / minimum value of the uniform distribution, default: 0.0.
        maxval: float, optional
            Upper bound / maximum value of the uniform distribution, default: 1.0.
        seed: int, optional
            Used to create a random seed for the distribution. default -1 (random).

        See Also
        --------
        add_random_uniform_like, add_random_uniform_static
        """

        spec_layer = self._add_generic_layer(name, input_names, [output_name])
        spec_layer_params = spec_layer.randomUniformDynamic

        spec_layer_params.minVal = minval
        spec_layer_params.maxVal = maxval
        spec_layer_params.seed = seed
        # Setting rank to -1 is a hint that Rank was not computed
        # converter can modify if it's a constant and known
        self.rank_dict[output_name] = -1
        return spec_layer

    def add_random_bernoulli_like(
        self, name, input_name, output_name, prob=0.5, seed=-1
    ):
        """
        Add a random_bernoulli_like layer to the model that fills the output
        tensor with random values from Bernoulli distribution.
        Refer to the **RandomBernoulliLikeLayerParams** message in specification
        (NeuralNetwork.proto) for more details.

        Parameters
        ----------
        name: str
            The name of this layer.
        input_name: str
            The input blob name of this layer.
        output_name: str
            The output blob name of this layer.
        prob: float, optional
            Probabilities for Bernoulli distribution, default: 0.5.
        seed: int, optional
            Used to create a random seed for the distribution. default -1 (random).

        See Also
        --------
        add_random_bernoulli_static, add_random_bernoulli_dynamic
        """

        spec_layer = self._add_generic_layer(name, [input_name], [output_name])
        spec_layer_params = spec_layer.randomBernoulliLike

        spec_layer_params.prob = prob
        spec_layer_params.seed = seed

        return spec_layer

    def add_random_bernoulli_static(
        self, name, output_name, output_shape, prob=0.5, seed=-1
    ):
        """
        Add a random_bernoulli_static layer to the model that fills the output
        tensor with random values from Bernoulli distribution.
        Refer to the **RandomBernoulliStaticLayerParams** message in specification
        (NeuralNetwork.proto) for more details.

        Parameters
        ----------
        name: str
            The name of this layer.
        output_name: str
            The output blob name of this layer.
        output_shape: list of int or tuple of int
            Target shape of the output tensor.
        prob: float, optional
            Probabilities for Bernoulli distribution, default: 0.5.
        seed: int, optional
            Used to create a random seed for the distribution. default -1 (random).

        See Also
        --------
        add_random_bernoulli_like, add_random_bernoulli_dynamic
        """

        spec_layer = self._add_generic_layer(name, [], [output_name])
        spec_layer_params = spec_layer.randomBernoulliStatic

        spec_layer_params.outputShape.extend(output_shape)
        spec_layer_params.prob = prob
        spec_layer_params.seed = seed

        self.rank_dict[output_name] = len(output_shape)
        return spec_layer

    def add_random_bernoulli_dynamic(
        self, name, input_names, output_name, prob=0.5, seed=-1
    ):
        """
        Add a random_bernoulli_dynamic layer to the model that fills the output
        tensor with random values from Bernoulli distribution.
        Refer to the **RandomBernoulliDynamicLayerParams** message in specification
        (NeuralNetwork.proto) for more details.

        Parameters
        ----------
        name: str
            The name of this layer.
        input_names: list of str
            The input blob names of this layer.
        output_name: str
            The output blob name of this layer.
        prob: float, optional
            Probabilities for Bernoulli distribution, default: 0.5.
        seed: int, optional
            Used to create a random seed for the distribution. default -1 (random).

        See Also
        --------
        add_random_bernoulli_like, add_random_bernoulli_static
        """

        spec_layer = self._add_generic_layer(name, input_names, [output_name])
        spec_layer_params = spec_layer.randomBernoulliDynamic

        spec_layer_params.prob = prob
        spec_layer_params.seed = seed

        # Setting rank to -1 is a hint that Rank was not computed
        # converter can modify if it's a constant and known
        self.rank_dict[output_name] = -1
        return spec_layer

    def add_categorical_distribution(
        self,
        name,
        input_name,
        output_name,
        num_samples,
        is_logits=True,
        eps=1e-10,
        temperature=1.0,
        seed=-1,
    ):
        """
        Add a categorical_distribution layer to the model that fills the output
        tensor with random values from categorical distribution.
        Refer to the **CategoricalDistributionLayerParams** message in specification
        (NeuralNetwork.proto) for more details.

        Parameters
        ----------
        name: str
            The name of this layer.
        input_name: str
            The input blob name of this layer.
        output_name: str
            The output blob name of this layer.
        num_samples: int
            List of dimensions for the reduce operations.
        is_logits: bool, optional
            If true, the input is log probabilities. If false, the input is
            probabilities, default: True
        eps: float, optional
            Epsilon parameter for categorical distribution, default 1e-10.
        temperature: float, optional
            Temperature parameter for categorical distribution, default 1.0.
        seed: int, optional
            Used to create a random seed for the distribution. default -1 (random).
        """

        spec_layer = self._add_generic_layer(name, [input_name], [output_name])
        spec_layer_params = spec_layer.categoricalDistribution

        spec_layer_params.numSamples = num_samples
        spec_layer_params.isLogits = is_logits
        spec_layer_params.eps = eps
        spec_layer_params.temperature = temperature
        spec_layer_params.seed = seed

        return spec_layer

    def add_reduce_sum(
        self, name, input_name, output_name, axes=None, keepdims=True, reduce_all=False
    ):
        """
        Add a reduce_sum layer to the model that reduces the input tensor
        using ``sum(elements across given dimensions)``.
        Refer to the **ReduceSumLayerParams** message in specification
        (NeuralNetwork.proto) for more details.

        Parameters
        ----------
        name: str
            The name of this layer.
        input_name: str
            The input blob name of this layer.
        output_name: str
            The output blob name of this layer.
        axes: list of int or tuple of int, optional
            List of dimensions for the reduce operations.
            Each should be in range [-rank(input), rank(input)), default: None (reduce_all)
        keepdims: bool, optional
            Whether or not to retain the reduced dimensions with length 1, default: true.
        reduce_all: bool, optional
            Whether or not to reduce on all axes, default: false.

        See Also
        --------
        add_reduce_l1, add_reduce_l2, add_reduce_min, add_reduce_prod,
        add_reduce_max, add_reduce_mean, add_reduce_logsum, add_reduce_logsumexp,
        add_reduce_sumsquare
        """

        spec_layer = self._add_generic_layer(name, [input_name], [output_name])
        spec_layer_params = spec_layer.reduceSum

        if axes is not None and len(axes) != 0:
            spec_layer_params.axes.extend(map(int, axes))
        else:
            reduce_all = True

        spec_layer_params.keepDims = keepdims
        spec_layer_params.reduceAll = reduce_all

        self._set_rank_for_reduce_op(
            input_name, output_name, axes, keepdims, reduce_all
        )
        return spec_layer

    def add_reduce_prod(
        self, name, input_name, output_name, axes=None, keepdims=True, reduce_all=False
    ):
        """
        Add a reduce_prod layer to the model that reduces the input tensor
        using ``prod(elements across given dimensions)``.
        Refer to the **ReduceProdLayerParams** message in specification
        (NeuralNetwork.proto) for more details.

        Parameters
        ----------
        name: str
            The name of this layer.
        input_name: str
            The input blob name of this layer.
        output_name: str
            The output blob name of this layer.
        axes: list of int or tuple of int, optional
            List of dimensions for the reduce operations.
            Each should be in range [-rank(input), rank(input)), default: None (reduce_all)
        keepdims: bool, optional
            Whether or not to retain the reduced dimensions with length 1, default: true.
        reduce_all: bool, optional
            Whether or not to reduce on all axes. If axes list is empty, it will
            be set to true, default: false.

        See Also
        --------
        add_reduce_l1, add_reduce_l2, add_reduce_sum, add_reduce_min,
        add_reduce_max, add_reduce_mean, add_reduce_logsum, add_reduce_logsumexp,
        add_reduce_sumsquare
        """

        spec_layer = self._add_generic_layer(name, [input_name], [output_name])
        spec_layer_params = spec_layer.reduceProd

        if axes is not None and len(axes) != 0:
            spec_layer_params.axes.extend(map(int, axes))
        else:
            reduce_all = True

        spec_layer_params.keepDims = keepdims
        spec_layer_params.reduceAll = reduce_all

        self._set_rank_for_reduce_op(
            input_name, output_name, axes, keepdims, reduce_all
        )
        return spec_layer

    def add_reduce_mean(
        self, name, input_name, output_name, axes=None, keepdims=True, reduce_all=False
    ):
        """
        Add a reduce_mean layer to the model that reduces the input tensor
        using ``mean(elements across given dimensions)``.
        Refer to the **ReduceMeanLayerParams** message in specification
        (NeuralNetwork.proto) for more details.

        Parameters
        ----------
        name: str
            The name of this layer.
        input_name: str
            The input blob name of this layer.
        output_name: str
            The output blob name of this layer.
        axes: list of int or tuple of int, optional
            List of dimensions for the reduce operations.
            Each should be in range [-rank(input), rank(input)), default: None (reduce_all)
        keepdims: bool, optional
            Whether or not to retain the reduced dimensions with length 1, default: true.
        reduce_all: bool, optional
            Whether or not to reduce on all axes, default: false.

        See Also
        --------
        add_reduce_l1, add_reduce_l2, add_reduce_sum, add_reduce_min, add_reduce_prod
        add_reduce_max, add_reduce_logsum, add_reduce_logsumexp, add_reduce_sumsquare
        """

        spec_layer = self._add_generic_layer(name, [input_name], [output_name])
        spec_layer_params = spec_layer.reduceMean

        if axes is not None and len(axes) != 0:
            spec_layer_params.axes.extend(map(int, axes))
        else:
            reduce_all = True

        spec_layer_params.keepDims = keepdims
        spec_layer_params.reduceAll = reduce_all

        self._set_rank_for_reduce_op(
            input_name, output_name, axes, keepdims, reduce_all
        )
        return spec_layer

    def add_reduce_max(
        self, name, input_name, output_name, axes=None, keepdims=True, reduce_all=False
    ):
        """
        Add a reduce_max layer to the model that reduces the input tensor
        using ``max(elements across given dimensions)``.
        Refer to the **ReduceMaxLayerParams** message in specification
        (NeuralNetwork.proto) for more details.

        Parameters
        ----------
        name: str
            The name of this layer.
        input_name: str
            The input blob name of this layer.
        output_name: str
            The output blob name of this layer.
        axes: list of int or tuple of int, optional
            List of dimensions for the reduce operations.
            Each should be in range [-rank(input), rank(input)), default: None (reduce_all)
        keepdims: bool, optional
            Whether or not to retain the reduced dimensions with length 1, default: true.
        reduce_all: bool, optional
            Whether or not to reduce on all axes, default: false.

        See Also
        --------
        add_reduce_l1, add_reduce_l2, add_reduce_sum, add_reduce_min, add_reduce_prod
        add_reduce_mean, add_reduce_logsum, add_reduce_logsumexp, add_reduce_sumsquare
        """

        spec_layer = self._add_generic_layer(name, [input_name], [output_name])
        spec_layer_params = spec_layer.reduceMax

        if axes is not None and len(axes) != 0:
            spec_layer_params.axes.extend(map(int, axes))
        else:
            reduce_all = True

        spec_layer_params.keepDims = keepdims
        spec_layer_params.reduceAll = reduce_all

        self._set_rank_for_reduce_op(
            input_name, output_name, axes, keepdims, reduce_all
        )
        return spec_layer

    def add_reduce_min(
        self, name, input_name, output_name, axes=None, keepdims=True, reduce_all=False
    ):
        """
        Add a reduce_min layer to the model that reduces the input tensor
        using ``min(elements across given dimensions)``.
        Refer to the **ReduceMinLayerParams** message in specification
        (NeuralNetwork.proto) for more details.

        Parameters
        ----------
        name: str
            The name of this layer.
        input_name: str
            The input blob name of this layer.
        output_name: str
            The output blob name of this layer.
        axes: list of int or tuple of int, optional
            List of dimensions for the reduce operations.
            Each should be in range [-rank(input), rank(input)), default: None (reduce_all)
        keepdims: bool, optional
            Whether or not to retain the reduced dimensions with length 1, default: true.
        reduce_all: bool, optional
            Whether or not to reduce on all axes, default: false.

        See Also
        --------
        add_reduce_l1, add_reduce_l2, add_reduce_sum, add_reduce_max, add_reduce_prod
        add_reduce_mean, add_reduce_logsum, add_reduce_logsumexp, add_reduce_sumsquare
        """

        spec_layer = self._add_generic_layer(name, [input_name], [output_name])
        spec_layer_params = spec_layer.reduceMin

        if axes is not None and len(axes) != 0:
            spec_layer_params.axes.extend(map(int, axes))
        else:
            reduce_all = True

        spec_layer_params.keepDims = keepdims
        spec_layer_params.reduceAll = reduce_all

        self._set_rank_for_reduce_op(
            input_name, output_name, axes, keepdims, reduce_all
        )
        return spec_layer

    def add_reduce_l2(
        self, name, input_name, output_name, axes=None, keepdims=True, reduce_all=False
    ):
        """
        Add a reduce_l2 layer to the model that reduces the input tensor
        using ``l2_normalization(elements across given dimensions)``.
        Refer to the **ReduceL2LayerParams** message in specification
        (NeuralNetwork.proto) for more details.

        Parameters
        ----------
        name: str
            The name of this layer.
        input_name: str
            The input blob name of this layer.
        output_name: str
            The output blob name of this layer.
        axes: list of int or tuple of int, optional
            List of dimensions for the reduce operations.
            Each should be in range [-rank(input), rank(input)), default: None (reduce_all)
        keepdims: bool, optional
            Whether or not to retain the reduced dimensions with length 1, default: true.
        reduce_all: bool, optional
            Whether or not to reduce on all axes, default: false.

        See Also
        --------
        add_reduce_l1, add_reduce_sum, add_reduce_min, add_reduce_max, add_reduce_prod
        add_reduce_mean, add_reduce_logsum, add_reduce_logsumexp, add_reduce_sumsquare
        """

        spec_layer = self._add_generic_layer(name, [input_name], [output_name])
        spec_layer_params = spec_layer.reduceL2

        if axes is not None and len(axes) != 0:
            spec_layer_params.axes.extend(map(int, axes))
        else:
            reduce_all = True

        spec_layer_params.keepDims = keepdims
        spec_layer_params.reduceAll = reduce_all

        self._set_rank_for_reduce_op(
            input_name, output_name, axes, keepdims, reduce_all
        )
        return spec_layer

    def add_reduce_l1(
        self, name, input_name, output_name, axes=None, keepdims=True, reduce_all=False
    ):
        """
        Add a reduce_l1 layer to the model that reduces the input tensor
        using ``l1_normalization(elements across given dimensions)``.
        Refer to the **ReduceL1LayerParams** message in specification
        (NeuralNetwork.proto) for more details.

        Parameters
        ----------
        name: str
            The name of this layer.
        input_name: str
            The input blob name of this layer.
        output_name: str
            The output blob name of this layer.
        axes: list of int or tuple of int, optional
            List of dimensions for the reduce operations.
            Each should be in range [-rank(input), rank(input)), default: None (reduce_all)
        keepdims: bool, optional
            Whether or not to retain the reduced dimensions with length 1, default: true.
        reduce_all: bool, optional
            Whether or not to reduce on all axes, default: false.

        See Also
        --------
        add_reduce_l2, add_reduce_sum, add_reduce_min, add_reduce_max, add_reduce_prod
        add_reduce_mean, add_reduce_logsum, add_reduce_logsumexp, add_reduce_sumsquare
        """

        spec_layer = self._add_generic_layer(name, [input_name], [output_name])
        spec_layer_params = spec_layer.reduceL1

        if axes is not None and len(axes) != 0:
            spec_layer_params.axes.extend(map(int, axes))
        else:
            reduce_all = True

        spec_layer_params.keepDims = keepdims
        spec_layer_params.reduceAll = reduce_all

        self._set_rank_for_reduce_op(
            input_name, output_name, axes, keepdims, reduce_all
        )
        return spec_layer

    def add_reduce_sumsquare(
        self, name, input_name, output_name, axes=None, keepdims=True, reduce_all=False
    ):
        """
        Add a reduce_sumsquare layer to the model that reduces the input tensor
        using ``sum(square(elements across given dimensions))``.
        Refer to the **ReduceSumSquareLayerParams** message in specification
        (NeuralNetwork.proto) for more details.

        Parameters
        ----------
        name: str
            The name of this layer.
        input_name: str
            The input blob name of this layer.
        output_name: str
            The output blob name of this layer.
        axes: list of int or tuple of int, optional
            List of dimensions for the reduce operations.
            Each should be in range [-rank(input), rank(input)), default: None (reduce_all)
        keepdims: bool, optional
            Whether or not to retain the reduced dimensions with length 1, default: true.
        reduce_all: bool, optional
            Whether or not to reduce on all axes, default: false.

        See Also
        --------
        add_reduce_l1, add_reduce_l2, add_reduce_sum, add_reduce_min, add_reduce_prod
        add_reduce_max, add_reduce_mean, add_reduce_logsum, add_reduce_logsumexp
        """

        spec_layer = self._add_generic_layer(name, [input_name], [output_name])
        spec_layer_params = spec_layer.reduceSumSquare

        if axes is not None and len(axes) != 0:
            spec_layer_params.axes.extend(map(int, axes))
        else:
            reduce_all = True

        spec_layer_params.keepDims = keepdims
        spec_layer_params.reduceAll = reduce_all

        self._set_rank_for_reduce_op(
            input_name, output_name, axes, keepdims, reduce_all
        )
        return spec_layer

    def add_reduce_logsum(
        self, name, input_name, output_name, axes=None, keepdims=True, reduce_all=False
    ):
        """
        Add a reduce_logsum layer to the model that reduces the input tensor
        using log(sum(elements across given dimensions)).
        Refer to the **ReduceLogSumLayerParams** message in specification
        (NeuralNetwork.proto) for more details.

        Parameters
        ----------
        name: str
            The name of this layer.
        input_name: str
            The input blob name of this layer.
        output_name: str
            The output blob name of this layer.
        axes: list of int or tuple of int, optional
            List of dimensions for the reduce operations.
            Each should be in range [-rank(input), rank(input)), default: None (reduce_all)
        keepdims: bool, optional
            Whether or not to retain the reduced dimensions with length 1, default: true.
        reduce_all: bool, optional
            Whether or not to reduce on all axes, default: false.

        See Also
        --------
        add_reduce_l1, add_reduce_l2, add_reduce_sum, add_reduce_min, add_reduce_prod
        add_reduce_max, add_reduce_mean, add_reduce_logsumexp, add_reduce_sumsquare
        """

        spec_layer = self._add_generic_layer(name, [input_name], [output_name])
        spec_layer_params = spec_layer.reduceLogSum

        if axes is not None and len(axes) != 0:
            spec_layer_params.axes.extend(map(int, axes))
        else:
            reduce_all = True

        spec_layer_params.keepDims = keepdims
        spec_layer_params.reduceAll = reduce_all

        self._set_rank_for_reduce_op(
            input_name, output_name, axes, keepdims, reduce_all
        )
        return spec_layer

    def add_reduce_logsumexp(
        self, name, input_name, output_name, axes=None, keepdims=True, reduce_all=False
    ):
        """
        Add a reduce_logsumexp layer to the model that computes ``log(sum(exp(tensor)))``
        and reduces along the given axis.
        Refer to the **ReduceLogSumExpLayerParams** message in specification
        (NeuralNetwork.proto) for more details.

        Parameters
        ----------
        name: str
            The name of this layer.
        input_name: str
            The input blob name of this layer.
        output_name: str
            The output blob name of this layer.
        axes: list of int or tuple of int, optional
            List of dimensions for the reduce operations.
            Each should be in range [-rank(input), rank(input)), default: None (reduce_all)
        keepdims: bool, optional
            Whether or not to retain the reduced dimensions with length 1, default: true.
        reduce_all: bool, optional
            Whether or not to reduce on all axes, default: false.

        See Also
        --------
        add_reduce_l1, add_reduce_l2, add_reduce_sum, add_reduce_min, add_reduce_prod
        add_reduce_max, add_reduce_mean, add_reduce_logsum, add_reduce_sumsquare
        """

        spec_layer = self._add_generic_layer(name, [input_name], [output_name])
        spec_layer_params = spec_layer.reduceLogSumExp

        if axes is not None and len(axes) != 0:
            spec_layer_params.axes.extend(map(int, axes))
        else:
            reduce_all = True

        spec_layer_params.keepDims = keepdims
        spec_layer_params.reduceAll = reduce_all

        self._set_rank_for_reduce_op(
            input_name, output_name, axes, keepdims, reduce_all
        )
        return spec_layer

    def add_where_nonzero(self, name, input_name, output_name):
        """
        Add a where_nonzero layer to the model that returns a tensor containing
        the indices of all non-zero elements of input tensor.
        Refer to the **WhereNonZeroLayerParams** message in specification
        (NeuralNetwork.proto) for more details.

        Parameters
        ----------
        name: str
            The name of this layer.
        input_name: str
            The input blob name of this layer.
        output_name: str
            The output blob name of this layer.

        See Also
        --------
        add_where_broadcastable
        """

        spec_layer = self._add_generic_layer(name, [input_name], [output_name])
        spec_layer.whereNonZero.MergeFromString(b"")

        self.rank_dict[output_name] = 2
        return spec_layer

    def add_matrix_band_part(
        self, name, input_name, output_name, num_lower=-1, num_upper=-1
    ):
        """
        Add a matrix_band_part layer to the model that copies a tensor setting
        everything outside a central band in each inner-most matrix to zero.
        Refer to the **MatrixBandPartLayerParams** message in specification
        (NeuralNetwork.proto) for more details.

        Parameters
        ----------
        name: str
            The name of this layer.
        input_name: str
            The of input blob name of this layer.
        output_name: str
            The output blob name of this layer.
        num_lower: int, optional
            Number of lower sub-diagonals to keep.
            Default: -1 (keep entire lower triangle).
        num_upper: int, optional
            Number of upper sub-diagonals to keep.
            Default: -1 (keep entire upper triangle).

        See Also
        --------
        add_lower_triangular, add_lower_triangular
        """

        spec_layer = self._add_generic_layer(name, [input_name], [output_name])
        spec_layer_params = spec_layer.matrixBandPart
        spec_layer_params.numLower = num_lower
        spec_layer_params.numUpper = num_upper
        return spec_layer

    def add_lower_triangular(self, name, input_name, output_name, k=0):
        """
        Add a lower_triangular layer to the model that copies a tensor setting
        everything outside lower triangular to zero.
        Refer to the **LowerTriangularLayerParams** message in specification
        (NeuralNetwork.proto) for more details.

        Parameters
        ----------
        name: str
            The name of this layer.
        input_name: str
            The of input blob name of this layer.
        output_name: str
            The output blob name of this layer.
        k: int, optional
            Diagonal below which to zero elements, default: 0 (main diagonal),
            k < 0 is lower it and k > 0 is upper.

        See Also
        --------
        add_upper_triangular, add_matrix_band_part
        """

        spec_layer = self._add_generic_layer(name, [input_name], [output_name])
        spec_layer_params = spec_layer.lowerTriangular
        spec_layer_params.k = k
        return spec_layer

    def add_upper_triangular(self, name, input_name, output_name, k=0):
        """
        Add a upper_triangular layer to the model that copies a tensor setting
        everything outside upper triangular to zero.
        Refer to the **UpperTriangularLayerParams** message in specification
        (NeuralNetwork.proto) for more details.

        Parameters
        ----------
        name: str
            The name of this layer.
        input_name: str
            The of input blob name of this layer.
        output_name: str
            The output blob name of this layer.
        k: int, optional
            Diagonal above which to zero elements, default: 0 (main diagonal),
            k < 0 is lower it and k > 0 is upper.

        See Also
        --------
        add_lower_triangular, add_matrix_band_part
        """

        spec_layer = self._add_generic_layer(name, [input_name], [output_name])
        spec_layer_params = spec_layer.upperTriangular
        spec_layer_params.k = k
        return spec_layer

    def add_where_broadcastable(self, name, input_names, output_name):
        """
        Add a where_broadcastable layer to the model that returns the elements
        either from tensor x or tensor y, depending on the value in the
        condition tensor.
        Refer to the **WhereBroadcastableLayerParams** message in specification
        (NeuralNetwork.proto) for more details.

        Parameters
        ----------
        name: str
            The name of this layer.
        input_names: list of str
            The input blob names of this layer.
        output_name: str
            The output blob name of this layer.

        See Also
        --------
        add_where_nonzero
        """

        spec_layer = self._add_generic_layer(name, input_names, [output_name])
        spec_layer.whereBroadcastable.MergeFromString(b"")

        self._set_max_input_rank(input_names, output_name)

        return spec_layer

    def add_layer_normalization(
        self, name, input_name, output_name, normalized_shape, gamma, beta, eps=1e-5
    ):
        """
        Add a layer normalization layer to the model that applies layer
        normalization over the input tensor.
        Refer to the **LayerNormalizationLayerParams** message in specification
        (NeuralNetwork.proto) for more details.

        Parameters
        ----------
        name: str
            The name of this layer.
        input_name: str
            The input blob name of this layer.
        output_name: str
            The output blob name of this layer.
        normalized_shape: list of int or tuple of int
            Input shape from an expected input of size.
        gamma: WeightParams
            Weight parameters.
        beta: WeightParams
            Bias parameters.
        eps: float, optional
            Constant value added to the denominator, default: 1e-5.
        """

        if gamma.shape != tuple(normalized_shape):
            raise ValueError("Shape of parameter gamma should match normalized_shape")

        if beta.shape != tuple(normalized_shape):
            raise ValueError("Shape of parameter beta should match normalized_shape")

        spec_layer = self._add_generic_layer(name, [input_name], [output_name])
        spec_layer_params = spec_layer.layerNormalization

        spec_layer_params.normalizedShape.extend(normalized_shape)

        weights = spec_layer_params.gamma
        weights.floatValue.extend(gamma.flatten())

        bias = spec_layer_params.beta
        bias.floatValue.extend(beta.flatten())

        spec_layer_params.eps = eps

        return spec_layer

    def add_one_hot(
        self,
        name,
        input_names,
        output_name,
        one_hot_vector_size=None,
        axis=-1,
        on_value=1.0,
        off_value=0.0,
    ):
        """
        Add a one hot layer to the model that computes the one hot representation of the input tensor.
        Refer to the **OneHotLayerParams** message in specification
        (NeuralNetwork.proto) for more details.

        Parameters
        ----------
        name: str
            The name of this layer.
        input_names: list of str
            The input blob names of this layer.
        output_name: str
            The output blob name of this layer.
        one_hot_vector_size:  int > 0
            size of the one hot vector.
        axis: int, optional
            refers to the axis in the output tensor, default: -1.
        on_value: float, optional
            Constant value on locations represented by first input, default: 1.0.
        off_value: float, optional
            Constant value at all other locations, default: 0.0.
        """

        if self.spec and (
            not self.spec.specificationVersion
            or self.spec.specificationVersion < _SPECIFICATION_VERSION_IOS_14
        ):
            self.spec.specificationVersion = _SPECIFICATION_VERSION_IOS_14

        spec_layer = self._add_generic_layer(name, input_names, [output_name])
        spec_layer_params = spec_layer.oneHot
        spec_layer_params.axis = axis
        if one_hot_vector_size:
            spec_layer_params.oneHotVectorSize = one_hot_vector_size
        spec_layer_params.onValue = on_value
        spec_layer_params.offValue = off_value
        return spec_layer

    def add_cumsum(
        self, name, input_names, output_name, axis=-1, reverse=False, exclusive=False
    ):
        """
        Add a cum sum layer to the model computes the cumulative sum values of the input along a given axis.
        Refer to the **CumSumLayerParams** message in specification
        (NeuralNetwork.proto) for more details.

        Parameters
        ----------
        name: str
            The name of this layer.
        input_names: list of str
            The input blob names of this layer.
        output_name: str
            The output blob name of this layer.
        axis: int, optional
            Axis to perform the operation, default: -1.
        reverse: bool, optional
            if true, cumsum is performed in the opposite direction, default: False.
        exclusive: bool, optional
            whether to perform exclusive or inclusive cumulative summation, default: False.
        """

        if self.spec and (
            not self.spec.specificationVersion
            or self.spec.specificationVersion < _SPECIFICATION_VERSION_IOS_14
        ):
            self.spec.specificationVersion = _SPECIFICATION_VERSION_IOS_14

        spec_layer = self._add_generic_layer(name, input_names, [output_name])
        spec_layer_params = spec_layer.cumSum
        spec_layer_params.axis = axis
        spec_layer_params.reverse = reverse
        spec_layer_params.excludeFinalSum = exclusive
        return spec_layer

    def add_clamped_relu(self, name, input_name, output_name, alpha=0.0, beta=6.0):
        """
        Add a clamped relu layer to the model.
        Clamped relu formula is f(x) = min((x >= 0 ? x : alpha * x), beta)
        Refer to the **ClampedReluLayerParams** message in specification (NeuralNetwork.proto) for more details.

        Parameters
        ----------
        name: str
            The name of this layer.
        input_name: str
            The input blob name of this layer.
        output_name: str
            The output blob name of this layer.
        alpha: float, optional
             slope of the output when input is negative, default: 0.0.
        beta: float, optional
            Upper bound on the output value, default: 6.0.

        See Also
        --------
        add_clip
        """

        if self.spec and (
            not self.spec.specificationVersion
            or self.spec.specificationVersion < _SPECIFICATION_VERSION_IOS_14
        ):
            self.spec.specificationVersion = _SPECIFICATION_VERSION_IOS_14

        spec_layer = self._add_generic_layer(name, [input_name], [output_name])
        spec_layer.clampedReLU.MergeFromString(b"")
        spec_params = spec_layer.clampedReLU

        spec_params.alpha = float(alpha)
        spec_params.beta = float(beta)

        return spec_layer

    def add_argsort(self, name, input_name, output_name, axis=0, descending=False):
        """
        Add an argsort layer to the model.
        Refer to the **ArgsortLayerParams** message in the specification (NeuralNetwork.proto) for more details.

        Parameters
        ----------
        name: str
            The name of this layer.
        input_name: str
            The input blob name of this layer.
        output_name: str
            The output blob name of this layer.
        axis: int, optional
             axis along which to compute the sorting indices
        descending: bool, optional
            order of sorting

        See Also
        --------
        add_topk
        """

        if self.spec and (
            not self.spec.specificationVersion
            or self.spec.specificationVersion < _SPECIFICATION_VERSION_IOS_14
        ):
            self.spec.specificationVersion = _SPECIFICATION_VERSION_IOS_14

        spec_layer = self._add_generic_layer(name, [input_name], [output_name])
        spec_layer.argSort.MergeFromString(b"")
        spec_params = spec_layer.argSort

        spec_params.axis = int(axis)
        spec_params.descending = descending

        return spec_layer<|MERGE_RESOLUTION|>--- conflicted
+++ resolved
@@ -4448,18 +4448,18 @@
                         # 'NCHW' for CoreML model. Therefore, add transpose to
                         # NHWC after the input and replace all use of input
                         layers = self.nn_spec.layers
-<<<<<<< HEAD
+
                         index = 0
                         for i, layer_ in enumerate(layers):
                             if layer_.name.startswith(input_.name):
                                 index = i
                                 break
                         layers.insert(index, layers.pop())
-=======
+
                         complement_transpose = True
                         transpose_names = set()
                         transpose_outputs = []
->>>>>>> 37e619d9
+
                         for layer_ in layers:
                             if (
                                 layer_.HasField("transpose")
