--- conflicted
+++ resolved
@@ -34,30 +34,7 @@
 spec = coremltools.models.utils.load_spec('path/to/the/model.mlmodel')
 ```
 
-<<<<<<< HEAD
 ## Printing the pre-processing parameters 
-=======
-## Visualizing Neural Network Core ML models
-
-```python
-import coremltools
-
-nn_mlmodel = coremltools.models.MLModel('path/to/the/model.mlmodel')
-nn_mlmodel.visualize_spec()
-
-# To print a succinct description of the neural network
-spec = nn_mlmodel.get_spec()
-from coremltools.models.neural_network.printer import print_network_spec
-
-print_network_spec(spec, style='coding')
-# or
-print_network_spec(spec)
-```
-
-Another useful tool for visualizing CoreML models and models from other frameworks: [Netron](https://github.com/lutzroeder/netron)
-
-## Printing the pre-processing parameters
->>>>>>> 0b45246e
 
 This is useful for image based neural network models
 
@@ -148,17 +125,12 @@
 
 ## Building an mlmodel from scratch using Neural Network Builder
 
-<<<<<<< HEAD
 The neural network [builder class](https://github.com/apple/coremltools/blob/master/coremltools/models/neural_network/builder.py) can be used to programmatically construct a CoreML model. 
 Lets look at an example of 
 making a tiny 2 layer model with a convolution layer (with random weights) and an activation.
 
 To find the list of all the neural network layer types supported see [this](https://github.com/aseemw/coremltools/blob/f95f9b230f6a1bd8b0d9ee298b78d7786e3e7cfd/mlmodel/format/NeuralNetwork.proto#L472) 
 portion of the NeuralNetwork.proto 
-=======
-We can use the neural network builder class to construct a CoreML model. Lets look at an example of
-making a tiny 2 layer model with a convolution layer (with random weights) and an activation.
->>>>>>> 0b45246e
 
 ```python
 import coremltools
