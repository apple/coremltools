--- conflicted
+++ resolved
@@ -193,11 +193,7 @@
             # Cleanup files - models on disk no longer useful
             if use_tmp_folder and os.path.exists(model_dir):
                 shutil.rmtree(model_dir)
-<<<<<<< HEAD
-        
-=======
-
->>>>>>> b494f850
+
 
 @unittest.skipIf(not HAS_KERAS2_TF, 'Missing keras. Skipping tests.')
 @pytest.mark.keras2
