--- conflicted
+++ resolved
@@ -191,16 +191,13 @@
         keras_model.save(self.saved_model_dir, save_format='tf')
         input_name = keras_model.inputs[0].name.split(':')[0]
         output_name = keras_model.outputs[0].name.split(':')[0].split('/')[-1]
+
         # convert and validate
         model = coremltools.converters.tensorflow.convert(
             self.saved_model_dir,
             inputs={input_name: (4, 4)},
             outputs=[output_name])
-<<<<<<< HEAD
-        assert isinstance(model, coremltools.models.MLModel)
-=======
         self.assertTrue(isinstance(model, coremltools.models.MLModel))
->>>>>>> b494f850
         self._test_prediction(keras_model=keras_model, core_ml_model=model, inputs=inputs)
 
 
@@ -232,12 +229,9 @@
         model = coremltools.converters.tensorflow.convert(
             model_path,
             inputs=inputs,
-<<<<<<< HEAD
-            outputs=outputs,
-=======
             outputs=outputs
->>>>>>> b494f850
-        )
+        )
+
         self.assertTrue(isinstance(model, coremltools.models.MLModel))
 
         if verbose:
@@ -428,9 +422,6 @@
         if os.path.exists(self.saved_model_dir):
             shutil.rmtree(self.saved_model_dir)
 
-<<<<<<< HEAD
-    def _test_model(self, keras_model, model_path, inputs, outputs=None, use_cpu_only=False, decimal=4, verbose=False):
-=======
     def _test_model(
         self,
         keras_model,
@@ -441,7 +432,7 @@
         use_cpu_only=False,
         verbose=False
     ):
->>>>>>> b494f850
+
         keras_model.save(model_path)
 
         # convert and validate
@@ -450,11 +441,8 @@
             inputs=inputs,
             outputs=outputs
         )
-<<<<<<< HEAD
-        assert isinstance(model, coremltools.models.MLModel)
-=======
         self.assertTrue(isinstance(model, coremltools.models.MLModel))
->>>>>>> b494f850
+
 
         if verbose:
             print('TensorFlow Keras model saved at {}'.format(model_path))
@@ -523,8 +511,7 @@
                 num_batch_norm += 1
         self.assertEqual(num_batch_norm, 1)
 
-<<<<<<< HEAD
-=======
+
     def test_conv_bias_fusion(self):
         x = tf.keras.layers.Input(shape=[32, 32, 3], batch_size=1)
         conv = tf.keras.layers.Conv2D(filters=3, kernel_size=1)(x)
@@ -546,7 +533,6 @@
         self.assertEqual(add_broadcastables, 0)
         self.assertEqual(load_constants, 0)
 
->>>>>>> b494f850
     def test_conv2d_with_activation(self):
         inputs = tf.keras.layers.Input(shape=[256, 256, 3], batch_size=1)
         out = tf.keras.layers.Conv2D(
@@ -649,10 +635,7 @@
                 number_gelu_layers += 1
         self.assertEqual(number_gelu_layers, 1)
 
-<<<<<<< HEAD
     # TO FIX: rdar://problem/58743542
-=======
->>>>>>> b494f850
     def disable_test_layer_norm_fusion(self):
         keras_model = tf.keras.Sequential()
         keras_model.add(tf.keras.layers.LayerNormalization(axis=-1, input_shape=(3, 4, 5)))
@@ -692,8 +675,6 @@
                                  model_path=self.model_path,
                                  inputs={input_name: (1, 28, 28)},
                                  outputs=[output_name], decimal=3)
-<<<<<<< HEAD
-=======
 
     def test_redundant_transpose(self):
         H = 224
@@ -722,7 +703,6 @@
         output_types = [layer.WhichOneof('layer') for layer in spec.neuralNetwork.layers]
         expected_types = ['convolution', 'transpose']
         np.testing.assert_array_equal(output_types, expected_types)
->>>>>>> b494f850
 
 
 if __name__ == '__main__':
