import numpy as np
import unittest
import coremltools.models.datatypes as datatypes
from coremltools.models import neural_network as neural_network
from coremltools.models import MLModel
from coremltools.models.neural_network.printer import print_network_spec
from coremltools.converters.nnssa.coreml.graph_pass.mlmodel_passes import \
        remove_disconnected_layers, transform_conv_crop, remove_redundant_transposes

import copy
import pytest
from sys import platform
from coremltools.models.utils import macos_version

DEBUG = False
np.random.seed(10)


class MLModelPassesTest(unittest.TestCase):

    def test_load_constant_remove(self):
        input_features = [('data', datatypes.Array(*(3, 4)))]
        output_features = [('out', None)]
        builder = neural_network.NeuralNetworkBuilder(input_features, output_features, disable_rank5_shape_mapping=True)
        builder.add_activation('relu1', 'RELU', 'data', 'relu1')
        builder.add_load_constant_nd('const1', 'c1', constant_value=np.ones((5,)), shape=(5,))
        builder.add_activation('relu2', 'RELU', 'relu1', 'out')
        builder.add_load_constant_nd('const2', 'c2', constant_value=np.ones((5,)), shape=(5,))
        builder.add_load_constant_nd('const3', 'c3', constant_value=np.ones((5,)), shape=(5,))
        spec = builder.spec
        np.testing.assert_equal(5, len(spec.neuralNetwork.layers))
        remove_disconnected_layers(spec)
        np.testing.assert_equal(2, len(spec.neuralNetwork.layers))

    def test_dead_layer_remove(self):
        input_features = [('data', datatypes.Array(*(3, 4)))]
        output_features = [('out', None)]
        builder = neural_network.NeuralNetworkBuilder(input_features, output_features, disable_rank5_shape_mapping=True)
        builder.add_activation('relu1', 'RELU', 'data', 'relu1')
        builder.add_load_constant_nd('const1', 'c1', constant_value=np.ones((5,)), shape=(5,))
        builder.add_load_constant_nd('const2', 'c2', constant_value=np.ones((5,)), shape=(5,))
        builder.add_split_nd('splitnd1', 'const2', ['s1', 's2', 's3'], axis=0, num_splits=3)
        builder.add_squeeze('squeeze', 's1', 'squeeze_out')
        builder.add_activation('relu4', 'RELU', 's2', 'relu4')
        builder.add_activation('relu5', 'RELU', 'relu4', 'relu5')
        builder.add_load_constant_nd('const3', 'c3', constant_value=np.ones((5,)), shape=(5,))
        builder.add_activation('relu2', 'RELU', 'relu1', 'out')
        spec = builder.spec
        np.testing.assert_equal(9, len(spec.neuralNetwork.layers))
        remove_disconnected_layers(spec)
        np.testing.assert_equal(2, len(spec.neuralNetwork.layers))

    @pytest.mark.xfail
    def test_dead_layer_remove_branch(self):
        convergence_tolerance = 1e-8

        input_features = [('input', datatypes.Array(*(2,)))]
        output_features = [('out', None)]

        builder = neural_network.NeuralNetworkBuilder(input_features, output_features, disable_rank5_shape_mapping=True)
        # add condition to break from the loop, if convergence criterion is met
        builder.add_less_than('cond', ['input'], 'cond', alpha=convergence_tolerance)
        branch_layer = builder.add_branch('branch_layer', 'cond')
        builder_ifbranch = neural_network.NeuralNetworkBuilder(nn_spec=branch_layer.branch.ifBranch)
        builder_ifbranch.add_activation('relu1', 'RELU', 'input', 'relu1_out')
        builder_ifbranch.add_activation('relu2_out', 'RELU', 'relu1_out', 'relu2_out')
        builder_elsebranch = neural_network.NeuralNetworkBuilder(nn_spec=branch_layer.branch.elseBranch)
        builder_elsebranch.add_activation('linear1', 'LINEAR', 'input', 'linear1_out')
        builder_elsebranch.add_activation('linear2', 'LINEAR', 'linear1_out', 'relu2_out')
        builder.add_squeeze('out', 'input', 'out', squeeze_all=True)

        mlmodel = MLModel(builder.spec)
        data = np.random.rand(2,)
        data_dict = {'input': data}
        before_pass_out = mlmodel.predict(data_dict)['out']
        if DEBUG:
            print('\n mlmodel description before remove disconnected layers pass: \n')
            print_network_spec(builder.spec, style='coding')
        remove_disconnected_layers(builder.spec)
        if DEBUG:
            print('\n mlmodel description after remove disconnected layers pass: \n')
            print_network_spec(builder.spec, style='coding')
        mlmodel = MLModel(builder.spec)
        after_pass_out = mlmodel.predict(data_dict)['out']

        np.testing.assert_almost_equal(before_pass_out, after_pass_out, decimal=2)
        np.testing.assert_equal(len(builder.spec.neuralNetwork.layers), 1)

    @pytest.mark.xfail
    def test_dead_layer_partial_branch(self):
        convergence_tolerance = 1e-8

        input_features = [('input', datatypes.Array(*(2,)))]
        output_features = [('out', None)]

        builder = neural_network.NeuralNetworkBuilder(input_features, output_features, disable_rank5_shape_mapping=True)
        # add condition to break from the loop, if convergence criterion is met
        builder.add_less_than('cond', ['input'], 'cond', alpha=convergence_tolerance)
        branch_layer = builder.add_branch('branch_layer', 'cond')
        builder_ifbranch = neural_network.NeuralNetworkBuilder(nn_spec=branch_layer.branch.ifBranch)
        builder_ifbranch.add_activation('relu1', 'RELU', 'input', 'relu1_out')
        builder_ifbranch.add_activation('relu2_out', 'RELU', 'relu1_out', 'relu2_out')
        builder_elsebranch = neural_network.NeuralNetworkBuilder(nn_spec=branch_layer.branch.elseBranch)
        builder_elsebranch.add_activation('linear1', 'LINEAR', 'input', 'linear1_out')
        builder_elsebranch.add_activation('linear_red_1', 'LINEAR', 'input', 'linear_red1_out')
        builder_elsebranch.add_activation('linear_red_2', 'LINEAR', 'linear_red1_out', 'linear_red2_out')
        builder_elsebranch.add_activation('linear2', 'LINEAR', 'linear1_out', 'relu2_out')
        builder.add_squeeze('out', 'relu2_out', 'out', squeeze_all=True)

        mlmodel = MLModel(builder.spec)
        data = np.random.rand(2,)
        data_dict = {'input': data}
        before_pass_out = mlmodel.predict(data_dict)['out']
        if DEBUG:
            print('\n mlmodel description before remove disconnected layers pass: \n')
            print_network_spec(builder.spec, style='coding')
        old_spec = copy.copy(builder.spec)
        remove_disconnected_layers(builder.spec)
        if DEBUG:
            print('\n mlmodel description after remove disconnected layers pass: \n')
            print_network_spec(builder.spec, style='coding')
        mlmodel = MLModel(builder.spec)
        after_pass_out = mlmodel.predict(data_dict)['out']

        np.testing.assert_almost_equal(before_pass_out, after_pass_out, decimal=2)
        np.testing.assert_equal(len(old_spec.neuralNetwork.layers[1].branch.ifBranch.layers),
                                len(builder.spec.neuralNetwork.layers[1].branch.ifBranch.layers))
        np.testing.assert_equal(len(builder.spec.neuralNetwork.layers[1].branch.elseBranch.layers), 2)

    def test_conv_crop_bn_to_conv_bn_crop(self):
        input_features = [('data', datatypes.Array(1, 10, 10))]
        output_features = [('out', None)]
        builder = neural_network.NeuralNetworkBuilder(input_features, output_features)
        W = np.ones((1, 2, 2, 2), dtype=np.float32)
        builder.add_convolution(name='conv',
                                kernel_channels=1,
                                output_channels=2,
                                height=2, width=2,
                                stride_height=1, stride_width=1,
                                border_mode='valid', groups=1,
                                W=W,
                                b=None, has_bias=False,
                                input_name='data', output_name='conv_out')
        builder.add_crop(name='crop',
                        left=1, right=1, top=1, bottom=1, offset=0,
                        input_names=['conv_out'],
                        output_name='crop_out')
        builder.add_batchnorm(name='bn',
                              channels=2,
                              gamma=np.ones(2,).astype(np.float32),
                              beta=np.ones(2,).astype(np.float32),
                              mean=np.ones(2,).astype(np.float32),
                              variance=np.ones(2,).astype(np.float32),
                              input_name='crop_out',
                              output_name='out')
        # Conv -> Crop -> BN
        spec = builder.spec.neuralNetwork
        np.testing.assert_equal('crop', spec.layers[1].WhichOneof('layer'))
        np.testing.assert_equal('batchnorm', spec.layers[2].WhichOneof('layer'))

        # Predict
        mlmodel = MLModel(builder.spec)
        data = np.random.rand(1, 10, 10)
        data_dict = {'data': data}
        before_pass_out = mlmodel.predict(data_dict, useCPUOnly=True)['out']

        # transform the pattern
        transform_conv_crop(builder.spec)
        # Conv -> BN -> Crop
        np.testing.assert_equal('batchnorm', spec.layers[1].WhichOneof('layer'))
        np.testing.assert_equal('crop', spec.layers[2].WhichOneof('layer'))

        # Predict
        mlmodel = MLModel(builder.spec)
        after_pass_out = mlmodel.predict(data_dict, useCPUOnly=True)['out']
        np.testing.assert_almost_equal(before_pass_out, after_pass_out, decimal=3)

    def test_conv_crop_bn_relu_to_conv_bn_relu_crop(self):
        input_features = [('data', datatypes.Array(1, 10, 10))]
        output_features = [('out', None)]
        builder = neural_network.NeuralNetworkBuilder(input_features, output_features)

        W = np.ones((1, 2, 2, 2), dtype=np.float32)
        builder.add_convolution(name='conv',
                                kernel_channels=1,
                                output_channels=2,
                                height=2, width=2,
                                stride_height=1, stride_width=1,
                                border_mode='valid', groups=1,
                                W=W,
                                b=None, has_bias=False,
                                input_name='data', output_name='conv_out')
        builder.add_crop(name='crop',
                        left=1, right=1, top=1, bottom=1, offset=0,
                        input_names=['conv_out'],
                        output_name='crop_out')
        builder.add_batchnorm(name='bn',
                              channels=2,
                              gamma=np.ones(2,).astype(np.float32),
                              beta=np.ones(2,).astype(np.float32),
                              mean=np.ones(2,).astype(np.float32),
                              variance=np.ones(2,).astype(np.float32),
                              input_name='crop_out',
                              output_name='bn_out')
        builder.add_activation(name='relu',
                               non_linearity='RELU',
                               input_name='bn_out',
                               output_name='out')
        # Conv -> Crop -> BN -> ReLU
        spec = builder.spec.neuralNetwork
        np.testing.assert_equal('crop', spec.layers[1].WhichOneof('layer'))
        np.testing.assert_equal('batchnorm', spec.layers[2].WhichOneof('layer'))
        np.testing.assert_equal('activation', spec.layers[3].WhichOneof('layer'))

        # Predict
        mlmodel = MLModel(builder.spec)
        data = np.random.rand(1, 10, 10)
        data_dict = {'data': data}
        before_pass_out = mlmodel.predict(data_dict, useCPUOnly=True)['out']

        # transform the pattern
        transform_conv_crop(builder.spec)
        # Conv -> BN -> ReLU -> Crop
        np.testing.assert_equal('batchnorm', spec.layers[1].WhichOneof('layer'))
        np.testing.assert_equal('activation', spec.layers[2].WhichOneof('layer'))
        np.testing.assert_equal('crop', spec.layers[3].WhichOneof('layer'))

<<<<<<< HEAD
        # Predict
        mlmodel = MLModel(builder.spec)
        after_pass_out = mlmodel.predict(data_dict, useCPUOnly=True)['out']
        np.testing.assert_almost_equal(before_pass_out, after_pass_out, decimal=3)

    def test_redundant_transposes(self):
=======

@unittest.skipIf(platform != 'darwin' or macos_version() < (10, 15), "Requires MacOS 10.15 or later")
class Redundant_Transposees_Test(unittest.TestCase):

    def _test_builder(self, builder, input_shape, expected_layer_num=None):

        data = np.random.rand(*input_shape)

        # Mlmodel before
        mlmodel = MLModel(builder.spec)
        output_before = mlmodel.predict({'data':data})['out']
        num_layers_before = len(builder.spec.neuralNetwork.layers)

        remove_redundant_transposes(builder.spec)

        layers = builder.spec.neuralNetwork.layers
        if expected_layer_num == None:
            self.assertTrue(len(layers) < num_layers_before)
        else:
            self.assertEqual(len(layers), expected_layer_num)

        # Mlmodel after
        mlmodel = MLModel(builder.spec)
        output_after = mlmodel.predict({'data':data})['out']

        np.testing.assert_almost_equal(output_before, output_after, decimal=3)

    def test_output_edge_case(self):

        # For now for safety purpose, the node which are output should't be merged
        input_shape = (1,10,5)
        input_features = [('data', datatypes.Array(*input_shape))]
        output_features = [('out', None)]
        builder = neural_network.NeuralNetworkBuilder(input_features, output_features, disable_rank5_shape_mapping=True)
        builder.add_transpose(name='first_transpose',
                              axes=[2,0,1],
                              input_name='data',
                              output_name='first_transpose_out')
        builder.add_transpose(name='second_transpose',
                              axes=[1,2,0],
                              input_name='first_transpose_out',
                              output_name='out')

        self._test_builder(builder, input_shape, 2)

    def test_output_edge_case_2(self):

        # For now for safety purpose, the node which are output should't be merged
        input_shape = (1,10,5)
        input_features = [('data', datatypes.Array(*input_shape))]
        output_features = [('out', None)]
        builder = neural_network.NeuralNetworkBuilder(input_features, output_features, disable_rank5_shape_mapping=True)
        builder.add_transpose(name='ranspose',
                              axes=[1,2,0],
                              input_name='data',
                              output_name='out')

        self._test_builder(builder, input_shape, 1)

    def test_remove_single_identity_transpose(self):

        # A single identity transpose (like 0,1,2) should also be removed
        input_shape = (1,10,5)
        input_features = [('data', datatypes.Array(*input_shape))]
        output_features = [('out', None)]
        builder = neural_network.NeuralNetworkBuilder(input_features, output_features, disable_rank5_shape_mapping=True)
        builder.add_transpose(name='uselss_transpose',
                              axes=[0,1,2],
                              input_name='data',
                              output_name='useless_transpose_out')
        builder.add_activation(name='relu',
                               non_linearity='RELU',
                               input_name='useless_transpose_out',
                               output_name='out')

        self._test_builder(builder, input_shape, 1)

    def test_remove_three_transpose(self):

        # Three transpose layer which can be removed
        input_shape = (1,10,5)
        input_features = [('data', datatypes.Array(*input_shape))]
        output_features = [('out', None)]
        builder = neural_network.NeuralNetworkBuilder(input_features, output_features, disable_rank5_shape_mapping=True)
        transpose = [[2,1,0],[1,0,2],[2,0,1]]
        input_name = 'data'
        for i, axes in enumerate(transpose):
            name = 'transpose_'+str(i)
            output_name = name + '_out'
            builder.add_transpose(name=name,
                                  axes=axes,
                                  input_name=input_name,
                                  output_name=output_name)
            input_name = output_name

        builder.add_activation(name='relu',
                               non_linearity='RELU',
                               input_name=input_name,
                               output_name='out')

        self._test_builder(builder, input_shape, 1)

    def test_remove_thousands_identity_transpose(self):

        '''
               INPUT
                 |
                 v
                [t1]
                 |
                 v
                [t2]
                 |
                 v
                 .
                 .
                 .
                 |
                 v
               [t1000]
                 |
                 v
                RELU
        tk are all identity
        Remove a sequence of 1000 identity transpose
        '''
        input_shape = (1,10,5)
        input_features = [('data', datatypes.Array(*input_shape))]
        output_features = [('out', None)]
        builder = neural_network.NeuralNetworkBuilder(input_features, output_features, disable_rank5_shape_mapping=True)

        num_layers = 1000
        input_name = 'data'
        for i in range(num_layers):
            output_name = 'layer_'+str(i)+'_output'
            name = 'layer_'+str(i)
            builder.add_transpose(name=name,
                                  axes=[0,1,2],
                                  input_name=input_name,
                                  output_name=output_name)
            input_name=output_name

        builder.add_activation(name='relu',
                               non_linearity='RELU',
                               input_name=input_name,
                               output_name='out')

        self._test_builder(builder, input_shape, 1)

    def test_remove_thousands_identity_transpose_with_activation_between(self):
        '''
               INPUT
                 |
                 v
                [t1]
                 |
                 v
                 .
                 .
                 .
                [t500]
                 |
                 v
                RELU_1
                 |
                 v
                 .
                 .
                 .
                 |
                 v
               [t1000]
                 |
                 v
                RELU_2
        tk are all identity
        Remove a sequence of 1000 identity transpose but with a RELU in the middle,
        the final output should be
               INPUT
                 |
                 v
                RELU_1
                 |
                 v
                RELU_2

        '''
        input_shape = (1,10,5)
        input_features = [('data', datatypes.Array(*input_shape))]
        output_features = [('out', None)]
        builder = neural_network.NeuralNetworkBuilder(input_features, output_features, disable_rank5_shape_mapping=True)

        num_layers = 1000
        input_name = 'data'
        for i in range(num_layers):
            output_name = 'layer_'+str(i)+'_output'
            name = 'layer_'+str(i)
            builder.add_transpose(name=name,
                                  axes=[0,1,2],
                                  input_name=input_name,
                                  output_name=output_name)
            input_name=output_name
            if i == num_layers/2:
                builder.add_activation(name='relu_inter',
                                       non_linearity='ReLU',
                                       input_name=input_name,
                                       output_name='relu_out')
                input_name = 'relu_out'
        builder.add_activation(name='relu',
                               non_linearity='RELU',
                               input_name=input_name,
                               output_name='out')
        self._test_builder(builder, input_shape, 2)

    def test_remove_thousands_random_transpose_layers(self):
        '''
               INPUT
                 |
                 v
                [t_0]
                 |
                 v
                [t_1]
                 |
                 v
                 .
                 .
                 .
                 |
                 v
               [t_999]
                 |
                 v
                RELU
        tk are randomly generated,
        under this certain seed, the result should be
                INPUT
                 |
                 v
                [t_0]
                 |
                 v
                [t_1]
                 |
                 v
                RELU
        '''

        from itertools import permutations
        import random
        random.seed(1000)
        input_shape = (3,10,5)
        input_features = [('data', datatypes.Array(*input_shape))]
        output_features = [('out', None)]
        builder = neural_network.NeuralNetworkBuilder(input_features, output_features, disable_rank5_shape_mapping=True)

        num_layers = 1000
        dim = 3
        input_name = 'data'
        debug = []
        for i in range(num_layers):
            axes = list(permutations(range(dim)))
            random.shuffle(axes)
            output_name = 'layer_'+str(i)+'_output'
            name = 'layer_'+str(i)
            debug.append(axes[0])
            builder.add_transpose(name=name,
                                  axes=axes[0],
                                  input_name=input_name,
                                  output_name=output_name)
            input_name=output_name
        builder.add_activation(name='relu',
                               non_linearity='RELU',
                               input_name=input_name,
                               output_name='out')
        self._test_builder(builder, input_shape, None)

    def test_remove_thousands_random_transpose_layers_case_2(self):
        '''
        Same test as the previous one, but add more layers and dimension.
        '''
        from itertools import permutations
        import random
        random.seed(0)
        input_shape = (3,10,5,2,4)
        input_features = [('data', datatypes.Array(*input_shape))]
        output_features = [('out', None)]
        builder = neural_network.NeuralNetworkBuilder(input_features, output_features, disable_rank5_shape_mapping=True)

        num_layers = 5000
        dim = 5
        input_name = 'data'
        for i in range(num_layers):
            axes = list(permutations(range(dim)))
            random.shuffle(axes)
            output_name = 'layer_'+str(i)+'_output'
            name = 'layer_'+str(i)
            builder.add_transpose(name=name,
                                  axes=axes[0],
                                  input_name=input_name,
                                  output_name=output_name)
            input_name=output_name
        builder.add_activation(name='relu',
                               non_linearity='RELU',
                               input_name=input_name,
                               output_name='out')
        self._test_builder(builder, input_shape, None)

    def test_branch_structure(self):
        '''
                INPUT
                 |
                 v
                [t_0]
                 |
                 v
                [t_1]
                 |
                 v
                [t_3] --.
                 |      |
                 v      v
                [t_4]  RELU_1
                 |
                 v
                [t_5]
                 |
                 v
                RELU_2
        t_0, t_1, t_3 can be merged.
        t_4, t_5 can be merged.
        The output shuld be
                INPUT
                 |
                 .------.
                 |      |
                 v      v
               RELU_2  RELU_1

        '''
        input_shape = (1,10,5)
        input_features = [('data', datatypes.Array(1,10,5))]
        output_features = [('out', None)]
        builder = neural_network.NeuralNetworkBuilder(input_features, output_features, disable_rank5_shape_mapping=True)
        transpose = [[2,1,0],[2,1,0],[0,1,2],[2,0,1],[1,2,0]]
        input_name = 'data'
        for i, axes in enumerate(transpose):
            name = 'transpose_'+str(i)
            output_name = name + '_out'
            builder.add_transpose(name=name,
                                  axes=axes,
                                  input_name=input_name,
                                  output_name=output_name)
            input_name = output_name

        builder.add_activation(name='relu',
                               non_linearity='RELU',
                               input_name=input_name,
                               output_name='out')
        builder.add_activation(name='dumpy',
                               non_linearity='RELU',
                               input_name='transpose_2_out',
                               output_name='dumpy')
        self._test_builder(builder, input_shape, 2)

    def test_branch_case_2(self):
        '''
                INPUT
                 |
                 v
                [t_0] --.
                 |      |
                 v      v
                [t_1]  RELU_1
                 |
                 v
                RELU_2
        Even though t_0, t_1 can be merged, but there is a branch from t_0,
        so we shouldn't remove anything here.

        '''
        input_shape = (1,10,5)
        input_features = [('data', datatypes.Array(*input_shape))]
        output_features = [('out', None)]
        builder = neural_network.NeuralNetworkBuilder(input_features, output_features, disable_rank5_shape_mapping=True)
        transpose = [[2,1,0],[2,1,0]]
        input_name = 'data'
        for i, axes in enumerate(transpose):
            name = 'transpose_'+str(i)
            output_name = name + '_out'
            builder.add_transpose(name=name,
                                  axes=axes,
                                  input_name=input_name,
                                  output_name=output_name)
            input_name = output_name

        builder.add_activation(name='relu',
                               non_linearity='RELU',
                               input_name=input_name,
                               output_name='out')
        builder.add_activation(name='dumpy',
                               non_linearity='RELU',
                               input_name='transpose_0_out',
                               output_name='dumpy')
        self._test_builder(builder, input_shape, 4)

    def test_fork_structure_case_3(self):
        '''
                INPUT
                 |
                 v
                [t_0]
                 |
                 v
                [t_1]--.
                 |     |
                 |     v
                 |    RELU_1
                 |
                 v
                [t_2]--.
                 |     |
                 |     v
                 |    RELU_2
                [t_3]
                 |
                 v
                [t_4]--.
                 |     |
                 |     v
                 |    RELU_3
                 v
                RELU_4

        Even though t_0, t_1 can be merged, t_2 is identity, t_3, t_4 can be merge,
        The final output should be
                   INPUT
                     |
        .------------.----------.
        |        |       |      |
        v        v       v      v
      RELU_1   RELU_2  RELU_3  RELU_4

        '''
        input_shape = (1,10,5)
        input_features = [('data', datatypes.Array(1,10,5))]
        output_features = [('out', None)]
        builder = neural_network.NeuralNetworkBuilder(input_features, output_features, disable_rank5_shape_mapping=True)
        transpose = [[2,1,0],[2,1,0],[0,1,2],[2,1,0],[2,1,0]]
        input_name = 'data'
        for i, axes in enumerate(transpose):
            name = 'transpose_'+str(i)
            output_name = name + '_out'
            builder.add_transpose(name=name,
                                  axes=axes,
                                  input_name=input_name,
                                  output_name=output_name)
            input_name = output_name

        builder.add_activation(name='relu',
                               non_linearity='RELU',
                               input_name=input_name,
                               output_name='out')
        builder.add_activation(name='dumpy_1',
                               non_linearity='RELU',
                               input_name='transpose_1_out',
                               output_name='dumpy_1')
        builder.add_activation(name='dumpy_2',
                               non_linearity='RELU',
                               input_name='transpose_2_out',
                               output_name='dumpy_2')
        builder.add_activation(name='dumpy_4',
                               non_linearity='RELU',
                               input_name='transpose_4_out',
                               output_name='dumpy_4')

        self._test_builder(builder, input_shape, 4)

    def test_fork(self):
        '''
                   INPUT
                     |
              .------.------.
              |             |
              v             v
             [t_1]         [t_3]
              |             |
              v             v
             [t_2]         [t_4]
              |             |
              v             v
            RELU_1         RELU_2

            t_1,t_2 can be merged and t_3,t_4 can be merged.
            The result output would be

                   INPUT
                     |
              .------.------.
              |             |
              v             v
            RELU_1         RELU_2

        '''
        input_shape = (1,10,5)
        input_features = [('data', datatypes.Array(*input_shape))]
        output_features = [('out', None)]
        builder = neural_network.NeuralNetworkBuilder(input_features, output_features, disable_rank5_shape_mapping=True)
        transpose = [[2,1,0],[2,1,0]]
        input_name = 'data'
        for i, axes in enumerate(transpose):
            name = 'transpose_'+str(i)
            output_name = name + '_out'
            builder.add_transpose(name=name,
                                  axes=axes,
                                  input_name=input_name,
                                  output_name=output_name)
            input_name = output_name

        builder.add_activation(name='relu',
                               non_linearity='RELU',
                               input_name=input_name,
                               output_name='out')

        input_name = 'data'
        for i, axes in enumerate(transpose):
            name = 'transpose_branch_2_'+str(i)
            output_name = name + '_out'
            builder.add_transpose(name=name,
                                  axes=axes,
                                  input_name=input_name,
                                  output_name=output_name)
            input_name = output_name

        builder.add_activation(name='relu_branch_2',
                               non_linearity='RELU',
                               input_name=input_name,
                               output_name='out_branch_2')
        self._test_builder(builder, input_shape, 2)

    def test_fork_and_add(self):
        '''
                   INPUT
                     |
              .------.------.
              |             |
              v             v
             [t_1]         [t_3]
              |             |
              v             v
             [t_2]         [t_4]
              |             |
              .-----. .-----.
                    | |
                    v v
                    Add

            t_1,t_2 can be merged and t_3,t_4 can be merged.
            The result output would be

                   INPUT
                     |
              .------.------.
              |             |
              .-----. .-----.
                    | |
                    v v
                    Add

        '''
        input_shape = (1,10,5)
        input_features = [('data', datatypes.Array(*input_shape))]
        output_features = [('out', None)]
        builder = neural_network.NeuralNetworkBuilder(input_features, output_features, disable_rank5_shape_mapping=True)
        transpose = [[2,1,0],[2,1,0]]
        input_name = 'data'
        for i, axes in enumerate(transpose):
            name = 'transpose_'+str(i)
            output_name = name + '_out'
            builder.add_transpose(name=name,
                                  axes=axes,
                                  input_name=input_name,
                                  output_name=output_name)
            input_name = output_name

        input_1 = input_name

        input_name = 'data'
        for i, axes in enumerate(transpose):
            name = 'transpose_branch_2_'+str(i)
            output_name = name + '_out'
            builder.add_transpose(name=name,
                                  axes=axes,
                                  input_name=input_name,
                                  output_name=output_name)
            input_name = output_name

        input_2 = input_name

        builder.add_add_broadcastable(name='add',
                                      input_names=[input_1,input_2],
                                      output_name='out')
        self._test_builder(builder, input_shape, 1)

    def test_transpose(self):
>>>>>>> cb0a934c

        def _build_and_test_network(input_size, transpose_layers, expected_layers):
            """
            Helper function for testing transpose removal.

            Args:
                input_size: Size of the input network tensor.
                transpose_layers: Array of transpose axes definitions.
                expected_layers: Array of indices into transpose_layers indicating
                    which of the transpose layers should be present after the
                    graph pass.
            """
            input_features = [('data', datatypes.Array(*input_size))]
            output_features = [('out', None)]
            builder = neural_network.NeuralNetworkBuilder(input_features, output_features)
            spec = builder.spec.neuralNetwork.layers


            last_layer = 'data'
            for idx, axes in enumerate(transpose_layers):
                name = 't{}'.format(idx)
                if idx == len(transpose_layers) - 1:
                    output_name = 'out'
                else:
                    output_name = name + '_out'
                builder.add_transpose(name=name,
                                      axes=axes,
                                      input_name=last_layer,
                                      output_name=output_name)
                last_layer = output_name

            spec = builder.spec.neuralNetwork
            # Check the network before the graph pass.
            for idx in range(len(transpose_layers)):
                np.testing.assert_equal('transpose', spec.layers[idx].WhichOneof('layer'))
            # Run the removal pass.
            remove_redundant_transposes(builder.spec)
            # Verify only the expected layers remain.
            np.testing.assert_equal(len(spec.layers), len(expected_layers))
            for output_layer_idx, input_layer_idx in enumerate(expected_layers):
                np.testing.assert_equal(
                    'transpose',
                    spec.layers[output_layer_idx].WhichOneof('layer')
                )
                np.testing.assert_array_equal(
                    transpose_layers[input_layer_idx],
                    spec.layers[output_layer_idx].transpose.axes
                )

        _build_and_test_network(
            input_size=[1, 10, 10],
            # These transposes are not inverses.
            transpose_layers=[[2, 0, 1], [2, 0, 1]],
            expected_layers=[0, 1],
        )

        _build_and_test_network(
            input_size=[1, 1, 10, 10, 3],
            # First two are the identity, then an extra.
            transpose_layers=[[2, 4, 1, 0, 3], [3, 2, 0, 4, 1], [1, 0, 2, 3, 4]],
            expected_layers=[2],
        )

        # A slightly more complicated test case where there are two transposes
        # in topological order, but are actually in parallel in the graph.
        builder = neural_network.NeuralNetworkBuilder(
            [('data', datatypes.Array(2, 4, 8))],
            [('out', None)]
        )
        last_layer = 'data'
        builder.add_transpose(name='t1',
                              axes=[0, 2, 1],
                              input_name='data',
                              output_name='t1')
        builder.add_transpose(name='t2',
                              axes=[0, 2, 1],
                              input_name='data',
                              output_name='t2')
        builder.add_stack(name='stack',
                          input_names=['t1', 't2'],
                          output_name='out')
        spec = builder.spec.neuralNetwork
        # Run the removal pass.
        remove_redundant_transposes(builder.spec)
        # Verify nothing was removed.
        np.testing.assert_equal(len(spec.layers), 3)


if __name__ == '__main__':
    RUN_ALL_TESTS = True
    if RUN_ALL_TESTS:
        unittest.main()
    else:
        suite = unittest.TestSuite()
        suite.addTest(MLModelPassesTest('test_load_constant_remove'))
        unittest.TextTestRunner().run(suite)<|MERGE_RESOLUTION|>--- conflicted
+++ resolved
@@ -1,16 +1,16 @@
+import copy
+import pytest
 import numpy as np
 import unittest
+from sys import platform
+
 import coremltools.models.datatypes as datatypes
+from coremltools.models.utils import macos_version
 from coremltools.models import neural_network as neural_network
 from coremltools.models import MLModel
 from coremltools.models.neural_network.printer import print_network_spec
 from coremltools.converters.nnssa.coreml.graph_pass.mlmodel_passes import \
         remove_disconnected_layers, transform_conv_crop, remove_redundant_transposes
-
-import copy
-import pytest
-from sys import platform
-from coremltools.models.utils import macos_version
 
 DEBUG = False
 np.random.seed(10)
@@ -225,14 +225,10 @@
         np.testing.assert_equal('activation', spec.layers[2].WhichOneof('layer'))
         np.testing.assert_equal('crop', spec.layers[3].WhichOneof('layer'))
 
-<<<<<<< HEAD
         # Predict
         mlmodel = MLModel(builder.spec)
         after_pass_out = mlmodel.predict(data_dict, useCPUOnly=True)['out']
         np.testing.assert_almost_equal(before_pass_out, after_pass_out, decimal=3)
-
-    def test_redundant_transposes(self):
-=======
 
 @unittest.skipIf(platform != 'darwin' or macos_version() < (10, 15), "Requires MacOS 10.15 or later")
 class Redundant_Transposees_Test(unittest.TestCase):
@@ -838,7 +834,6 @@
         self._test_builder(builder, input_shape, 1)
 
     def test_transpose(self):
->>>>>>> cb0a934c
 
         def _build_and_test_network(input_size, transpose_layers, expected_layers):
             """
