# Copyright (c) 2017, Apple Inc. All rights reserved.
#
# Use of this source code is governed by a BSD-3-clause license that can be
# found in the LICENSE.txt file or at https://opensource.org/licenses/BSD-3-Clause

"""
Utilities for the entire package.
"""
import math as _math
import numpy as _np
import os as _os
import six as _six
import warnings
import sys
from coremltools.proto import Model_pb2 as _Model_pb2

from .._deps import HAS_SKLEARN as _HAS_SKLEARN

if _HAS_SKLEARN:
    import scipy.sparse as _sp


def _to_unicode(x):
    if isinstance(x, _six.binary_type):
        return x.decode()
    else:
        return x


def save_spec(spec, filename, auto_set_specification_version=False):
    """
    Save a protobuf model specification to file.

    Parameters
    ----------
    spec: Model_pb
        Protobuf representation of the model

    filename: str
        File path  where the spec gets saved.

    auto_set_specification_version: bool
        If true, will always try to set specification version automatically.

    Examples
    --------
    .. sourcecode:: python

        >>> coremltools.utils.save_spec(spec, 'HousePricer.mlmodel')

    See Also
    --------
    load_spec
    """
    name, ext = _os.path.splitext(filename)
    if not ext:
        filename = "{}.mlmodel".format(filename)
    else:
        if ext != '.mlmodel':
            raise Exception("Extension must be .mlmodel (not {})".format(ext))

    # set model coremltools version
    from coremltools import __version__
    spec.description.metadata.userDefined['coremltoolsVersion'] = __version__

    spec = spec.SerializeToString()
    if auto_set_specification_version:
        try:
            # always try to downgrade the specification version to the
            # minimal version that supports everything in this mlmodel
            from ..libcoremlpython import _MLModelProxy
            spec = _MLModelProxy.auto_set_specification_version(spec)
        except Exception as e:
            print(e)
            warnings.warn(
                "Failed to automatic set specification version for this model.",
                RuntimeWarning)

    with open(filename, 'wb') as f:
        f.write(spec)


def load_spec(filename):
    """
    Load a protobuf model specification from file.

    Parameters
    ----------
    filename: str
        Location on disk (a valid file path) from which the file is loaded
        as a protobuf spec.

    Returns
    -------
    model_spec: Model_pb
        Protobuf representation of the model

    Examples
    --------
    .. sourcecode:: python

        >>> spec = coremltools.utils.load_spec('HousePricer.mlmodel')

    See Also
    --------
    save_spec
    """
    from ..proto import Model_pb2
    spec = Model_pb2.Model()

    with open(filename, 'rb') as f:
        contents = f.read()
        spec.ParseFromString(contents)
        return spec


def _get_nn_layers(spec):
    """
    Returns a list of neural network layers if the model contains any.

    Parameters
    ----------
    spec: Model_pb
        A model protobuf specification.

    Returns
    -------
    [NN layer]
        list of all layers (including layers from elements of a pipeline

    """

    layers = []
    if spec.WhichOneof('Type') == 'pipeline':
        layers = []
        for model_spec in spec.pipeline.models:
            if not layers:
                return _get_nn_layers(model_spec)
            else:
                layers.extend(_get_nn_layers(model_spec))

    elif spec.WhichOneof('Type') in ['pipelineClassifier',
                                        'pipelineRegressor']:
        layers = []
        for model_spec in spec.pipeline.models:
            if not layers:
                return _get_nn_layers(model_spec)
            else:
                layers.extend(_get_nn_layers(model_spec))

    elif spec.neuralNetwork.layers:
        layers = spec.neuralNetwork.layers
    elif spec.neuralNetworkClassifier.layers:
        layers = spec.neuralNetworkClassifier.layers
    elif spec.neuralNetworkRegressor.layers:
        layers = spec.neuralNetworkRegressor.layers

    return layers


def _fp32_to_reversed_fp16_byte_array(fp32_arr):
    raw_fp16 = _np.float16(fp32_arr)
    x = ''
    for fp16 in raw_fp16:
        all_bytes = _np.fromstring(fp16.tobytes(), dtype='int8')
        x += all_bytes[1].tobytes()
        x += all_bytes[0].tobytes()
    return x


def _fp32_to_fp16_byte_array(fp32_arr):
    if _np.amax(fp32_arr) >= 65504 or _np.amin(fp32_arr) <= -65504:
        raise Exception('Model cannot be converted as '
                        'it has weights that cannot be represented in '
                        'half precision.\n')

    import sys
    if sys.byteorder == 'little':
        return _np.float16(fp32_arr).tobytes()
    else:
        return _fp32_to_reversed_fp16_byte_array(fp32_arr)


def _wp_to_fp16wp(wp):
    assert wp
    # If the float32 field is empty do nothing.
    if len(wp.floatValue) == 0:
        return
    wp.float16Value = _fp32_to_fp16_byte_array(wp.floatValue)
    del wp.floatValue[:]


def convert_neural_network_spec_weights_to_fp16(fp_spec):
    nn_model_types = ['neuralNetwork', 'neuralNetworkClassifier',
                      'neuralNetworkRegressor']

    from .neural_network.quantization_utils import quantize_spec_weights
    from .neural_network.quantization_utils import _QUANTIZATION_MODE_LINEAR_QUANTIZATION

    qspec = quantize_spec_weights(fp_spec, 16, _QUANTIZATION_MODE_LINEAR_QUANTIZATION)

    return qspec


def convert_neural_network_weights_to_fp16(full_precision_model):
    """
    Utility function to convert a full precision (float) MLModel to a
    half precision MLModel (float16).

    Parameters
    ----------
    full_precision_model: MLModel
        Model which will be converted to half precision. Currently conversion
        for only neural network models is supported. If a pipeline model is
        passed in then all embedded neural network models embedded within
        will be converted.

    Returns
    -------
    model: MLModel
        The converted half precision MLModel

    Examples
    --------
    .. sourcecode:: python

        >>> half_precision_model = coremltools.utils.convert_neural_network_weights_to_fp16(model)
    """
    spec = full_precision_model.get_spec()
    return _get_model(convert_neural_network_spec_weights_to_fp16(spec))


def _get_model(spec):
    """
    Utility to get the model and the data.
    """
    from . import MLModel
    if isinstance(spec, MLModel):
        return spec
    else:
        return MLModel(spec)


def evaluate_regressor(model, data, target="target", verbose=False):
    """
    Evaluate a CoreML regression model and compare against predictions
    from the original framework (for testing correctness of conversion)

    Parameters
    ----------
    filename: list of str or list of MLModel
        File path from which to load the MLModel from (OR) a loaded version of
        MLModel.

    data: list of str or list of Dataframe
        Test data on which to evaluate the models (dataframe,
        or path to a .csv file).

    target: str
       Name of the column in the dataframe that must be interpreted
       as the target column.

    verbose: bool
       Set to true for a more verbose output.

    See Also
    --------
    evaluate_classifier

    Examples
    --------
    .. sourcecode:: python

        >>> metrics = coremltools.utils.evaluate_regressor(spec, 'data_and_predictions.csv', 'target')
        >>> print(metrics)
        {"samples": 10, "rmse": 0.0, max_error: 0.0}
    """
    model = _get_model(model)

    if verbose:
        print("")
        print("Other Framework\t\tPredicted\t\tDelta")

    max_error = 0
    error_squared = 0

    for index,row in data.iterrows():
        predicted = model.predict(dict(row))[_to_unicode(target)]
        other_framework = row["prediction"]
        delta = predicted - other_framework

        if verbose:
            print("{}\t\t\t\t{}\t\t\t{:0.4f}".format(other_framework, predicted, delta))

        max_error = max(abs(delta), max_error)
        error_squared = error_squared + (delta * delta)

    ret = {
        "samples": len(data),
        "rmse": _math.sqrt(error_squared / len(data)),
        "max_error": max_error
    }

    if verbose:
        print("results: {}".format(ret))
    return ret


def evaluate_classifier(model, data, target='target', verbose=False):
    """
    Evaluate a Core ML classifier model and compare against predictions
    from the original framework (for testing correctness of conversion).
    Use this evaluation for models that don't deal with probabilities.

    Parameters
    ----------
    filename: list of str or list of MLModel
        File from where to load the model from (OR) a loaded
        version of the MLModel.

    data: list of str or list of Dataframe
        Test data on which to evaluate the models (dataframe,
        or path to a csv file).

    target: str
       Column to interpret as the target column

    verbose: bool
       Set to true for a more verbose output.

    See Also
    --------
    evaluate_regressor, evaluate_classifier_with_probabilities

    Examples
    --------
    .. sourcecode:: python

        >>> metrics =  coremltools.utils.evaluate_classifier(spec, 'data_and_predictions.csv', 'target')
        >>> print(metrics)
        {"samples": 10, num_errors: 0}
    """
    model = _get_model(model)
    if verbose:
        print("")
        print("Other Framework\t\tPredicted")

    num_errors = 0

    for index,row in data.iterrows():
        predicted = model.predict(dict(row))[_to_unicode(target)]
        other_framework = row["prediction"]
        if predicted != other_framework:
            num_errors += 1

        if verbose:
            print("{}\t\t\t\t{}".format(other_framework, predicted))

    ret = {
        "num_samples": len(data),
        "num_errors": num_errors
    }

    if verbose:
        print("results: {}".format(ret))

    return ret


def evaluate_classifier_with_probabilities(model, data,
                                           probabilities='probabilities',
                                           verbose = False):
    """
    Evaluate a classifier specification for testing.

    Parameters
    ----------
    filename: [str | Model]
        File from where to load the model from (OR) a loaded
        version of the MLModel.

    data: [str | Dataframe]
        Test data on which to evaluate the models (dataframe,
        or path to a csv file).

    probabilities: str
       Column to interpret as the probabilities column

    verbose: bool
       Verbosity levels of the predictions.
    """

    model = _get_model(model)
    if verbose:
        print("")
        print("Other Framework\t\tPredicted")

    max_probability_error, num_key_mismatch = 0, 0

    for _,row in data.iterrows():
        predicted_values = model.predict(dict(row))[_to_unicode(probabilities)]
        other_values = row[probabilities]

        if set(predicted_values.keys()) != set(other_values.keys()):
            if verbose:
                print("Different classes: ", str(predicted_values.keys()), str(other_values.keys()))
            num_key_mismatch += 1
            continue

        for cur_class, cur_predicted_class_values in predicted_values.items():
            delta = cur_predicted_class_values - other_values[cur_class]
            if verbose:
                print(delta, cur_predicted_class_values, other_values[cur_class])

            max_probability_error = max(abs(delta), max_probability_error)

        if verbose:
            print("")

    ret = {
        "num_samples": len(data),
        "max_probability_error": max_probability_error,
        "num_key_mismatch": num_key_mismatch
    }

    if verbose:
        print("results: {}".format(ret))

    return ret


def rename_feature(spec, current_name, new_name, rename_inputs=True,
                   rename_outputs=True):
    """
    Rename a feature in the specification.

    Parameters
    ----------
    spec: Model_pb
        The specification containing the feature to rename.

    current_name: str
        Current name of the feature. If this feature doesn't exist, the rename
        is a no-op.

    new_name: str
        New name of the feature.

    rename_inputs: bool
        Search for `current_name` only in the input features (i.e ignore output
        features)

    rename_outputs: bool
        Search for `current_name` only in the output features (i.e ignore input
        features)

    Examples
    --------
    .. sourcecode:: python

        # In-place rename of spec
        >>> coremltools.utils.rename_feature(spec, 'old_feature', 'new_feature_name')
    """
    from coremltools.models import MLModel

    if not rename_inputs and not rename_outputs:
        return

    changed_input = False
    changed_output = False

    if rename_inputs:
        for input in spec.description.input:
            if input.name == current_name:
                input.name = new_name
                changed_input = True

    if rename_outputs:
        for output in spec.description.output:
            if output.name == current_name:
                output.name = new_name
                changed_output = True

        if spec.description.predictedFeatureName == current_name:
            spec.description.predictedFeatureName = new_name

        if spec.description.predictedProbabilitiesName == current_name:
            spec.description.predictedProbabilitiesName = new_name

    if not changed_input and not changed_output:
        return

    # Rename internally in NN model
    nn = None
    for nn_type in ['neuralNetwork','neuralNetworkClassifier','neuralNetworkRegressor']:
        if spec.HasField(nn_type):
            nn = getattr(spec,nn_type)

    if nn is not None:
        for layer in nn.layers:
            if rename_inputs:
                for index,name in enumerate(layer.input):
                    if name == current_name:
                        layer.input[index] = new_name
                if rename_outputs:
                    for index,name in enumerate(layer.output):
                        if name == current_name:
                            layer.output[index] = new_name

    # Rename internally for feature vectorizer
    if spec.HasField('featureVectorizer') and rename_inputs:
        for input in spec.featureVectorizer.inputList:
            if input.inputColumn == current_name:
                input.inputColumn = new_name
                changed_input = True

    # Rename for pipeline models
    pipeline = None
    if spec.HasField('pipeline'):
        pipeline = spec.pipeline
    elif spec.HasField('pipelineClassifier'):
        pipeline = spec.pipelineClassifier.pipeline
    elif spec.HasField('pipelineRegressor'):
        pipeline = spec.pipelineRegressor.pipeline

    if pipeline is not None:
        for index,model in enumerate(pipeline.models):
            rename_feature(model,
                           current_name,
                           new_name,
                           rename_inputs or (index != 0),
                           rename_outputs or (index < len(spec.pipeline.models)))


def _sanitize_value(x):
    """
    Performs cleaning steps on the data so various type comparisons can
    be performed correctly.
    """
    if isinstance(x, _six.string_types + _six.integer_types + (float,)):
        return x
    elif _HAS_SKLEARN and _sp.issparse(x):
        return x.todense()
    elif isinstance(x, _np.ndarray):
        return x
    elif isinstance(x, tuple):
        return (_sanitize_value(v) for v in x)
    elif isinstance(x, list):
        return [_sanitize_value(v) for v in x]
    elif isinstance(x, dict):
        return dict( (_sanitize_value(k), _sanitize_value(v)) for k, v in x.items())
    else:
        assert False, str(x)


def _element_equal(x, y):
    """
    Performs a robust equality test between elements.
    """
    if isinstance(x, _np.ndarray) or isinstance(y, _np.ndarray):
        try:
            return (abs(_np.asarray(x) - _np.asarray(y)) < 1e-5).all()
        except:
            return False
    elif isinstance(x, dict):
        return (isinstance(y, dict)
                and _element_equal(x.keys(), y.keys())
                and all(_element_equal(x[k], y[k]) for k in x.keys()))
    elif isinstance(x, float):
        return abs(x - y) < 1e-5 * (abs(x) + abs(y))
    elif isinstance(x, (list, tuple)):
        return x == y
    else:
        return bool(x == y)


def evaluate_transformer(model, input_data, reference_output,
                         verbose=False):
    """
    Evaluate a transformer specification for testing.

    Parameters
    ----------
    spec: list of str or list of MLModel
        File from where to load the Model from (OR) a loaded
        version of MLModel.

    input_data: list of dict
        Test data on which to evaluate the models.

    reference_output: list of dict
        Expected results for the model.

    verbose: bool
        Verbosity levels of the predictions.

    Examples
    --------
    .. sourcecode:: python

        >>> input_data = [{'input_1': 1, 'input_2': 2}, {'input_1': 3, 'input_2': 3}]
        >>> expected_output = [{'input_1': 2.5, 'input_2': 2.0}, {'input_1': 1.3, 'input_2': 2.3}]
        >>> metrics = coremltools.utils.evaluate_transformer(scaler_spec, input_data, expected_output)

    See Also
    --------
    evaluate_regressor, evaluate_classifier
    """
    model = _get_model(model)
    if verbose:
        print(model)
        print("")
        print("Other Framework\t\tPredicted")

    num_errors = 0
    for index, row in enumerate(input_data):
        assert isinstance(row, dict)
        sanitized_row = _sanitize_value(row)
        ref_data = _sanitize_value(reference_output[index])
        if verbose:
            print("Input:\n\t", str(row))
            print("Correct output:\n\t", str(ref_data))

        predicted = _sanitize_value(model.predict(sanitized_row))

        assert isinstance(ref_data, dict)
        assert isinstance(predicted, dict)

        predicted_trimmed = dict( (k, predicted[k]) for k in ref_data.keys())

        if verbose:
            print("Predicted:\n\t", str(predicted_trimmed))

        if not _element_equal(predicted_trimmed, ref_data):
            num_errors += 1

    ret = {
        "num_samples": len(input_data),
        "num_errors": num_errors
    }

    if verbose:
        print("results: {}".format(ret))
    return ret


def has_custom_layer(spec):
    """

    Returns true if the given protobuf specification has a custom layer, and false otherwise.

    Parameters
    ----------
    spec: mlmodel spec

    Returns
    -------

    True if the protobuf specification contains a neural network with a custom layer, False otherwise.

    """

    layers = _get_nn_layers(spec)
    for layer in layers:
        if layer.WhichOneof('layer') == 'custom':
            return True

    return False


def get_custom_layer_names(spec):
    """

    Returns a list of className fields which appear in the given protobuf spec

    Parameters
    ----------
    spec: mlmodel spec

    Returns
    -------

    set(str) A set of unique className fields of custom layers that appear in the model.

    """
    layers = _get_nn_layers(spec)
    layers_out = set()
    for layer in layers:
        if (layer.WhichOneof('layer') == 'custom'):
            layers_out.add(layer.custom.className)

    return layers_out


def get_custom_layers(spec):
    """

    Returns a list of all neural network custom layers in the spec.

    Parameters
    ----------
    spec: mlmodel spec

    Returns
    -------

    [NN layer] A list of custom layer implementations
    """
    layers = _get_nn_layers(spec)
    layers_out = []
    for layer in layers:
        if (layer.WhichOneof('layer') == 'custom'):
            layers_out.append(layer)

    return layers_out


def replace_custom_layer_name(spec, oldname, newname):
    """

    Substitutes newname for oldname in the className field of custom layers. If there are no custom layers, or no
    layers with className=oldname, then the spec is unchanged.

    Parameters
    ----------
    spec: mlmodel spec

    oldname: str The custom layer className to be replaced.

    newname: str The new className value to replace oldname

    Returns
    -------

    An mlmodel spec.

    """
    layers = get_custom_layers(spec)
    for layer in layers:
        if layer.custom.className == oldname:
            layer.custom.className = newname


def is_macos():
    """Returns True if current platform is MacOS, False otherwise."""
    return sys.platform == 'darwin'


def macos_version():
    """
    Returns macOS version as a tuple of integers, making it easy to do proper
    version comparisons. On non-Macs, it returns an empty tuple.
    """
    if is_macos():
        import platform
        ver_str = platform.mac_ver()[0]
        return tuple([int(v) for v in ver_str.split('.')])

    return ()


def _get_feature(spec, feature_name):
    for input_feature in spec.description.input:
        if input_feature.name == feature_name:
            return input_feature

    for output_feature in spec.description.output:
        if output_feature.name == feature_name:
            return output_feature

    raise Exception('Feature with name {} does not exist'.format(feature_name))


def _get_input_names(spec):
    """
    Returns a list of the names of the inputs to this model.
    :param spec: The model protobuf specification
    :return: list of str A list of input feature names
    """
    retval = [feature.name for feature in spec.description.input]
    return retval


def convert_double_to_float_multiarray_type(spec):
    """
    Convert all double multiarrays feature descriptions (input, output, training input)
    to float multiarrays

    Parameters
    ----------
    spec: Model_pb
        The specification containing the multiarrays types to convert

    Examples
    --------
    .. sourcecode:: python

        # In-place convert multiarray type of spec
        >>> spec = mlmodel.get_spec()
        >>> coremltools.utils.convert_double_to_float_multiarray_type(spec)
        >>> model = coremltools.models.MLModel(spec)
    """
    def _convert_to_float(feature):
        if feature.type.HasField('multiArrayType'):
            if feature.type.multiArrayType.dataType == _Model_pb2.ArrayFeatureType.DOUBLE:
                feature.type.multiArrayType.dataType = _Model_pb2.ArrayFeatureType.FLOAT32

    for feature in spec.description.input:
        _convert_to_float(feature)

    for feature in spec.description.output:
        _convert_to_float(feature)

    for feature in spec.description.trainingInput:
<<<<<<< HEAD
        _convert_to_float(feature)

=======
        _convert_to_float(feature)
>>>>>>> b494f850
<|MERGE_RESOLUTION|>--- conflicted
+++ resolved
@@ -812,9 +812,4 @@
         _convert_to_float(feature)
 
     for feature in spec.description.trainingInput:
-<<<<<<< HEAD
-        _convert_to_float(feature)
-
-=======
-        _convert_to_float(feature)
->>>>>>> b494f850
+        _convert_to_float(feature)