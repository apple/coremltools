--- conflicted
+++ resolved
@@ -15,15 +15,8 @@
 from coremltools import RangeDim, Shape, TensorType
 from coremltools._deps import version_lt
 from coremltools.converters.mil import testing_reqs
-<<<<<<< HEAD
 from coremltools.converters.mil.testing_utils import gen_input_shapes_einsum
-from coremltools.models.utils import (
-    _macos_version,
-    _python_version
-)
-=======
 from coremltools.models.utils import _macos_version, _python_version
->>>>>>> 870213ba
 
 from .testing_utils import (
     ModuleWrapper,
@@ -4235,19 +4228,12 @@
 
 class TestEinsum(TorchBaseTest):
     @pytest.mark.parametrize(
-<<<<<<< HEAD
-        "backend, equation, reverse_input_order, dynamic",
-=======
-        "compute_unit, backend, equation, reverse_input_order",
->>>>>>> 870213ba
+        "compute_unit, backend, equation, reverse_input_order, dynamic",
         itertools.product(
             compute_units,
             backends,
             [
-<<<<<<< HEAD
                 # Hardcoded cases
-=======
->>>>>>> 870213ba
                 "abcd,adce->abce",
                 "abc,cbd->abd",
                 "bnqd,bnkd->bnqk",
@@ -4257,7 +4243,6 @@
                 "bnft,btnh->bfnh",
                 "abcd,cde->abe",
                 "a b c d , a d c e -> a b c e",
-<<<<<<< HEAD
                 # Generic cases
                 "i,i->i",
                 "i,j->ij",
@@ -4280,43 +4265,12 @@
             [False, True],
         ),
     )
-    def test_einsum(self, backend, equation, reverse_input_order, dynamic):
-=======
-                "bhcq,bhck->bhqk",
-            ],
-            [False, True],
-        ),
-    )
-    def test_einsum(self, compute_unit, backend, equation, reverse_input_order):
->>>>>>> 870213ba
+    def test_einsum(self, compute_unit, backend, equation, reverse_input_order, dynamic):
         class TestEinsum(nn.Module):
             def forward(self, x, y):
                 return torch.einsum(equation, x, y)
 
-<<<<<<< HEAD
         input_shapes, converter_input_type = gen_input_shapes_einsum(equation, dynamic)
-=======
-        if equation in ["abcd,adce->abce", "a b c d , a d c e -> a b c e"]:
-            input_shapes = [[3, 4, 2, 6], [3, 6, 2, 2]]
-        elif equation == "abc,cbd->abd":
-            input_shapes = [[4, 2, 6], [6, 2, 2]]
-        elif equation == "bnqd,bnkd->bnqk":
-            input_shapes = [[1, 2, 3, 4], [1, 2, 4, 4]]
-        elif equation == "abc,cd->abd":
-            input_shapes = [[2, 3, 4], [4, 5]]
-        elif equation == "abc,cde->abde":
-            input_shapes = [[2, 3, 4], [4, 5, 6]]
-        elif equation == "btnh,bfnh->bnft":
-            input_shapes = [[1, 2, 3, 4], [1, 5, 3, 4]]
-        elif equation == "bnft,btnh->bfnh":
-            input_shapes = [[1, 2, 3, 4], [1, 4, 2, 6]]
-        elif equation == "abcd,cde->abe":
-            input_shapes = [[1, 2, 3, 4], [3, 4, 6]]
-        elif equation == "bhcq,bhck->bhqk":
-            input_shapes = [[2, 3, 4, 5], [2, 3, 4, 6]]
-        else:
-            raise ValueError("unrecognized equation")
->>>>>>> 870213ba
 
         if reverse_input_order:
             input_output_strings = equation.split('->')
@@ -4327,16 +4281,13 @@
                 converter_input_type = [converter_input_type[1], converter_input_type[0]]
 
         model = TestEinsum()
-<<<<<<< HEAD
-        self.run_compare_torch(input_shapes, model, backend=backend, input_as_shape=True,
-                               converter_input_type=converter_input_type)
-=======
         self.run_compare_torch(
             input_shapes,
             model,
             backend=backend,
             compute_unit=compute_unit,
-            input_as_shape=True
+            input_as_shape=True,
+            converter_input_type=converter_input_type
         )
 
     @pytest.mark.parametrize(
@@ -4367,8 +4318,6 @@
             input_as_shape=False,
             expected_results=out,
         )
-
->>>>>>> 870213ba
 
 class TestSqueeze(TorchBaseTest):
     @pytest.mark.parametrize(
