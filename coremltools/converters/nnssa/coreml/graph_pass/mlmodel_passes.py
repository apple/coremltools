--- conflicted
+++ resolved
@@ -86,7 +86,6 @@
         network_output_names.append(_out.name)
     return network_output_names
 
-
 def transform_conv_crop(spec):
     """
     Transforms Conv -> Crop -> BN (if present) -> Activation (if present) into
@@ -131,7 +130,7 @@
         # Conv --->  Crop  ---> BN ---> Activation ---> Layer1
         # In following three steps
         # 1. Conv --------------> BN ---> Activation ---> Layer1
-        #        \            /  
+        #        \            /
         #         ---> Crop --
         nn_layers[i].output[0] = nn_layers[i+1].output[0]
         # 2. Conv ---> BN ---> Activation ---> Layer1
@@ -236,9 +235,6 @@
     out_degree = _get_blob_out_degree(spec)
     nn_spec = _get_nn_spec(spec)
     # Initiate removal from high level Neural Network spec
-<<<<<<< HEAD
-    _remove_disconnected_layers_rec(nn_spec)
-=======
     _remove_disconnected_layers_rec(nn_spec)
 
 def remove_redundant_transposes(spec):
@@ -310,5 +306,4 @@
     layers_to_delete = _find_redundant_transposes(nn_spec)
     if len(layers_to_delete) > 0:
         _delete_layers(nn_spec, layers_to_delete)
-        print('{} transpose pairs deleted'.format(len(layers_to_delete)))
->>>>>>> b494f850
+        print('{} transpose pairs deleted'.format(len(layers_to_delete)))