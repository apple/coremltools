--- conflicted
+++ resolved
@@ -14,20 +14,13 @@
 import pytest
 
 import coremltools as ct
-<<<<<<< HEAD
-from coremltools import TensorType, RangeDim
-from coremltools._deps import _HAS_TF_2
-from coremltools.converters.mil import testing_reqs
-from coremltools.converters.mil.testing_utils import random_gen, gen_input_shapes_einsum
-=======
 from coremltools import RangeDim, TensorType
 from coremltools._deps import (_HAS_TF_1, _HAS_TF_2, MSG_TF1_NOT_FOUND,
                                _get_version)
->>>>>>> 870213ba
 from coremltools.converters.mil.frontend.tensorflow.test.testing_utils import (
     TensorFlowBaseTest, freeze_g, layer_counts, load_tf_pb, make_tf_graph)
 from coremltools.converters.mil.testing_reqs import backends, compute_units
-from coremltools.converters.mil.testing_utils import random_gen
+from coremltools.converters.mil.testing_utils import random_gen, gen_input_shapes_einsum
 from coremltools.models.utils import _is_macos, _macos_version
 
 tf = pytest.importorskip("tensorflow")
@@ -2205,10 +2198,7 @@
             compute_units,
             backends,
             [
-<<<<<<< HEAD
                 # Hardcoded cases
-=======
->>>>>>> 870213ba
                 "abcd,adce->abce",
                 "abc,cbd->abd",
                 "bnqd,bnkd->bnqk",
@@ -2216,7 +2206,6 @@
                 "abc,cde->abde",
                 "btnh,bfnh->bnft",
                 "bnft,btnh->bfnh",
-<<<<<<< HEAD
                 "abcd,cde->abe",
                 # Generic cases
                 "i,i->i",
@@ -2235,38 +2224,12 @@
                 "abcd,abde->abce",
                 "abcd,efbd->eafc",
                 "acdb,bade->abce",
-=======
-                "abcd,cde->abe"
->>>>>>> 870213ba
             ],
             [False, True],
         )
     )
-<<<<<<< HEAD
     def test(self, use_cpu_for_conversion, backend, equation, reverse_input_order):
         input_shapes, _ = gen_input_shapes_einsum(equation, False)
-=======
-    def test(self, compute_unit, backend, equation, reverse_input_order):
-        
-        if equation == "abcd,adce->abce":
-            input_shapes = [[3, 4, 2, 6], [3, 6, 2, 2]]
-        elif equation == "abc,cbd->abd":
-            input_shapes = [[4, 2, 6], [6, 2, 2]]
-        elif equation == "bnqd,bnkd->bnqk":
-            input_shapes = [[1, 2, 3, 4], [1, 2, 4, 4]]
-        elif equation == "abc,cd->abd":
-            input_shapes = [[2, 3, 4], [4, 5]]
-        elif equation == "abc,cde->abde":
-            input_shapes = [[2, 3, 4], [4, 5, 6]]
-        elif equation == "btnh,bfnh->bnft":
-            input_shapes = [[1, 2, 3, 4], [1, 5, 3, 4]]
-        elif equation == "bnft,btnh->bfnh":
-            input_shapes = [[1, 2, 3, 4], [1, 4, 2, 6]]
-        elif equation == "abcd,cde->abe":
-            input_shapes = [[1, 2, 3, 4], [3, 4, 6]]
-        else:
-            raise ValueError("unrecognized equation")
->>>>>>> 870213ba
 
         if reverse_input_order:
             input_output_strings = equation.split('->')
