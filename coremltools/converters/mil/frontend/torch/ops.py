--- conflicted
+++ resolved
@@ -406,11 +406,7 @@
 
     dilations = inputs[5]
     out_pad = None
-<<<<<<< HEAD
     if len(inputs) >= 12:
-=======
-    if len(inputs) == 12 or len(inputs) == 13:
->>>>>>> dcef375f
         transposed = inputs[6].val
         out_pad = inputs[7].val
         group = inputs[8]
