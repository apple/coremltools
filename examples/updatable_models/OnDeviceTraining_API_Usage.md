--- conflicted
+++ resolved
@@ -44,10 +44,7 @@
             trainingSamples.append(trainingSample)
         }
     }
-<<<<<<< HEAD
-=======
 
->>>>>>> 6ad43913
     // return training samples as a MLBatchProvider
     return MLArrayBatchProvider(array: trainingSamples)
 }
