import numpy as np

from warnings import warn

from six import string_types as _string_types

from coremltools.models import datatypes
from coremltools.proto import NeuralNetwork_pb2, Model_pb2
from coremltools.models.neural_network import NeuralNetworkBuilder
from coremltools.models.neural_network.flexible_shape_utils import set_multiarray_ndshape_range
from collections import Iterable
import coremltools

from ..commons import builtins
from ..commons.basic_graph_ops import topsort, check_connections

from .graph_pass import *

try:
    import shapes
except:
    from . import shapes

DEBUG = False


def _is_scalar(type_):
    if type_ is None:
        return False
    result = builtins.is_int(type_) or builtins.is_float(type_) or builtins.is_bool(type_)
    if builtins.is_tensor(type_) and (len(type_.get_shape()) == 0):
        result = True
    return result


def ssa_convert(ssa,
                top_func='main',
                inputs=None,
                outputs=None,
                image_input_names=None,
                image_format=None,
                is_bgr=False,
                red_bias=0.0,
                green_bias=0.0,
                blue_bias=0.0,
                gray_bias=0.0,
                image_scale=1.0,
                class_labels=None,
                predicted_feature_name=None,
                predicted_probabilities_output='',
                add_custom_layers=False,
                custom_conversion_functions=None,
                custom_shape_functions=None,
                optional_inputs=None
                ):
    """
    Convert NNSSA into Core ML spec.
    ssa : NetworkEnsemble
        Required parameter
        NNSSA to be converted to CoreML spec.
    top_func : str or 'main'
        Function entry point
    inputs : dict of str -> list/tuple or None
        Input features of CoreML specs. Must be a dictionary with
        name as key and shape as value {name: shape},
        where name is the input's name, shape is the
        shape of the feature tensor. The shape must be static - all
        dimensions of shape should be a positive integer.
        When not provided, SSA converter will treat all input nodes
        in top level NNSSA as inputs.
    outputs : list of str or None
        Output features of CoreML specs. Must be a list of [name].
        When not provided, SSA converter will treat all output nodes
        in top level NNSSA as outputs.
    add_custom_layers : bool or False
        If True, then `custom` layers will be added to the model in place
        for unsupported ops.
        Parameters for these custom layers should be filled manually by editing the mlmodel
        or the 'custom_conversion_functions' argument can be used to do the same during the process of conversion
    custom_conversion_functions : dict of str -> function or empty dict
        Specify custom function to be used for conversion for given op. User can override existing conversion
        function and provide their own custom implementation to convert certain ops. Dictionary key must be string
        specifying Op name or Op type and value must be a function implementation available in current context.
        If user provides two separate functions for node name and node type, then custom function tied to node name will be used.
        As, function tied to node type is more generic than one tied to node name.
        custom_conversion_functions option is different than add_custom_layers.
        Both options can be used in conjunction in which case, custom function will be invoked for provided ops and
        custom layer will be added for ops with no respective conversion function. This option gives finer control to user.
        One use case could be to modify input attributes or certain graph properties before calling existing conversion function.
        Note that, It is custom conversion function's responsibility to add respective Core ML layer into builder (coremltools's NeuralNetworkBuilder)
    custom_shape_functions : dict of str -> functions or empty dict
        Specify custom function to compute `output` shape given `input` shape for given custom operator
        This is required for new converter path, which maintains and propagates shapes while converting operators.
<<<<<<< HEAD
    optional_inputs: Dict of str -> float
        Specify the name of inputs which are optional and their default fill value to be used in case those inputs are
        not provided.
=======
    image_format: str
      Optional and valid if image_input_names is also set. Specify either 'NCHW' or 'NHWC' to set or
      override the image format. If not set, tries to use hints from the graph which may be present in convolution or
      other image-specific layers. Ultimately defaults to NHWC.
>>>>>>> b494f850
    """
    if not custom_conversion_functions:
        custom_conversion_functions = dict()
    if not custom_shape_functions:
        custom_shape_functions = dict()
    if not optional_inputs:
        optional_inputs = dict()

    if outputs is not None:
        ssa.extract_subgraph(outputs, name=top_func)

    if DEBUG:
        import graphviz
        dot_string = ssa.get_dot_string(annotation=True, name_and_op_style=True, highlight_debug_nodes=[])
        graphviz.Source(dot_string).view(filename='/tmp/ssa')

    # apply passes on the ssa, prior to conversion
    # note: ideally order of passes should not matter, however, might be few special cases
    # fuse_batch_to_space_or_space_to_batch needs to be applied before transform_nhwc_to_nchw
    passes = [
        constant_weight_link_removal,
        onehot_matmul_to_embedding,
        fuse_layer_norm,
        fuse_gelu,
        fuse_batch_to_space_or_space_to_batch,
<<<<<<< HEAD
=======
        fuse_bias_add,
>>>>>>> b494f850
        transform_nhwc_to_nchw,
        remove_identity,
        remove_no_ops_and_shift_control_dependencies,
        remove_single_isolated_node,
        fuse_batch_norm,
        spatial_reduce_to_global_pool,
        fuse_pad_into_conv,
        remove_oneway_split,
        remove_noneffective_transpose,
        remove_noneffective_reshape
    ]

    for p in passes:
        p(ssa)

    if DEBUG:
        import graphviz
        dot_string = ssa.get_dot_string(annotation=True, name_and_op_style=True, highlight_debug_nodes=[])
        graphviz.Source(dot_string).view(filename='/tmp/ssa_after_passes')

    for f in list(ssa.functions.values()):
        check_connections(f.graph)

    # Set classifier flag
    is_classifier = class_labels is not None
    neural_network_type = 'classifier' if is_classifier else None

    converter = SSAConverter(ssa,
                             top_func=top_func,
                             inputs=inputs,
                             outputs=outputs,
                             neural_network_type=neural_network_type,
                             add_custom_layers=add_custom_layers,
                             custom_conversion_functions=custom_conversion_functions,
                             custom_shape_functions=custom_shape_functions,
                             optional_inputs=optional_inputs)

    converter.convert()

    builder = converter._get_builder(func=top_func)
    # Add image input identifier
    if image_input_names is not None and isinstance(
            image_input_names, _string_types):
        image_input_names = [image_input_names]

    # Add classifier classes (if applicable)
    if is_classifier:
        classes = []
        classes_in = class_labels
        if isinstance(classes_in, _string_types): # string
            import os
            if not os.path.isfile(classes_in):
                raise ValueError("Path to class labels (%s) does not exist." % \
                                 classes_in)
            with open(classes_in, 'r') as f:
                classes = f.read()
            classes = classes.splitlines()
        elif type(classes_in) is list:  # list[int or str]
            classes = classes_in
        else:
            raise ValueError('Class labels must be a list of integers / strings,' \
                             ' or a file path')

        if predicted_feature_name is not None:
            builder.set_class_labels(
                classes, predicted_feature_name=predicted_feature_name,
                prediction_blob=predicted_probabilities_output)
        else:
            builder.set_class_labels(classes)

    detected_image_format = ssa.get_image_format()
    if image_format and detected_image_format and image_format != detected_image_format:
        warn('[SSAConverter] Detected image format different from input.'
              'Detected: {} Input: {}'.format(detected_image_format, image_format))
    image_format = image_format or detected_image_format or 'NHWC'

    # Set pre-processing parameters
    builder.set_pre_processing_parameters(image_input_names=image_input_names,
                                          is_bgr=is_bgr,
                                          red_bias=red_bias,
                                          green_bias=green_bias,
                                          blue_bias=blue_bias,
                                          gray_bias=gray_bias,
                                          image_scale=image_scale,
                                          image_format=image_format)

    mlmodel_spec = converter.get_spec()

    # Required if an output node produces multiple outputs
    # Generate new output features
    modified_output_features_list = []
    for idx, output_feature in enumerate(mlmodel_spec.description.output):
        if output_feature.name in converter.op_tensor_map:
            atype = mlmodel_spec.description.output[idx].type
            for aname in converter.op_tensor_map[output_feature.name]:
                new_feature = Model_pb2.FeatureDescription()
                new_feature.name = aname
                new_feature.type.CopyFrom(atype)
                if aname not in [feature.name for feature in modified_output_features_list]:
                    modified_output_features_list.append(new_feature)
        else:
            modified_output_features_list.append(output_feature)

    # delete the existing output feature
    mlmodel_spec.description.ClearField('output')

    # creating new output features description
    mlmodel_spec.description.output.extend(modified_output_features_list)

    # MLModel passes
<<<<<<< HEAD
    mlmodel_passes = [remove_disconnected_layers]
=======
    mlmodel_passes = [remove_disconnected_layers,
                      remove_redundant_transposes,
                     ]
>>>>>>> b494f850
    for p in mlmodel_passes:
        p(mlmodel_spec)

    if DEBUG:
        coremltools.models.utils.save_spec(mlmodel_spec, '/tmp/model_from_spec.mlmodel')

    return mlmodel_spec


class SSAConverter(object):
    def __init__(self,
                 net_ensemble,  # type: NetworkEnsemble
                 top_func='main',  # type: str
                 inputs=None,  # type: Dict[str, tuple]
                 outputs=None,  # type: List[str]
                 neural_network_type=None,  # type: str
                 add_custom_layers=False,  # type: bool
                 custom_conversion_functions={},  # type: Dict[Text, Any]
                 custom_shape_functions={},  # type: Dict[Text, Any]
                 optional_inputs={}  # type: Dict[str, float]
                 ):
        self.net_ensemble = net_ensemble
        self.top_func = top_func  # string indicating the top level function
        if self.top_func not in self.net_ensemble.functions:
            raise ValueError(
                'Top level function %s not in the NetworkEnsemble Provided' % self.top_func)

        # get top level inputs and outputs to instantiate spec
        self.net_ensemble.functions[top_func].find_inputs_and_outputs()
        top_input_names = list(map(str, self.net_ensemble.functions[top_func].inputs))
        top_output_names = list(map(str, self.net_ensemble.functions[top_func].outputs))

        top_ssa = self.net_ensemble.functions[top_func]

        # custom conversion functions
        self.custom_conversion_functions = custom_conversion_functions
        self.add_custom_layers = add_custom_layers
        self.custom_shape_functions = custom_shape_functions

        # find_inputs_and_outputs() generates a list of required inputs, which
        # may not be supplied by inputs. We need to make sure that the
        # user-supplied inputs name and shape are consistent with the NNSSA.
        top_input_shapes = []
        for name in top_input_names:
            node = top_ssa.graph[name]

            shape = self._get_tensor_shape_from_type(node.datatype)

            if shape is None and inputs is None:
                raise ValueError(
                    'NNSSA input "%s" has non-static shape %s, please provide in argument "inputs"'
                    % (name, str(shape)))
            if inputs is not None:
                if name not in inputs:
                    raise ValueError(
                        'Input "%s" is required by SSAConverter, but not passed in argument "inputs"' % name)
                if shapes.is_static_shape(inputs[name]) and not shapes.is_a_shape_of(inputs[name], shape):
                    raise ValueError(
                        'Input "%s" expects a shape compatible to %s, but is given %s' %
                        (name, str(shape), inputs[name]))
                # Now that we can use the shape to create top_input_shapes
                shape = inputs[name] if inputs[name] else [1, ]
            top_input_shapes.append(shape)

        top_input_types = []
        is_input_optional = [True if name in optional_inputs else False for name in top_input_names]
        is_input_dynamic = [True if not shapes.is_static_shape(shape) else False for shape in top_input_shapes]
        for idx, dims in enumerate(top_input_shapes):
            if is_input_dynamic[idx]:
                static_shape = [dim_size if dim_size > 0 else 1 for dim_size in dims]
            else:
                static_shape = dims

            top_input_types.append(datatypes.Array(*static_shape))
        top_input_features = list(zip(top_input_names, top_input_types))

        # TODO - verify outputs
        if outputs is not None:
            top_output_features = []
            for name in outputs:
                if name in self.net_ensemble.variables.keys():  # Variable/States are optional inputs & outputs to be added later
                    continue
                elif name in top_output_names:
                    top_output_features.append((name, None))
                else:
                    if len(top_output_names) == 1:
                        raise ValueError('Output "{}" is not an output node in the source graph. Do you mean "{}"?'
                                         .format(name, top_output_names[0]))
                    else:
                        raise ValueError('Output "%s" is not an output node in the source graph.' % name)
        else:
            top_output_features = list(zip(top_output_names, [None] * len(top_output_names)))

        self.top_builder = NeuralNetworkBuilder(input_features=top_input_features,
                                                output_features=top_output_features,
                                                disable_rank5_shape_mapping=True,
                                                mode=neural_network_type,
                                                use_float_arraytype=True)

        self.spec = self.top_builder.spec

        for idx, input in enumerate(self.spec.description.input):
            if is_input_dynamic[idx]:
                input_name = top_input_names[idx]
                dynamic_shape = top_input_shapes[idx]
                lower_bounds, upper_bounds = [], []
                for dim_size in dynamic_shape:
                    if dim_size > 0:
                        lower_bounds.append(dim_size)
                        upper_bounds.append(dim_size)
                    else:
                        lower_bounds.append(1)
                        upper_bounds.append(-1)
                set_multiarray_ndshape_range(self.spec, input_name, lower_bounds=lower_bounds, upper_bounds=upper_bounds)

            if is_input_optional[idx]:
                self.spec.description.input[idx].type.isOptional = True
                self.spec.description.input[idx].type.multiArrayType.doubleDefaultValue = optional_inputs[top_input_names[idx]]

        self.CONVERT_FUNCTION_MAP = {
            'Abs': self._convert_unary_common,
            'Add': self._convert_binary,
            'AddV2': self._convert_binary,
            'All': self._convert_reduction,
            'Any': self._convert_reduction,
            'ArgMax': self._convert_argmax,
            'ArgMin': self._convert_argmin,
            'AvgPool': self._convert_avgpool,
            'BatchMatMul': self._convert_batched_mat_mul,
            'BatchNorm': self._convert_batchnorm,
            'BatchToSpaceND': self._convert_batch_to_space_nd,
            'BiasAdd': self._convert_binary_broadcastable,
            'Cast': self._convert_cast,
            'Ceil': self._convert_unary_common,
            'ClipByValue': self._convert_clip,
            'Concat': self._convert_concat_nd,
            'ConcatV2': self._convert_concat_nd,
            'Const': self._convert_const,
            'Conv2D': self._convert_conv2d,
            'Conv2DBackpropInput': self._convert_conv2d_transpose,
            'Cos': self._convert_unary_trigonometric,
<<<<<<< HEAD
            'Cumsum': self._convert_cumsum,
=======
>>>>>>> b494f850
            'DepthToSpace': self._convert_reorganize_data,
            'DepthwiseConv2dNative': self._convert_conv2d,
            'Elu': self._convert_unary_activation,
            'Embedding': self._convert_embedding,
            'Equal': self._convert_binary_broadcastable,
            'Exp': self._convert_unary_common,
            'ExpandDims': self._convert_expand_dims,
            'Fill': self._convert_fill,
            'Floor': self._convert_unary_common,
            'FloorDiv': self._convert_binary_broadcastable,
            'FloorMod': self._convert_floor_mod,
            'Gather': self._convert_gather,
            'GatherNd': self._convert_gather_nd,
            'GeLU': self._convert_gelu,
            'Greater': self._convert_binary_broadcastable,
            'GreaterEqual': self._convert_binary_broadcastable,
            'Identity': self._convert_identity,
            'LRN': self._convert_lrn,
            'LSTMBlock': self._convert_lstm_block_cell,
            'LayerNormalization': self._convert_layer_normalization,
            'LeakyRelu': self._convert_unary_activation,
            'Less': self._convert_binary_broadcastable,
            'LessEqual': self._convert_binary_broadcastable,
            'Log': self._convert_unary_common,
            'LogSoftmax': self._convert_unary_log_softmax,
            'LogicalAnd': self._convert_binary_broadcastable,
            'LogicalNot': self._convert_unary_logical_not,
            'LogicalOr': self._convert_binary_broadcastable,
            'MatMul': self._convert_batched_mat_mul,
            'MatrixBandPart': self._convert_matrix_band_part,
            'Max': self._convert_reduction,
            'MaxPool': self._convert_maxpool,
            'Maximum': self._convert_binary_broadcastable,
            'Mean': self._convert_reduction,
            'Min': self._convert_reduction,
            'Minimum': self._convert_binary_broadcastable,
            'MirrorPad': self._convert_mirror_pad,
            'Mul': self._convert_binary,
            'Neg': self._convert_unary_neg,
            'NotEqual': self._convert_binary_broadcastable,
<<<<<<< HEAD
            'OneHot': self._convert_one_hot,
=======
>>>>>>> b494f850
            'Pack': self._convert_pack,
            'Pad': self._convert_constant_pad,
            'PadV2': self._convert_constant_pad,
            'Placeholder': self._convert_input,
            'Pow': self._convert_binary_broadcastable,
            'Prod': self._convert_reduction,
            'Range': self._convert_range,
            'RealDiv': self._convert_binary,
            'Reciprocal': self._convert_unary_inverse,
            'Relu': self._convert_unary_activation,
            'Relu6': self._convert_unary_activation_relu6,
            'Reshape': self._convert_reshape,
            'ResizeBilinear': self._convert_resize_bilinear,
            'ResizeNearestNeighbor': self._convert_resize_nearest_neighbor,
            'ReverseSequence': self._convert_reverse_sequence,
            'ReverseV2': self._convert_reverse,
            'Round': self._convert_unary_common,
            'Rsqrt': self._convert_unary_common,
            'ScatterNd': self._convert_scatter_nd,
            'SelectMask': self._convert_select,
            'Shape': self._convert_shape,
            'Sigmoid': self._convert_unary_activation,
            'Sign': self._convert_unary_common,
            'Sin': self._convert_unary_trigonometric,
            'Size': self._convert_size,
            'Selu': self._convert_selu,
            'Slice': self._convert_slice,
            'Softmax': self._convert_softmax,
            'SpaceToBatchND': self._convert_space_to_batch_nd,
            'SpaceToDepth': self._convert_reorganize_data,
            'Split': self._convert_split,
            'SplitV': self._convert_split,
            'Sqrt': self._convert_unary_common,
            'Square': self._convert_unary_square,
            'SquaredDifference': self._convert_squared_difference,
            'Squeeze': self._convert_squeeze,
            'StridedSlice': self._convert_slice,
            'Sub': self._convert_binary,
            'Sum': self._convert_reduction,
            'Softplus': self._convert_unary_activation,
            'Tan': self._convert_unary_trigonometric,
            'Tanh': self._convert_unary_activation,
            'TensorArrayGatherV3': self._convert_tensorarray_gather,
            'TensorArrayReadV3': self._convert_tensorarray_read,
            'TensorArrayScatterV3': self._convert_array_scatter,
            'TensorArraySizeV3': self._convert_tensorarray_size,
            'TensorArrayV3': self._convert_tensorarray_alloc,
            'TensorArrayWriteV3': self._convert_tensorarray_write,
            'Tile': self._convert_tile,
            'TopKV2': self._convert_topk,
            'Transpose': self._convert_transpose,
            'Unpack': self._convert_unpack,
            'Where': self._convert_where,
            'function_entry': self._convert_function,
            'get_global': self._convert_get_global,
            'get_tuple': self._convert_get_tuple,
            'iff': self._convert_iff,
            'make_tuple': self._convert_make_tuple,
            'return': self._convert_return,
            'set_global': self._convert_set_global,
            'while': self._convert_while,
            'ZerosLike': self._convert_zeros_like
        }

        # converter state variables
        # func_stack stores a list of NNSSA function names
        self.func_stack = [self.top_func]
        # Theoretically, there should be a one-to-one mapping between
        # SSA function and nn_spec, which is associated with a NeuralNetworkBuilder
        self.func_builder_map = {self.top_func: self.top_builder}
        # All the shapes of the tensor of CoreML str:shape
        self.tensor_shapes = {
            name: top_input_shapes[idx]
            for idx, name in enumerate(top_input_names)
        }
        # Map for tensors generated by special ops (make_tuple, get_tuple, function, return, etc)
        # and value is the list of node names that represent tensors
        self.op_tensor_map = {}

        # all variables/states are treated as both inputs & outputs.
        for name, aVariable in self.net_ensemble.variables.items():
            if _is_scalar(aVariable):
                shape = [1, ]
            else:
                assert builtins.is_tensor(aVariable)
                shape = list([int(i) if i and i > 0 else 1 for i in self._get_tensor_shape_from_type(aVariable)])

            self.top_builder.add_optionals([(name + '__invar__', shape)], [(name + '__outvar__', shape)])
            self.tensor_shapes[name + '__invar__'] = shape

    def get_spec(self):
        return self.spec

    def print_function_nodes(self, func_name):
        if func_name not in self.net_ensemble.functions:
            raise ValueError('%s is not a function name in NetworkEnsemble' % func_name)
        graph = self.net_ensemble.functions[func_name].graph
        for name, node in graph.items():
            if node.op == 'get_global':
                print('%s (%s) var = %s' % (name, node.op, node.attr['variable']))
            if node.op == 'set_global':
                print('%s (%s) var = %s' % (name, node.op, node.attr['variable']))

    def get_nnssa_inputs_outputs(self):
        inputs, outputs, placeholder_defaults = self.net_ensemble._get_inputs_outputs()
        print('Inputs: ')
        for i in inputs:
            print(i)
        print('Outputs: ')
        for o in outputs:
            print(o)
        print('Placeholders with default: ')
        for p in placeholder_defaults:
            print(p)
        return inputs, outputs, placeholder_defaults

    def convert(self):
        """ Convert the NNSSA function on top of func_stack into NeuralNetworkSpec.
        """
        func_name = self.func_stack[-1]
        func = self.net_ensemble.functions[func_name]
        print('[SSAConverter] Converting function %s ...' % func_name)

        # Do a topological sort
        restricted_graph = {}
        function = self.net_ensemble.functions[func_name]
        for k, v in function.graph.items():
            if len(v.outputs) > 0 and all(
                    [function.graph[i].value is not None for i in v.outputs]):
                continue
            restricted_graph[k] = v
        instruction_order = topsort(restricted_graph)

        # Make a buffer between variable inputs
        builder = self._get_builder()
        for name, var in self.net_ensemble.variables.items():
            layer = builder.add_copy(
                name=name + '_copy',
                input_name=name + '__invar__',
                output_name=name)
            shapes.propagate_single_layer(layer, self.tensor_shapes)

        # Convert operations one by one
        for idx, node_name in enumerate(instruction_order):
            node = func.graph[node_name]
            op_type = node.op

            custom_conversion_name = None
            if node_name in self.custom_conversion_functions:
                custom_conversion_name = node_name
            elif op_type in self.custom_conversion_functions:
                custom_conversion_name = op_type

            # Set conversion function and message
            conversion_message = ''
            if custom_conversion_name is not None:
                conversion_message = ' with custom conversion function'
            elif op_type in self.CONVERT_FUNCTION_MAP:
                convert_func = self.CONVERT_FUNCTION_MAP[op_type]
            elif self.add_custom_layers:
                # Add custom layer
                convert_func = self._convert_custom_layer
                conversion_message = ' with custom layer'
            else:
                raise NotImplementedError(
                    '[SSAConverter] Conversion for op %s not implemented, terminating...' % op_type)

            print('[SSAConverter] [{}/{}] Converting op type: \'{}\', name: \'{}\'{}{}'.format(
                idx + 1, len(instruction_order), op_type, node_name, conversion_message,
                ((', output_shape: ' + str(node.datatype.get_shape()) + '.') if builtins.is_tensor(node.datatype) else '.')))

            # If custom conversion method is provided, use it
            # Otherwise, invoke internal conversion method
            if custom_conversion_name is not None:
                self.custom_conversion_functions[custom_conversion_name](self, node)
            else:
                convert_func(node)

        # Make a buffer between variable inputs
        builder = self._get_builder()
        for name, var in self.net_ensemble.variables.items():
            layer = builder.add_copy(
                name=name + '_copy_r',
                input_name=name,
                output_name=name + '__outvar__')
            shapes.propagate_single_layer(layer, self.tensor_shapes)

    def _get_builder(self, func=None):
        if func is None:
            func = self.func_stack[-1]
        return self.func_builder_map[func]

    def _get_tensor_shape_from_type(self, type_):
        if _is_scalar(type_):
            shape = (1,)
        elif builtins.is_tensor(type_):
            shape = type_.get_shape()
        elif builtins.is_list(type_):
            element_shape = type_.T[0].get_shape()
            for ashape in type_.T:
                assert ashape.get_shape() == element_shape
            shape = [-1] + list(element_shape)
        else:
            shape = None
        return shape

    def _get_input_tensors(self, node, inspect_shapes=True):
        """ Get the input nodes, their names and types for a node.
        There are three cases:
        (1) (Tuple case) input is a tuple. In this case, expand that tuple input into a list of input tensors
        (2) (Regular case) input is a node name. In this case just copy it.
        (3) (Indexed tuple case) input is one element in a tuple. In this case it should be stored in op_tensor_map
        """
        input_nodes, input_names, input_types = [], [], []

        for name in node.inputs:
            if name in self.op_tensor_map:
                input_names.extend(self.op_tensor_map[name])
            else:
                input_names.append(name)

        for name in input_names:
            if name in self.net_ensemble.variables:
                input_node, _ = self.__get_node_and_type_by_name(name + "/read")
                input_type = self.net_ensemble.variables[name]
            else:
                input_node, input_type = self.__get_node_and_type_by_name(name)

            assert input_node is not None
            assert input_type is not None
            input_nodes.append(input_node)
            input_types.append(input_type)

            if inspect_shapes:
                self.__compare_propagated_and_inferred_shape(name, input_type)

        return input_nodes, input_names, input_types

    def __get_node_and_type_by_name(self, name):
        for fname in self.func_stack[::-1]:
            func = self.net_ensemble.functions[fname]
            if name in func.graph:
                node = func.graph[name]
                return node, node.datatype

        for node_name, output_names in self.op_tensor_map.items():
            if name in output_names:
                node, type_ = self.__get_node_and_type_by_name(node_name)
                if builtins.is_tuple(type_):
                    Id = output_names.index(name)
                    type_ = node.datatype.T[Id]
                return node, type_

        return None, None

    def __compare_propagated_and_inferred_shape(self, name, type_):

        propagated_shape = tuple(self.tensor_shapes[name])
        if _is_scalar(type_):
            inferred_shape = (1,)
        elif builtins.is_tensor(type_):
            inferred_shape = type_.get_shape()
        elif builtins.is_list(type_):
            element_shape = type_.T[0].get_shape()
            for ashape in type_.T:
                assert ashape.get_shape() == element_shape
            inferred_shape = [-1] + list(element_shape)
        else:
            raise ValueError('[SSAConverter] Failed to infer shape for tensor %s' % name)

        mismatch = '[SSAConverter] Shape mismatch for {}: inferred {} vs. propagated {}.'.format(
            name, inferred_shape, propagated_shape)

        if len(propagated_shape) != len(inferred_shape):
            raise ValueError(mismatch)

        for pdim, idim in zip(propagated_shape, inferred_shape):
            if pdim == -1 or idim == -1 or pdim == idim:
                continue
            raise ValueError(mismatch)

    def _convert_input(self, node):
        """ Convert an input node. For now, we may just need to skip it.
        """
        pass

    def _convert_const(self, node):
        """ Convert a constant node.
        """
        node_value = node.value
        if node_value is None:
            node_value = node.attr.get('value')
        val = np.array(node_value.val)
        if len(val.shape) == 0:
            val = np.array([node_value.val])
        builder = self._get_builder()
        layer = builder.add_load_constant_nd(
            name=node.name, output_name=node.name, constant_value=val, shape=val.shape)
        shapes.propagate_single_layer(layer, self.tensor_shapes)

    def _convert_custom_layer(self, node):
        """ Add custom layer
        """
        params = NeuralNetwork_pb2.CustomLayerParams()
        params.className = node.op
        params.description = "Custom layer that corresponds to the TensorFlow op {}".format(node.op)
        builder = self._get_builder()
        layer = builder.add_custom(name=node.name,
                                   input_names=node.inputs,
                                   output_names=[node.name],
                                   custom_proto_spec=params)

        if node.op not in self.custom_shape_functions:
            raise ValueError('Custom Shape Function for {} not provided!'.format(node.op))
        shapes.propagate_single_layer(layer, self.tensor_shapes, custom_shape_function=self.custom_shape_functions[node.op])

    def _convert_transpose(self, node):
        """ Convert a transpose op.
        """
        # permute dimensions are assumed to be a const
        input_nodes, input_names, input_types = self._get_input_tensors(node)
        dim = input_nodes[1].value.val if len(input_names) > 1 else node.attr.get('dim')
        if dim is None:
            raise ValueError('[SSAConverter] Cannot handle dynamic Transpose')
        dim = list(dim)

        builder = self._get_builder()

        layer = builder.add_transpose(
            name=node.name, axes=dim, input_name=input_names[0], output_name=node.name)

        shapes.propagate_single_layer(layer, self.tensor_shapes)

    def _convert_shape(self, node):
        input_nodes, input_names, input_types = self._get_input_tensors(node)
        assert (len(input_names) == 1)
        builder = self._get_builder()
        layer = builder.add_get_shape(
            name=node.name, input_name=input_names[0], output_name=node.name)
        shapes.propagate_single_layer(layer, self.tensor_shapes)

    def _convert_selu(self, node):
        input_nodes, input_names, input_types = self._get_input_tensors(node)
        assert (len(input_names) == 1)
        builder = self._get_builder()

        elu_output_name = node.name + '_elu'
        builder.add_activation(node.name +'__elu__', 'ELU', input_names[0], elu_output_name,
                             params=1.6732632)
        builder.add_elementwise(node.name,
                          input_names=elu_output_name,
                          output_name=node.name,
                          mode='MULTIPLY',
                          alpha=1.05070098)

        self.tensor_shapes[node.name] = self._get_tensor_shape_from_type(node.datatype)

    def _convert_size(self, node):
        input_nodes, input_names, input_types = self._get_input_tensors(node)
        assert (len(input_names) == 1)
        builder = self._get_builder()
        layer = builder.add_get_shape(
            name=node.name + "_shape", input_name=input_names[0], output_name=node.name + "_shape")

        layer = builder.add_reduce_prod(
            name=node.name,
            input_name=node.name + "_shape",
            output_name=node.name,
            keepdims=True,
            reduce_all=True)

        self.tensor_shapes[node.name] = [1]

    def _convert_slice(self, node):
        input_nodes, input_names, input_types = self._get_input_tensors(node)

        has_squeeze = 'squeeze' in node.attr and node.attr['squeeze']
        axes = node.attr.get('squeeze')

        if _is_scalar(node.datatype):
            output_shape = []
        elif builtins.is_tensor(node.datatype):
            output_shape = self._get_tensor_shape_from_type(node.datatype)
        else:
            output_shape = None

        if has_squeeze:
            if output_shape is None:
                raise ValueError('[SSAConverter] Unable to determine output shapes for Slice')
            if len(output_shape) == 0 and len(axes) == 1:
                has_squeeze = False

        slice_output_name = node.name + '_slice_' if has_squeeze else node.name

        builder = self._get_builder()

        rank = len(self._get_tensor_shape_from_type(input_types[0]))
        begin_masks = [True if i in node.attr['begin_masks'] else False for i in range(rank)]
        end_masks = [True if i in node.attr['end_masks'] else False for i in range(rank)]
        if 'slice' not in node.attr:
            assert node.attr["new_axis_mask"] == 0
            assert len(input_names) >= 4
            layer = builder.add_slice_dynamic(name=slice_output_name,
                                              input_names=input_names[:4],
                                              output_name=slice_output_name,
                                              begin_masks=begin_masks,
                                              end_masks=end_masks)

            if not has_squeeze and output_shape:
                self.tensor_shapes[node.name] = output_shape
            else:
                shapes.propagate_single_layer(layer, self.tensor_shapes)

        else:
            # For simple RNN, node.attr always has a 'slice'
            # This means slicing is always static
            # each slice is [begin, end, step]
            slices = node.attr['slice']
            begin_indices, end_indices, strides = [], [], []
            for s in slices:
                begin_indices.append(s[0])
                end_indices.append(s[1])
                strides.append(s[2])

            layer = builder.add_slice_static(
                name=slice_output_name,
                input_name=input_names[0],
                output_name=slice_output_name,
                begin_ids=begin_indices,
                end_ids=end_indices,
                strides=strides,
                begin_masks=begin_masks,
                end_masks=end_masks)

            shapes.propagate_single_layer(layer, self.tensor_shapes)

        if has_squeeze:
            input_shape = self._get_tensor_shape_from_type(input_types[0])
            input_rank = len(input_shape)
            squeeze_all = (input_rank == len(axes))
            layer = builder.add_squeeze(
                name=node.name,
                input_name=slice_output_name,
                output_name=node.name,
                axes=axes if not squeeze_all else None,
                squeeze_all=squeeze_all)
            shapes.propagate_single_layer(layer, self.tensor_shapes)

    def _convert_range(self, node):
        input_nodes, input_names, input_types = self._get_input_tensors(node)
        if len(input_names) != 3:
            raise ValueError(
                'CoreML NeuralNetwork range layer must have 3 inputs: start, end and step')
        input_names = [input_names[1], input_names[0], input_names[2]]

        builder = self._get_builder()
        layer = builder.add_range_dynamic(name=node.name, output_name=node.name, input_names=input_names)
        shapes.propagate_single_layer(layer, self.tensor_shapes)

    def _convert_tensorarray_alloc(self, node):
        # TensorArray is a list of tensors, it will be treated as a rank+1
        # tensor when converted. The shape information is stored at two
        # different places - node input specifies the length of the list
        # while the node's datatype stores the shape of each tensor allocated.
        input_nodes, input_names, input_types = self._get_input_tensors(node)
        assert (len(input_names) == 1)

        element_shape = node.datatype.T[0].get_shape()
        if (not node.attr.get('identical_element_shapes', True) or
                not all([atype.get_shape() == element_shape for atype in node.datatype.T])):
            raise ValueError(
                '[SSAConverter] TensorArray allocation cannot handle arrays'
                'with tensors of various shapes.')

        has_static_element_shape = all([dim > 0 for dim in element_shape])

        if input_nodes[0].op == 'Const':
            length = input_nodes[0].value.val
            array_size = length if length > 0 else 1
        elif 'size' in node.attr and isinstance(node.attr['size'], int):
            array_size = node.attr['size']
        else:
            array_size = None

        # Simpler case: No dynamic shape
        if array_size is not None and has_static_element_shape:
            array_shape = [array_size] + list(element_shape)
            layer = self._get_builder().add_load_constant_nd(
                name=node.name,
                output_name=node.name,
                constant_value=np.zeros(array_shape, dtype='float'),
                shape=array_shape)
            shapes.propagate_single_layer(layer, self.tensor_shapes)
        elif has_static_element_shape:
            # Load element shape into network
            builder = self._get_builder()
            if element_shape:
                node_es_name = node.name + '__element_shape'
                layer = builder.add_load_constant_nd(
                    name=node_es_name,
                    output_name=node_es_name,
                    constant_value=np.array(element_shape, dtype='float'),
                    shape=[len(element_shape)])
                shapes.propagate_single_layer(layer, self.tensor_shapes)

                # Concatenate list length (the input, should be a constant vector of size 1) with element shape
                node_arr_shape_name = node.name + '__arr_shape'
                layer = builder.add_concat_nd(
                    name=node_arr_shape_name,
                    input_names=input_names + [node_es_name],
                    output_name=node_arr_shape_name,
                    axis=0)
                shapes.propagate_single_layer(layer, self.tensor_shapes)
            else:
                node_arr_shape_name = input_names[0]

            # Now allocate required shape
            layer = builder.add_fill_dynamic(
                name=node.name, input_name=node_arr_shape_name, output_name=node.name)
            shapes.propagate_single_layer(layer, self.tensor_shapes)
            # Overwrite the output shape with fixed element shape
            self.tensor_shapes[node.name][1:] = element_shape
            layer.outputTensor[0].dimValue[1:] = element_shape
        else:
            raise ValueError(
                '[SSAConverter] TensorArray allocation cannot determine element shapes statically'
            )

    def _convert_array_scatter(self, node):
        # NNSSA input order: indices, value, array
        # CoreML input order: container (array), indices, slices (value)

        input_nodes, input_names, input_types = self._get_input_tensors(node)
        if len(input_names) != 3:
            raise ValueError('Scatter only accepts 3 inputs')
        indices, value, array = input_names
        layer = self._get_builder().add_scatter(
            name=node.name, input_names=[array, indices, value], output_name=node.name)
        shapes.propagate_single_layer(layer, self.tensor_shapes)

    def _convert_make_tuple(self, node):
        # make tuple aggregates a list of SSA nodes (which also stands for their outputs)
        # For now, I think recording the make_tuple node itself for reference would suffice.
        if node.name in self.op_tensor_map:
            raise ValueError('make_tuple node %s should not be visited twice.' % node.name)

        input_nodes, input_names, input_types = self._get_input_tensors(node)
        self.op_tensor_map[node.name] = input_names

    def _convert_while(self, node):
        # In CoreML, loops and branches should be designed such that inputs / outputs
        # should be empty, because it is not necessary and not clearly defined.
        # Should only take a tuples
        assert (len(node.inputs) == 1)
        current_graph = self.net_ensemble.functions[self.func_stack[-1]].graph
        assert (current_graph[node.inputs[0]].op == 'make_tuple')
        input_nodes, input_names, input_types = self._get_input_tensors(node)

        self.op_tensor_map[node.name] = input_names
        builder_top = self._get_builder()
        while_layer = builder_top.add_loop(name=node.name)

        loop_param = while_layer.loop
        loop_param.maxLoopIterations = 0

        # Both body function and condition function share the same inputs (args) of the loop
        # convert the condition function
        if 'cond_function' in node.attr:
            if not loop_param.HasField('conditionNetwork'):
                loop_param.condition.MergeFromString(b'')
            cond_func_name = node.attr['cond_function']
            # TODO - need to find cond_var name
            self.func_stack.append(cond_func_name)
            self.func_builder_map[cond_func_name] = NeuralNetworkBuilder(
                nn_spec=loop_param.conditionNetwork, disable_rank5_shape_mapping=True)

            self.op_tensor_map[cond_func_name] = input_names
            self.convert()
            cond_func = self.net_ensemble.functions[cond_func_name]
            ret_node_name = cond_func.outputs[0]
            loop_param.conditionVar = cond_func.graph[ret_node_name].inputs[0]
            self.func_stack.pop()
        else:
            raise ValueError('Unable to determine condition function in the loop')

        # convert the body function
        if 'body_function' not in node.attr:
            raise ValueError('A "while" SSA node should not be empty.')
        if not loop_param.HasField('bodyNetwork'):
            loop_param.bodyNetwork.MergeFromString(b'')

        body_func_name = node.attr['body_function']
        self.func_stack.append(body_func_name)
        self.func_builder_map[body_func_name] = NeuralNetworkBuilder(
            nn_spec=loop_param.bodyNetwork, disable_rank5_shape_mapping=True)

        self.op_tensor_map[body_func_name] = input_names
        self.convert()

        # The body function should re-write variables when it returns.
        body_func = self.net_ensemble.functions[body_func_name]
        loop_var_tuple_name = None
        for k, v in body_func.graph.items():
            # k is name, v is node
            if v.op == 'make_tuple' and body_func.graph[v.outputs[0]].op == 'return':
                loop_var_tuple_name = k
                break

        loop_var_names = self.op_tensor_map[loop_var_tuple_name]
        assert len(loop_var_names) == len(input_names)

        # Loop body should have the same input and output
        builder_body = self._get_builder()
        for src, dst in zip(loop_var_names, input_names):
            # loop variables may be passed as an input to while op but unused.
            if src == dst:
                continue
            layer = builder_body.add_copy(
                name='copy_' + src + '_' + dst, input_name=src, output_name=dst)
            shapes.propagate_single_layer(layer, self.tensor_shapes)

        # Pop back into while's loop
        self.func_stack.pop()

    def _convert_function(self, node):
        # Function node is the entry point of a function
        pass

    def _convert_get_tuple(self, node):
        input_nodes, input_names, input_types = self._get_input_tensors(node)
        self.op_tensor_map[node.name] = [input_names[node.attr['index']]] if node.attr['index'] < len(input_names) else []

    def _convert_get_global(self, node):
        input_name = node.attr["variable"]
        self.op_tensor_map[node.name] = [input_name]

    def _convert_set_global(self, node):
        input_nodes, input_names, input_types = self._get_input_tensors(node)
        output_name = node.attr["variable"]

        builder = self._get_builder()

        if len(node.outputs) > 0:
            self.op_tensor_map[node.name] = [input_names[0]]

        if input_nodes[0].op == "Const" and input_nodes[0].value.val.size == 0:
            return

        if output_name != input_names[0]:
            layer = builder.add_copy(name=node.name,
                                     input_name=input_names[0],
                                     output_name=output_name)

            shapes.propagate_single_layer(layer, self.tensor_shapes)

    def _convert_return(self, node):
        # When converting a body function of a loop, return node should overwrite body functions' input tensors
        pass

    def _convert_unary_logical_not(self, node):
        assert len(node.inputs) == 1
        input_nodes, input_names, input_types = self._get_input_tensors(node)
        layer = self._get_builder().add_logical(
            name=node.name,
            input_names=input_names,
            output_name=node.name,
            mode='NOT')
        shapes.propagate_single_layer(layer, self.tensor_shapes)

    def _convert_floor_mod(self, node):
        assert len(node.inputs) == 2
        input_nodes, input_names, input_types = self._get_input_tensors(node)

        a, b = input_names
        a_div_b = node.name + "_floor_div"
        floor_a = node.name + "_floor_a"

        if builtins.is_int(node.attr['T']):
            round_a = node.name + "_round_a"
            round_b = node.name + "_round_b"

            layer = self._get_builder().add_round(name=round_a,
                                                  input_name=a,
                                                  output_name=round_a)
            shapes.propagate_single_layer(layer, self.tensor_shapes)

            layer = self._get_builder().add_round(name=round_b,
                                                  input_name=b,
                                                  output_name=round_b)
            shapes.propagate_single_layer(layer, self.tensor_shapes)

            a, b = round_a, round_b

        layer = self._get_builder().add_floor_div_broadcastable(
            name=a_div_b, input_names=[a, b], output_name=a_div_b)

        shapes.propagate_single_layer(layer, self.tensor_shapes)

        layer = self._get_builder().add_multiply_broadcastable(
            name=floor_a, input_names=[a_div_b, b], output_name=floor_a)

        shapes.propagate_single_layer(layer, self.tensor_shapes)

        layer = self._get_builder().add_subtract_broadcastable(
            name=node.name, input_names=[a, floor_a], output_name=node.name)

        shapes.propagate_single_layer(layer, self.tensor_shapes)

    def _convert_squared_difference(self, node):
        assert (len(node.inputs) == 2)
        input_nodes, input_names, input_types = self._get_input_tensors(node)

        sub_node_name = node.name + '_sub_'

        layer = self._get_builder().add_subtract_broadcastable(
            name=sub_node_name, input_names=input_names, output_name=sub_node_name)
        shapes.propagate_single_layer(layer, self.tensor_shapes)

        layer = self._get_builder().add_unary(
            name=node.name, input_name=sub_node_name, output_name=node.name, mode='power', alpha=2.0)
        shapes.propagate_single_layer(layer, self.tensor_shapes)

    def _convert_select(self, node):
        input_nodes, input_names, input_types = self._get_input_tensors(node)
        assert (len(input_names) == 3)
        cond_name, true_name, false_name = input_names

        if "expand_dims" in node.attr:
            axes = node.attr["expand_dims"]
            cond_output_name = node.name + '_expanded'
            layer = self._get_builder().add_expand_dims(
                name=cond_output_name, input_name=cond_name, output_name=cond_output_name, axes=axes)
            shapes.propagate_single_layer(layer, self.tensor_shapes)
            cond_name = cond_output_name

        layer = self._get_builder().add_where_broadcastable(
            name=node.name,
            input_names=[cond_name, true_name, false_name],
            output_name=node.name)
        shapes.propagate_single_layer(layer, self.tensor_shapes)

    def _convert_where(self, node):
        input_nodes, input_names, input_types = self._get_input_tensors(node)

        if len(input_names) == 3:
            self._convert_select(node)
        else:
            assert len(input_names) == 1
            layer = self._get_builder().add_where_nonzero(name=node.name,
                                                          input_name=input_names[0],
                                                          output_name=node.name)

            self.tensor_shapes[node.name] = self._get_tensor_shape_from_type(node.datatype)

    def _convert_softmax(self, node):
        input_nodes, input_names, input_types = self._get_input_tensors(node)
        axis = -1 if 'axis' not in node.attr else node.attr['axis']
        layer = self._get_builder().add_softmax_nd(
            name=node.name, input_name=input_names[0], output_name=node.name, axis=axis)
        shapes.propagate_single_layer(layer, self.tensor_shapes)

    def _convert_tensorarray_read(self, node):
        # TensorArrayReadV3 slices an element from TensorArray, which in NNSSA is a list.
        # This is equivalent to array gather
        input_nodes, input_names, input_types = self._get_input_tensors(node)

        slice_output_name = node.name + '_slice_'
        layer = self._get_builder().add_gather(
            name=node.name + '_gather_',
            input_names=input_names[::-1],
            output_name=slice_output_name,
            axis=0)
        shapes.propagate_single_layer(layer, self.tensor_shapes)

        # tensorarray_read should generate only 1 slice, so adding a squeeze should be enough
        layer = self._get_builder().add_squeeze(
            name=node.name + '_squeeze_',
            input_name=slice_output_name,
            output_name=node.name,
            axes=[0])
        shapes.propagate_single_layer(layer, self.tensor_shapes)

    def _convert_tensorarray_write(self, node):
        """def TensorArrayWrite(index, value, array):
        array[index] = value
        return array
        """
        # node.inputs = ['index', 'value', 'array']
        input_nodes, input_names, input_types = self._get_input_tensors(node)
        assert (len(input_names) == 3)

        index_name, value_name, array_name = input_names
        if 'dynamic_size' in input_nodes[-1].attr:
            builder = self._get_builder()
            layer = builder.add_get_shape(
                name=array_name + '_full_shape',
                input_name=array_name,
                output_name=array_name + '_full_shape')
            shapes.propagate_single_layer(layer, self.tensor_shapes)

            layer = builder.add_slice_static(
                name=array_name + '_length',
                input_name=array_name + '_full_shape',
                output_name=array_name + '_length',
                begin_ids=[0],
                end_ids=[1],
                begin_masks=[False],
                end_masks=[False],
                strides=[1])
            shapes.propagate_single_layer(layer, self.tensor_shapes)

            layer = builder.add_slice_static(
                name=array_name + '_element_shape',
                input_name=array_name + '_full_shape',
                output_name=array_name + '_element_shape',
                begin_ids=[1],
                end_ids=[1],
                begin_masks=[False],
                end_masks=[True],
                strides=[1])
            shapes.propagate_single_layer(layer, self.tensor_shapes)

            layer = builder.add_greater_than(
                name=array_name + "_is_growing",
                input_names=[index_name, array_name + '_length'],
                output_name=array_name + "_is_growing",
                use_greater_than_equal=True
            )
            shapes.propagate_single_layer(layer, self.tensor_shapes)

            layer = builder.add_branch(
                name=array_name + "_condition",
                input_name=array_name + "_is_growing")

            ifbranch = NeuralNetworkBuilder(nn_spec=layer.branch.ifBranch,
                                            disable_rank5_shape_mapping=True)

            layer = ifbranch.add_fill_dynamic(
                name=array_name + "_alloc",
                input_name=array_name + '_element_shape',
                output_name=array_name + "_alloc",
                value=0.0)
            shapes.propagate_single_layer(layer, self.tensor_shapes)

            layer = ifbranch.add_expand_dims(
                name=array_name + "_new_element",
                input_name=array_name + "_alloc",
                output_name=array_name + "_new_element",
                axes=[0])
            shapes.propagate_single_layer(layer, self.tensor_shapes)

            layer = ifbranch.add_concat_nd(
                name=array_name + "_updated",
                input_names=[array_name, array_name + "_new_element"],
                output_name=array_name + "_updated",
                axis=0)
            shapes.propagate_single_layer(layer, self.tensor_shapes)

            layer = ifbranch.add_copy(
                name=array_name + '_assign',
                input_name=array_name + "_updated",
                output_name=array_name
            )
            shapes.propagate_single_layer(layer, self.tensor_shapes)

        values_name = node.name + '_expanded'
        layer = self._get_builder().add_expand_dims(
            name=values_name, input_name=value_name, output_name=values_name, axes=[0])
        shapes.propagate_single_layer(layer, self.tensor_shapes)

        # 3 inputs: [Scatter target, indices, scatter source]
        layer = self._get_builder().add_scatter(
            name=node.name,
            input_names=[array_name, index_name, values_name],
            output_name=node.name)
        shapes.propagate_single_layer(layer, self.tensor_shapes)

    def _convert_concat_nd(self, node):
        assert len(node.inputs) > 1
        input_nodes, input_names, input_types = self._get_input_tensors(node)
        axis = node.attr.get('axis')
        if axis is None:
            axis = input_nodes[-1].value.val if node.op == 'ConcatV2' else input_nodes[0].value.val
        if axis is None:
            raise NotImplementedError('[SSAConverter] Dynamic concatenation is not supported')
        input_names = input_names[:-1] if node.op == 'ConcatV2' else input_names[1:]
        input_types = input_types if node.op == 'ConcatV2' else input_types[1:]
        input_names = [name for i, name in enumerate(input_names) if self._get_tensor_shape_from_type(input_types[i])[axis] != 0]

        if len(input_names) == 1:
            self.op_tensor_map[node.name] = input_names
            return

        if node.attr.get('data_format', None) == 'NHWC_format_inserted' and (axis == 1 or axis == -3):
            layer = self._get_builder().add_elementwise(node.name, input_names, node.name, 'CONCAT')
        else:
            layer = self._get_builder().add_concat_nd(
                name=node.name, input_names=input_names, output_name=node.name, axis=axis)
        shapes.propagate_single_layer(layer, self.tensor_shapes)

    def _convert_batched_mat_mul(self, node):
        input_nodes, input_names, input_types = self._get_input_tensors(node)

        weight, bias = None, None
        if len(input_names) == 1:
            weight = node.attr.get('W', node.attr.get('W_const'))
            bias = node.attr.get('bias')
        elif len(input_names) == 2 and input_nodes[1].op == 'Const':
            input_names = [input_names[0]]
            weight = input_nodes[1].value.val
            bias = node.attr.get('bias')

        transpose_a = node.attr.get('adj_x', False) or node.attr.get('transpose_a', False)
        transpose_b = node.attr.get('adj_y', False) or node.attr.get('transpose_b', False)
        if len(input_names) == 1 and transpose_b and weight is not None:
            weight = weight.transpose((1, 0))

        n_rows = 0 if weight is None else weight.shape[0]
        n_cols = 0 if weight is None else weight.shape[1]
        builder = self._get_builder()
        layer = builder.add_batched_mat_mul(
            name=node.name,
            input_names=input_names,
            output_name=node.name,
            W=weight,  # (batched_mat_mul requires Cin, Cout)
            weight_matrix_rows=n_rows,
            weight_matrix_columns=n_cols,
            bias=bias,
            transpose_a=transpose_a,
            transpose_b=transpose_b)
        shapes.propagate_single_layer(layer, self.tensor_shapes)

    def _convert_split(self, node):
        # Only handles static splits
        axis = node.attr['split_dim']
        split = node.attr['split']
        split = [size for size in split if size != 0]
        num_splits = len(split)

        has_equal_splits = all([size == split[0] for size in split])
        input_nodes, input_names, input_types = self._get_input_tensors(node)

        if num_splits == 1:
            if node.name in [feature.name for feature in self.get_spec().description.output]:
                layer = self._get_builder().add_activation(
                        name=node.name,
                        non_linearity='LINEAR',
                        input_name=input_names[-1],
                        output_name=node.name,
                        params=(1.0, 0.0))
                shapes.propagate_single_layer(layer, self.tensor_shapes)
            else:
                self.op_tensor_map[node.name] = [input_names[-1]]
            return

        # Split output is a tuple. We need to split them into a list of tensors
        output_names = [(node.name + '_' + str(i)) for i in range(num_splits)]
        if node.name in self.op_tensor_map:
            raise ValueError(
                '[SSAConverter] split node %s should not be visited twice.' % node.name)
        self.op_tensor_map[node.name] = output_names

        tensor_id = -1 if node.op == 'Split' else 0
        if has_equal_splits:
            layer = self._get_builder().add_split_nd(
                name=node.name,
                input_name=input_names[tensor_id],
                output_names=output_names,
                axis=axis,
                num_splits=num_splits)
        else:
            layer = self._get_builder().add_split_nd(
                name=node.name,
                input_name=input_names[tensor_id],
                output_names=output_names,
                axis=axis,
                split_sizes=list(split))

        if not has_equal_splits:
            for i, name in enumerate(output_names):
                self.tensor_shapes[name] = self._get_tensor_shape_from_type(node.datatype.T[i])
        else:
            shapes.propagate_single_layer(layer, self.tensor_shapes)

    def _convert_identity(self, node):
        input_nodes, input_names, input_types = self._get_input_tensors(node)

        if node.name in [feature.name for feature in self.get_spec().description.output]:
            layer = self._get_builder().add_activation(
                name=node.name,
                non_linearity='LINEAR',
                input_name=input_names[0],
                output_name=node.name,
                params=(1.0, 0.0))
            shapes.propagate_single_layer(layer, self.tensor_shapes)
        else:
            self.op_tensor_map[node.name] = [input_names[-1]]

    def _convert_tensorarray_size(self, node):
        input_nodes, input_names, input_types = self._get_input_tensors(node)
        assert (len(input_names) == 1)

        builder = self._get_builder()
        layer = builder.add_get_shape(
            name=node.name + '_full_shape',
            input_name=input_names[0],
            output_name=node.name + '_full_shape')
        shapes.propagate_single_layer(layer, self.tensor_shapes)

        layer = builder.add_slice_static(
            name=node.name,
            input_name=node.name + '_full_shape',
            output_name=node.name,
            begin_ids=[0],
            end_ids=[1],
            begin_masks=[False],
            end_masks=[False],
            strides=[1])
        shapes.propagate_single_layer(layer, self.tensor_shapes)

    def _convert_tensorarray_gather(self, node):
        input_nodes, input_names, input_types = self._get_input_tensors(node)
        assert (len(input_names) == 2)

        layer = self._get_builder().add_gather(
            name=node.name, input_names=input_names[::-1], output_name=node.name, axis=0)

        shapes.propagate_single_layer(layer, self.tensor_shapes)

    def _convert_pack(self, node):
        axis = node.attr.get('axis')
        axis = axis if axis else 0
        input_nodes, input_names, input_types = self._get_input_tensors(node)

        if len(input_names) == 1:
            if _is_scalar(input_types[0]):  # skip /identity op in this case
                self.op_tensor_map[node.name] = input_names
            else:
                layer = self._get_builder().add_expand_dims(
                    name=node.name, input_name=input_names[0], output_name=node.name, axes=[0])
        else:
            if all([_is_scalar(input_type) for input_type in input_types]):
                layer = self._get_builder().add_concat_nd(
                    name=node.name, input_names=input_names, output_name=node.name, axis=axis)
            else:
                layer = self._get_builder().add_stack(
                    name=node.name, input_names=input_names, output_name=node.name, axis=axis)

        self.tensor_shapes[node.name] = self._get_tensor_shape_from_type(node.datatype)

    def _convert_unpack(self, node):
        input_nodes, input_names, input_types = self._get_input_tensors(node)
        output_names = [(node.name + '_' + str(i) + '_') for i in range(len(node.datatype.T))]
        self.op_tensor_map[node.name] = output_names
        num_splits = node.attr['num']
        axis = int(node.attr['axis'])
        interm_output_names = [name + '_unsqueezed_' for name in output_names]
        layer = self._get_builder().add_split_nd(
            name=node.name, input_name=input_names[0], output_names=interm_output_names, axis=axis,
            num_splits=num_splits)
        shapes.propagate_single_layer(layer, self.tensor_shapes)

        for in_name, out_name in zip(interm_output_names, output_names):
            layer = self._get_builder().add_squeeze(
                name=out_name, input_name=in_name, output_name=out_name, axes=[0])
            shapes.propagate_single_layer(layer, self.tensor_shapes)

    def _convert_gather(self, node):
        input_nodes, input_names, input_types = self._get_input_tensors(node)
        # NNSSA: [u'encoder/Variable/read', u'Placeholder', u'encoder/embedding_lookup/axis']
        # CoreML         Given two inputs, 'data' and 'indices', gather the slices of 'data'
        axis = node.attr['axis']
        layer = self._get_builder().add_gather(
            name=node.name, input_names=input_names[0:2], output_name=node.name, axis=axis)

        shapes.propagate_single_layer(layer, self.tensor_shapes)

    def _convert_gather_nd(self, node):
        input_nodes, input_names, input_types = self._get_input_tensors(node)
        layer = self._get_builder().add_gather_nd(
            name=node.name,
            input_names=input_names,
            output_name=node.name
        )
        self.tensor_shapes[node.name] = self._get_tensor_shape_from_type(node.datatype)

    def _convert_scatter_nd(self, node):
        assert len(node.inputs) == 3
        input_nodes, input_names, input_types = self._get_input_tensors(node)
        indices, updates, shape = input_names

        if input_nodes[2].value:
            output_shape = input_nodes[2].value.val
            layer = self._get_builder().add_fill_static(
                name=node.name + '_tmp',
                output_name=node.name + '_tmp',
                output_shape=output_shape,
            )
        else:
            layer = self._get_builder().add_fill_dynamic(
                name=node.name + '_tmp',
                input_name= shape,
                output_name=node.name + '_tmp'
            )

        shapes.propagate_single_layer(layer, self.tensor_shapes)

        layer = self._get_builder().add_scatter_nd(
            name=node.name,
            input_names=[node.name + '_tmp', indices, updates],
            output_name=node.name,
            mode='ADD'
        )
        shapes.propagate_single_layer(layer, self.tensor_shapes)

    def _convert_unary_square(self, node):
        assert len(node.inputs) == 1
        input_nodes, input_names, input_types = self._get_input_tensors(node)
        layer = self._get_builder().add_elementwise(
            name=node.name, input_names=input_names * 2, output_name=node.name, mode='MULTIPLY')
        shapes.propagate_single_layer(layer, self.tensor_shapes)

    def _convert_unary_neg(self, node):
        assert len(node.inputs) == 1
        input_nodes, input_names, input_types = self._get_input_tensors(node)
        layer = self._get_builder().add_elementwise(
            name=node.name, input_names=[input_names[0]], output_name=node.name, mode='MULTIPLY', alpha=-1.0)
        shapes.propagate_single_layer(layer, self.tensor_shapes)

    def _convert_conv2d(self, node):
        input_nodes, input_names, input_types = self._get_input_tensors(node)

        weight = None
        bias = None
        if len(input_names) == 1:
            weight = node.attr.get('W', node.attr.get('W_const'))
            bias = node.attr.get('bias')
        elif len(input_names) == 2:
            input_names = [input_names[0]]
            if input_nodes[1].op == 'Const':
                weight = input_nodes[1].value.val
            bias = node.attr.get('bias')

        if weight is None:
            raise NotImplementedError(
                '[SSAConverter] Dynamic weights in convolution not implemented')

        dilations_factors = node.attr.get('dilations', [1, 1, 1, 1])
        assert len(weight.shape) == 4, 'Conv2d: weight parameter not rank 4'

        data_format = node.attr.get('data_format', 'NHWC')

        conv_input_name = input_names[0]
        conv_output_name = node.name
        builder = self._get_builder()

        if data_format == 'NHWC' or data_format == 'NHWC_format_inserted':
            stride_height = node.attr.get('strides', [1, 1, 1, 1])[1]
            stride_width = node.attr.get('strides', [1, 1, 1, 1])[2]
        else:
            stride_height = node.attr.get('strides', [1, 1, 1, 1])[-2]
            stride_width = node.attr.get('strides', [1, 1, 1, 1])[-1]

        border_mode = node.attr.get('padding').lower()

        groups = 1
        kernel_height, kernel_width, kernel_channels, output_channels = weight.shape
        if node.op == 'DepthwiseConv2dNative':
            depth_multiplier = weight.shape[3]
            weight = np.reshape(weight,
                                (kernel_height, kernel_width, 1, kernel_channels * depth_multiplier))
            output_channels = kernel_channels * depth_multiplier
            groups = kernel_channels
            kernel_channels = 1

        pad_h = node.attr.get('pad_h', [0, 0])
        pad_w = node.attr.get('pad_w', [0, 0])

        paddings_before = node.attr.get('_paddings_before', None)
        if paddings_before:
            layer = builder.add_padding(
                name=node.name + '_paddings_before',
                left=paddings_before[0],
                right=paddings_before[1],
                top=paddings_before[2],
                bottom=paddings_before[3],
                value=0,
                input_name=conv_input_name,
                output_name=node.name + '_paddings_before'
            )
            shapes.propagate_single_layer(layer, self.tensor_shapes)

        builder.add_convolution(
            name=conv_output_name,
            kernel_channels=kernel_channels,
            output_channels=output_channels,
            height=kernel_height,
            width=kernel_width,
            stride_height=stride_height,
            stride_width=stride_width,
            border_mode=border_mode,
            groups=groups,
            W=weight,
            b=bias,
            has_bias=(bias is not None),
            is_deconv=False,
            output_shape=None,
            input_name=conv_input_name if not paddings_before else node.name + '_paddings_before',
            output_name=conv_output_name,
            dilation_factors=dilations_factors,
            padding_bottom=pad_h[0],
            padding_top=pad_h[1],
            padding_left=pad_w[0],
            padding_right=pad_w[1]
        )

        self.tensor_shapes[node.name] = self._get_tensor_shape_from_type(node.datatype)

    def _convert_pool(self, node, layer_type):
        input_nodes, input_names, input_types = self._get_input_tensors(node)
        data_format = node.attr.get('data_format', 'NHWC')
        kernel_sizes = node.attr.get('ksize', [1, 1, 1, 1])
        stride_sizes = node.attr.get('strides', [1, 1, 1, 1])
        padding_type = node.attr.get('padding')
        global_pooling = node.attr.get('global_pooling', False)

        if data_format == 'NHWC' or data_format == 'NHWC_format_inserted':
            kernel_height = kernel_sizes[1]
            kernel_width = kernel_sizes[2]
            stride_height = stride_sizes[1]
            stride_width = stride_sizes[2]
        else:
            kernel_height = kernel_sizes[-2]
            kernel_width = kernel_sizes[-1]
            stride_height = stride_sizes[-2]
            stride_width = stride_sizes[-1]

        self._get_builder().add_pooling(
            name=node.name,
            height=kernel_height,
            width=kernel_width,
            stride_height=stride_height,
            stride_width=stride_width,
            layer_type=layer_type,
            padding_type=padding_type,
            input_name=input_names[0],
            output_name=node.name,
            exclude_pad_area=True,
            is_global=global_pooling
        )

        self.tensor_shapes[node.name] = self._get_tensor_shape_from_type(node.datatype)

    def _convert_maxpool(self, node):
        self._convert_pool(node, 'MAX')

    def _convert_avgpool(self, node):
        self._convert_pool(node, 'AVERAGE')

    def _convert_reshape(self, node):
        input_nodes, input_names, input_types = self._get_input_tensors(node)
        if _is_scalar(node.datatype) and self._get_tensor_shape_from_type(input_types[0]) == (1,):  # skip/identity op in that case
            self.op_tensor_map[node.name] = [input_names[0]]
        elif self._get_tensor_shape_from_type(input_types[0]) == self._get_tensor_shape_from_type(node.datatype) \
                and sum([i < 0 for i in self._get_tensor_shape_from_type(node.datatype)]) <= 1:
            # in this case reshape is not changing the shape
            self.op_tensor_map[node.name] = [input_names[0]]
        elif (builtins.is_tensor(node.datatype) and
              sum([i < 0 for i in self._get_tensor_shape_from_type(node.datatype)]) <= 1):

            output_shape = self._get_tensor_shape_from_type(node.datatype)
            layer = self._get_builder().add_reshape_static(
                name=node.name,
                input_name=input_names[0],
                output_name=node.name,
                output_shape=output_shape)
            shapes.propagate_single_layer(layer, self.tensor_shapes)
        else:
            layer = self._get_builder().add_reshape_dynamic(
                name=node.name, input_names=input_names, output_name=node.name)

            self.tensor_shapes[node.name] = self._get_tensor_shape_from_type(node.datatype)

    def _convert_matrix_band_part(self, node):
        input_nodes, input_names, input_types = self._get_input_tensors(node)
        assert (len(input_names) == 3)
        assert all([x.op == 'Const' for x in input_nodes[-2:]])

        lower = input_nodes[1].value.val
        upper = input_nodes[2].value.val

        builder = self._get_builder()
        builder.add_matrix_band_part(
            name = node.name,
            input_name= input_names[0],
            output_name=node.name,
            num_lower=lower,
            num_upper=upper)

        self.tensor_shapes[node.name] = self._get_tensor_shape_from_type(node.datatype)

    def _convert_argmax(self, node):
        input_nodes, input_names, input_types = self._get_input_tensors(node)
        axis = node.attr['reduction_indices'][0]
        layer = self._get_builder().add_argmax(
            name=node.name,
            input_name=input_names[0],
            output_name=node.name,
            axis=axis,
            keepdims=node.attr.get("keep_dims", False))
        shapes.propagate_single_layer(layer, self.tensor_shapes)

    def _convert_argmin(self, node):
        input_nodes, input_names, input_types = self._get_input_tensors(node)
        axis = node.attr['reduction_indices'][0]
        layer = self._get_builder().add_argmin(
            name=node.name,
            input_name=input_names[0],
            output_name=node.name,
            axis=axis,
            keepdims=node.attr.get("keep_dims", False))
        shapes.propagate_single_layer(layer, self.tensor_shapes)

    def _convert_reverse(self, node):
        input_nodes, input_names, input_types = self._get_input_tensors(node)
        reverse_axes = input_nodes[1].value.val
        rank = len(self.tensor_shapes[input_names[0]])
        reverse_dim = [False] * rank
        for axis in reverse_axes:
            reverse_dim[axis] = True

        layer = self._get_builder().add_reverse(
            name=node.name, input_name=input_names[0], output_name=node.name, reverse_dim=reverse_dim)
        shapes.propagate_single_layer(layer, self.tensor_shapes)

    def _convert_expand_dims(self, node):
        input_nodes, input_names, input_types = self._get_input_tensors(node)
<<<<<<< HEAD
        if _is_scalar(input_types[0]):# skip/identity op in that case
=======
        if _is_scalar(input_types[0]):  # skip/identity op in that case
>>>>>>> b494f850
            input_nodes[0].datatype = builtins.tensor(input_types[0], (1,))
            self.op_tensor_map[node.name] = [input_names[0]]
        if len(input_names) == 2 and input_nodes[1].value.val is None:
            raise NotImplementedError("[SSAConverter] Cannot handle dynamic expandDims")

        axes = input_nodes[1].value.val
        axes = list(axes) if isinstance(axes, Iterable) else [axes]
        layer = self._get_builder().add_expand_dims(
            name=node.name, input_name=input_names[0], output_name=node.name, axes=axes)
        shapes.propagate_single_layer(layer, self.tensor_shapes)

    def _convert_squeeze(self, node):
        input_nodes, input_names, input_types = self._get_input_tensors(node)

        axes = node.attr["squeeze_dims"]
        layer = self._get_builder().add_squeeze(
            name=node.name,
            input_name=input_names[0],
            output_name=node.name,
            axes=axes)
        shapes.propagate_single_layer(layer, self.tensor_shapes)

    def _convert_cast(self, node):
        assert len(node.inputs) == 1
        input_nodes, input_names, input_types = self._get_input_tensors(node)

        layer = self._get_builder().add_round(
            name=node.name,
            input_name=input_names[0],
            output_name=node.name)
        shapes.propagate_single_layer(layer, self.tensor_shapes)

    def _convert_reverse_sequence(self, node):
        input_nodes, input_names, input_types = self._get_input_tensors(node)
        batch_axis = node.attr['batch_dim']
        seq_axis = node.attr['seq_dim']

        layer = self._get_builder().add_reverse_sequence(
            name=node.name,
            input_names=input_names,
            output_name=node.name,
            batch_axis=batch_axis,
            seq_axis=seq_axis)
        shapes.propagate_single_layer(layer, self.tensor_shapes)

    def _convert_embedding(self, node):
        input_nodes, input_names, input_types = self._get_input_tensors(node)
        weight = None
        if len(input_names) == 1:
            weight = node.attr.get('W')
        elif len(input_names) == 2 and input_nodes[1].op == 'Const':
            weight = input_nodes[1].value.val  # (batch, depth, out_channels)

        if weight is None:
            raise ValueError('[SSAConverter] Unable to handle dynamic embedding')

        out_channels = weight.shape[-1]
        depth = node.attr['depth']
        weight = weight.reshape([depth, out_channels]).transpose((1, 0))

        expanddim_name = node.name + '_expandim_'

        layer = self._get_builder().add_expand_dims(
            name=expanddim_name, input_name=input_names[0], output_name=expanddim_name, axes=[-1])
        shapes.propagate_single_layer(layer, self.tensor_shapes)

        layer = self._get_builder().add_embedding_nd(
            name=node.name,
            input_name=expanddim_name,
            output_name=node.name,
            vocab_size=depth,
            embedding_size=out_channels,
            W=weight)
        shapes.propagate_single_layer(layer, self.tensor_shapes)

    def _convert_tile(self, node):
        assert len(node.inputs) == 2
        input_nodes, input_names, input_types = self._get_input_tensors(node)

        reps = input_nodes[1].value.val
        layer = self._get_builder().add_tile(
            name=node.name,
            input_name=input_names[0],
            output_name=node.name,
            reps=reps
        )
        shapes.propagate_single_layer(layer, self.tensor_shapes)

    def _convert_lstm_block_cell(self, node):
        assert len(node.inputs) == 5
        input_nodes, input_names, input_types = self._get_input_tensors(node)

        x, w_name, b_name, h_prev, c_prev = input_names

        weight = input_nodes[1].value.val
        bias = input_nodes[2].value.val

        builder = self._get_builder()

        def igfo_to_ifog(data):
            i, g, f, o = np.split(data, 4, axis=-1)
            return np.concatenate([i, f, o, g], axis=-1)

        hidden_size = weight.shape[-1] // 4
        input_size = weight.shape[0] - hidden_size

        W_h_fw = weight[input_size:, :4 * hidden_size]
        W_h_fw = igfo_to_ifog(W_h_fw)
        W_h_fw = np.transpose(W_h_fw, [1, 0])
        W_h_fw = np.ascontiguousarray(W_h_fw)
        W_h_fw = np.split(W_h_fw, 4, axis=0)

        W_x_fw = weight[:input_size, :4 * hidden_size]
        W_x_fw = igfo_to_ifog(W_x_fw)
        W_x_fw = np.transpose(W_x_fw, [1, 0])
        W_x_fw = np.ascontiguousarray(W_x_fw)
        W_x_fw = np.split(W_x_fw, 4, axis=0)

        b_fw = bias[:4 * hidden_size]
        b_fw = igfo_to_ifog(b_fw)
        b_fw = np.split(b_fw, 4, axis=-1)

        forget_bias = node.attr.get('forget_bias')
        has_forget_bias = forget_bias and forget_bias != 0.0
        if has_forget_bias:
            b_fw[1] += forget_bias

        layer = builder.add_expand_dims(
            name=node.name + '_in_expand',
            input_name=x,
            output_name=node.name + '_in_expand',
            axes=[-1, -2]
        )
        shapes.propagate_single_layer(layer, self.tensor_shapes)

        layer = builder.add_expand_dims(
            name=node.name + '_h_prev_expand',
            input_name=h_prev,
            output_name=node.name + '_h_prev_expand',
            axes=[0, -1, -2]
        )
        shapes.propagate_single_layer(layer, self.tensor_shapes)

        layer = builder.add_expand_dims(
            name=node.name + '_c_prev_expand',
            input_name=c_prev,
            output_name=node.name + '_c_prev_expand',
            axes=[0, -1, -2]
        )
        shapes.propagate_single_layer(layer, self.tensor_shapes)

        layer = builder.add_unilstm(
            name=node.name + '_lstm',
            W_h=W_h_fw,
            W_x=W_x_fw,
            b=b_fw,
            hidden_size=hidden_size,
            input_size=input_size,
            input_names=[
                node.name + '_in_expand',
                node.name + '_h_prev_expand',
                node.name + '_c_prev_expand'
            ],
            output_names=[
                node.name + '_lstm_out',
                node.name + '_lstm_h',
                node.name + '_lstm_c',
            ],
            forget_bias=has_forget_bias,
            output_all=True,
        )
        shapes.propagate_single_layer(layer, self.tensor_shapes)

        layer = builder.add_squeeze(
            name=node.name + '_out',
            input_name=node.name + '_lstm_out',
            output_name=node.name + '_out',
            axes=[-1, -2]
        )
        shapes.propagate_single_layer(layer, self.tensor_shapes)

        layer = builder.add_copy(
            name=node.name + '_temp_h',
            input_name=node.name + '_lstm_out',
            output_name=node.name + '_temp_h'
        )
        shapes.propagate_single_layer(layer, self.tensor_shapes)

        # workaround: Core ML LSTM layer outputs the states on last sequence
        layer = builder.add_broadcast_to_like(
            name=node.name + '_temp_c',
            input_names=[node.name + '_lstm_c', node.name + '_lstm_out'],
            output_name=node.name + '_temp_c',
        )
        shapes.propagate_single_layer(layer, self.tensor_shapes)

        layer = builder.add_squeeze(
            name=node.name + '_h',
            input_name=node.name + '_temp_h',
            output_name=node.name + '_h',
            axes=[-1, -2]
        )
        shapes.propagate_single_layer(layer, self.tensor_shapes)

        layer = builder.add_squeeze(
            name=node.name + '_c',
            input_name=node.name + '_temp_c',
            output_name=node.name + '_c',
            axes=[-1, -2]
        )
        shapes.propagate_single_layer(layer, self.tensor_shapes)

        self.op_tensor_map[node.name] = [
            node.name + '_out', node.name + '_h', node.name + '_c'
        ]

    def _convert_constant_pad(self, node):
        # operator Pad has 2 inputs, PadV2 has 3 inputs
        assert len(node.inputs) == 2 or len(node.inputs) == 3
        input_nodes, input_names, input_types = self._get_input_tensors(node)
        constant_value = 0
        if len(node.inputs) == 3:
            constant_value = input_nodes[2].value.val
            if constant_value == -np.inf:
                INT_MIN = - np.iinfo(np.int64).max - 1
                constant_value = np.float(INT_MIN)

            if constant_value == np.inf:
                INT_MAX = np.iinfo(np.int64).max
                constant_value = np.float(INT_MAX)

        # this layer takes at most 2 inputs
        input_names = input_names[:2]
        layer = self._get_builder().add_constant_pad(
            name=node.name,
            input_names=input_names,
            output_name=node.name,
            value=constant_value
        )
        shapes.propagate_single_layer(layer, self.tensor_shapes)

    def _convert_mirror_pad(self, node):
        assert len(node.inputs) == 2
        input_nodes, input_names, input_types = self._get_input_tensors(node)
        paddings = input_nodes[1].value.val  # rank 4, nhwc
        left, right = paddings[2][0], paddings[2][1]
        top, bottom = paddings[1][0], paddings[1][1]

        if node.attr.get('mode', '').lower() == 'symmetric':
            warn('[SSAConverter]Warning: Symmetric MirrorPad is not supported'
                  'but can be approximated with non-symmetric padding in some'
                  'cases. Conversion will continue, but expect some loss'
                  'of model accuracy.')
        builder = self._get_builder()

        layer = builder.add_padding(
            name=node.name,
            left=left,
            right=right,
            top=top,
            bottom=bottom,
            input_name=input_names[0],
            output_name=node.name,
            padding_type='reflection'
        )
        shapes.propagate_single_layer(layer, self.tensor_shapes)

    def _convert_topk(self, node):
        assert len(node.inputs) == 2
        if node.attr.get('sorted') is False:
            raise NotImplementedError('sorted should be set to True.')

        input_nodes, input_names, input_types = self._get_input_tensors(node)
        k = input_nodes[1].value.val
        output_names = [(node.name + '_' + str(i)) for i in range(2)]
        layer = self._get_builder().add_topk(
            name=node.name,
            input_names=[input_names[0]],
            output_names=output_names,
            k=k,
            axis=-1
        )
        shapes.propagate_single_layer(layer, self.tensor_shapes)
        self.op_tensor_map[node.name] = output_names

    def _convert_unary_log_softmax(self, node):
        assert len(node.inputs) == 1
        input_nodes, input_names, input_types = self._get_input_tensors(node)
        axis = -1 if 'axis' not in node.attr else node.attr['axis']

        layer = self._get_builder().add_reduce_logsumexp(
            name=node.name + "_logsumexp",
            input_name=input_names[0],
            output_name=node.name + "_logsumexp",
            axes=[axis],
            keepdims=True,
            reduce_all=False
        )
        shapes.propagate_single_layer(layer, self.tensor_shapes)

        layer = self._get_builder().add_subtract_broadcastable(
            name=node.name,
            input_names=input_names + [node.name + "_logsumexp"],
            output_name=node.name
        )

        shapes.propagate_single_layer(layer, self.tensor_shapes)

    def _convert_unary_inverse(self, node):
        assert len(node.inputs) == 1
        input_nodes, input_names, input_types = self._get_input_tensors(node)
        layer = self._get_builder().add_unary(
            name=node.name,
            input_name=input_names[0],
            output_name=node.name,
            mode='inverse'
        )
        shapes.propagate_single_layer(layer, self.tensor_shapes)

    def _convert_batchnorm(self, node):
        assert len(node.inputs) == 1
        input_nodes, input_names, input_types = self._get_input_tensors(node)
        if 'gamma' not in node.attr or 'beta' not in node.attr:
            raise ValueError('BatchNorm node must have attributes \'gamma\' and \'beta\'')
        gamma = node.attr.get('gamma')
        num_channels = len(gamma)
        beta = node.attr.get('beta')
        mean = node.attr.get('mean', np.zeros((num_channels,)))
        variance = node.attr.get('variance', np.ones((num_channels,)))
        layer = self._get_builder().add_batchnorm(
            name=node.name,
            channels=num_channels,
            gamma=gamma,
            beta=beta,
            mean=mean,
            variance=variance,
            input_name=input_names[0],
            output_name=node.name
        )
        shapes.propagate_single_layer(layer, self.tensor_shapes)

    def _convert_unary_common(self, node):
        assert len(node.inputs) == 1
        input_nodes, input_names, input_types = self._get_input_tensors(node)
        op = node.op.lower()  # type of the unary operator
        if op in ['sqrt', 'rsqrt', 'exp', 'log', 'abs']:
            layer = self._get_builder().add_unary(
                name=node.name, input_name=input_names[0], output_name=node.name, mode=op)
        else:
            # same function name for TensorFlow and Core ML
            func = getattr(self._get_builder(), 'add_' + op)
            layer = func(name=node.name, input_name=input_names[0], output_name=node.name)
        shapes.propagate_single_layer(layer, self.tensor_shapes)

    def _convert_unary_trigonometric(self, node):
        assert len(node.inputs) == 1
        input_nodes, input_names, input_types = self._get_input_tensors(node)
        op = node.op.lower()  # type of the unary operator
        # assumes TensorFlow and Core ML has same op name
        func = getattr(self._get_builder(), 'add_' + op)
        layer = func(name=node.name, input_name=input_names[0], output_name=node.name)
        shapes.propagate_single_layer(layer, self.tensor_shapes)

    def _convert_unary_activation(self, node):
        assert len(node.inputs) == 1
        input_nodes, input_names, input_types = self._get_input_tensors(node)
        op = node.op.upper()  # type of the unary operator
        params = None
        if op in ['LEAKYRELU']:
            params = ([node.attr['alpha']])
        elif op in ['ELU']:
            params = 1.0
        layer = self._get_builder().add_activation(
            name=node.name,
            input_name=input_names[0],
            output_name=node.name,
            non_linearity=op,
            params=params
        )
        shapes.propagate_single_layer(layer, self.tensor_shapes)

    def _convert_unary_activation_relu6(self, node):
        assert len(node.inputs) == 1
        input_nodes, input_names, input_types = self._get_input_tensors(node)
        builder = self._get_builder()

        layer = builder.add_clamped_relu(
            name=node.name,
            input_name=input_names[0],
            output_name=node.name,
        )
        shapes.propagate_single_layer(layer, self.tensor_shapes)

    def _convert_gelu(self, node):
        assert len(node.inputs) == 1
        input_nodes, input_names, input_types = self._get_input_tensors(node)

        # Core ML has 3 modes: EXACT, TANH_APPROXIMATION, SIGMOID_APPROXIMATION
        layer = self._get_builder().add_gelu(
            name=node.name,
            input_name=input_names[0],
            output_name=node.name,
            mode='TANH_APPROXIMATION')

        output_shape = self._get_tensor_shape_from_type(node.datatype)
        shapes.propagate_single_layer(layer, self.tensor_shapes,
                                      output_shapes=[output_shape])

    def _convert_reduction(self, node):
        assert len(node.inputs) == 2
        input_nodes, input_names, input_types = self._get_input_tensors(node)

        if len(input_names) == 2:
            axes = np.array(input_nodes[1].value.val).flatten()
            reduction_indices = list(axes) if isinstance(axes, Iterable) else [axes]
        elif 'reduction_indices' in node.attr:
            reduction_indices = node.attr['reduction_indices']
        else:
            reduction_indices = node.attr['axis']

        if 'keep_dims' in node.attr:
            keepdims = node.attr['keep_dims']
        else:
            keepdims = node.attr['keepdims']

        op = node.op.lower()  # type of the unary operator
        if op in ['all', 'any']:
            op = 'prod' if op == 'all' else 'sum'

        func = getattr(self._get_builder(), 'add_reduce_' + op)
        layer = func(
            name=node.name,
            input_name=input_names[0],
            output_name=node.name,
            axes=reduction_indices,
            keepdims=keepdims,
            reduce_all=not reduction_indices
        )
        shapes.propagate_single_layer(layer, self.tensor_shapes)

    def _convert_resize_bilinear(self, node):
        # In TF, ResizeBilinear requires channel-last image axis order
        input_nodes, input_names, input_types = self._get_input_tensors(node)
        if len(input_names) == 2 and input_nodes[1].op == 'Const':
            target_size = input_nodes[1].value.val
        else:
            raise ValueError('[SSAConverter] Unable to determine target size'
                             'for ResizeBilinear')

        mode = 'STRICT_ALIGN_ENDPOINTS_MODE' if node.attr.get(
            'align_corners', False) else 'UPSAMPLE_MODE'

        builder = self._get_builder()
        layer = builder.add_resize_bilinear(
            name=node.name,
            input_name=input_names[0],
            output_name=node.name,
            target_height=target_size[0],
            target_width=target_size[1],
            mode=mode)

        output_shape = self._get_tensor_shape_from_type(node.datatype)
        shapes.propagate_single_layer(layer, self.tensor_shapes,
                                      output_shapes=[output_shape])

    def _convert_resize_nearest_neighbor(self, node):
        # In TF, ResizeNearestNeighbor requires channel-last image axis order
        # During conversion, NNSSA's output shape should have been modified
        # to NCHW in transform_nhwc_to_nchw()
        input_nodes, input_names, input_types = self._get_input_tensors(node)
        if len(input_names) == 2 and input_nodes[1].op == 'Const':
            target_size = input_nodes[1].value.val
        else:
            raise ValueError('[SSAConverter] Unable to determine target size'
                             'for ResizeNearestNeighbor')
        try:
            input_shape = self._get_tensor_shape_from_type(input_types[0])
        except:
            input_shape = None

        if input_shape is None or len(input_shape) != 4:
            raise ValueError('[SSAConverter] ResizeNearestNeighbor has invalid'
                             'input shape {}'.format(input_shape))

        if target_size[0] < input_shape[2] and target_size[1] < input_shape[3]:
            self._convert_resize_bilinear(node)

        elif target_size[0] > input_shape[2] and target_size[1] > input_shape[3]:
            if (target_size[0] % input_shape[2] > 0 or
                    target_size[1] % input_shape[3] > 0):
                raise ValueError('[SSAConverter] Unsupported fractional'
                                 'nearest-neighbor upsampling')

            scaling_factor_h = int(target_size[0] / input_shape[2])
            scaling_factor_w = int(target_size[1] / input_shape[3])

            if scaling_factor_h <= 0 or scaling_factor_w <= 0:
                raise ValueError('[SSAConverter] Invalid scaling factor.')

            if node.attr.get('align_corners', False) is True:
                raise ValueError('[SSAConverter] CoreML does not support '
                                 'ResizeNearestNeighbor with align_core.')

            builder = self._get_builder()
            layer = builder.add_upsample(
                name=node.name,
                scaling_factor_h=scaling_factor_h,
                scaling_factor_w=scaling_factor_w,
                input_name=input_names[0],
                output_name=node.name,
                mode='NN')

            output_shape = self._get_tensor_shape_from_type(node.datatype)
            shapes.propagate_single_layer(layer, self.tensor_shapes,
                                          output_shapes=[output_shape])
        else:
            raise NotImplementedError("[SSAConverter] Unsupported resizing option.")

    def _convert_layer_normalization(self, node):
        assert len(node.inputs) == 1
        input_nodes, input_names, input_types = self._get_input_tensors(node)
        input_name = input_names[0]
        builder = self._get_builder()
        gamma = node.attr['gamma']
        beta = node.attr['beta']
        axes = node.attr['axes']
        epsilon = node.attr['epsilon']
        input_shape = list(input_types[0].get_shape())

        if (len(input_shape) in [2, 3] and len(axes) == 1 and \
                axes[0] == len(input_shape) - 1):
            # Performance enhancement for some models with layer-norm
            builder.add_reshape_static(name=input_name + '_reshape',
                                       input_name=input_name,
                                       output_name=input_name + '_reshape',
                                       output_shape=input_shape + [1, 1])

            builder.add_mvn(name=input_name + '_mvn',
                            input_name=input_name + '_reshape',
                            output_name=input_name + '_mvn', across_channels=True,
                            normalize_variance=True, epsilon=epsilon)

            builder.add_scale(name=node.name + '_5d',
                              input_name=input_name + '_mvn',
                              output_name=node.name + '_5d', W=gamma, b=beta, has_bias=True,
                              shape_scale=[len(gamma)], shape_bias=[len(beta)])

            builder.add_reshape_static(name=node.name,
                                       input_name=node.name + '_5d',
                                       output_name=node.name,
                                       output_shape=input_shape)

        else:
            # General implementation
            input_shape = input_types[0].get_shape()
            rdims = len(axes)
            normalized_shape = node.datatype.get_shape()[-rdims:]
            if gamma.shape != normalized_shape:
                gamma = np.zeros(normalized_shape) + gamma
            if beta.shape != normalized_shape:
                beta = np.zeros(normalized_shape) + beta

            builder.add_layer_normalization(node.name, input_name, node.name,
                                            normalized_shape, gamma, beta, eps=1e-5)

        self.tensor_shapes[node.name] = self._get_tensor_shape_from_type(
            node.datatype)

    def _convert_binary(self, node):
        """
        Convert binary operator
            - Attempts to add elementwise operator if possible
            - Otherwise, inserts broadcastable operator
        """
        def _is_elementwise_scalar_check(input_type):
            """
            Checks if element is scalar
                - A scalar
                - 0-D tensor
                - 1-D tensor with only one element
            """
            if _is_scalar(input_type):
                return True
            shape = input_type.get_shape()
            if builtins.is_tensor(input_type) and len(shape) == 1 and shape[0] == 1:
                return True
            return False

        # CoreML elementwise operator has limited brodcastable support
        # Check if first shape can be broadcasted to second shape
        def _is_broadcastable_shape(shape_0, shape_1):
            assert (len(shape_0) > 0 and len(shape_1) > 0)
            if shape_0[0] != 1 and shape_0[0] != shape_1[0]:
                return False

            if shape_0[1:] == [1] * (len(shape_0)-1):
                return True
            return False

        def _convert_binary_elementwise(node):
            """
            Adds binary elementwise operator
                - Returns True if successful
                - Otherwise returns False
            """
            assert len(node.inputs) == 2
            input_nodes, input_names, input_types = self._get_input_tensors(node)
            builder = self._get_builder()
            elementwise_support = {'add', 'addv2', 'sub', 'mul', 'realdiv'}
            op = node.op.lower()

            if op not in elementwise_support:
                return False

            # If any of the input is dynamic, cannot add Elementwise operator
            for _input in input_types:
                if -1 in self._get_tensor_shape_from_type(_input):
                    return False

            alpha = None
            inputs = []
            if input_nodes[1].op == 'Const' and _is_elementwise_scalar_check(input_types[1]):
                # Note alpha is second input is scalar
                alpha = input_nodes[1].value.val
                inputs = [input_names[0]]
            elif input_nodes[0].op == 'Const' and _is_elementwise_scalar_check(input_types[0]):
                # Note alpha is first input is scalar
                alpha = input_nodes[0].value.val
                inputs = [input_names[1]]
            else:
                # If both inputs are not scalar, ensure shape is same
                # If any of the input is not tensor, add broadcastable layer instead
                if not (builtins.is_tensor(input_types[0]) and builtins.is_tensor(input_types[1])):
                    return False

                shape_0 = list(input_types[0].get_shape())
                shape_1 = list(input_types[1].get_shape())

                # Make sure, any of the input is not rank-0
                if len(shape_0) == 0 or len(shape_1) == 0:
                    return False

                if _is_broadcastable_shape(shape_0, shape_1) or _is_broadcastable_shape(shape_1, shape_0):
                    pass

                # NOTE: Special case, one of the input has multiple 1 dims and same shape
                # e.g. (1, 4, 5) and (4, 5): in this case, we can expand second
                # input to make equivalent to (1, 4, 5)
                elif abs(len(shape_0) - len(shape_1)) > 0:
                    small_index = 1 if len(shape_0) > len(shape_1) else 0

                    # Switch shape and make first shape smaller to infer axis information
                    if small_index == 1:
                        shape_0, shape_1 = shape_1, shape_0

                    same_shape_index = len(shape_1) - len(shape_0)
                    shape_temp = [1] * same_shape_index + shape_0
                    if shape_temp != shape_1:
                        return False

                    # Extend one of the input to allow use of elementwise operator
                    layer = builder.add_expand_dims(name=node.name+'_'+input_names[small_index]+'_'+'_expand_dims',
                                                    input_name=input_names[small_index],
                                                    output_name=input_names[small_index]+'_expanded',
                                                    axes=list(range(same_shape_index)))
                    shapes.propagate_single_layer(layer, self.tensor_shapes)
                    input_names[small_index] += '_expanded'

                elif shape_0 != shape_1:
                    return False
                inputs = input_names

            # Div operation cannot be simulated with more than one input and
            # without Alpha
            if op == 'realdiv' and alpha is None:
                return False

            if op == 'realdiv':
                # Inverse Alpha to simulate DIV using MUL operator
                if alpha is None:
                    raise ValueError("Incorrect configuration!! Alpha not provided for Elementwise Div operator")
                alpha = 1 / float(alpha)
            elif op == 'sub':
                if alpha and inputs[0] == input_names[0]:
                    alpha = -alpha
                else:
                    neg_index = 1
                    if alpha:
                        neg_index = 0
                    layer = builder.add_elementwise(name=node.name+'_'+inputs[neg_index]+'_neg',
                                                    input_names=[inputs[neg_index]],
                                                    output_name=inputs[neg_index]+'_neg',
                                                    mode='MULTIPLY',
                                                    alpha=-1.0)
                    inputs[neg_index] += '_neg'
                    shapes.propagate_single_layer(layer, self.tensor_shapes)

            # map certain ops to different but equivalent ops
            mapping_op = {'ADDV2':'ADD', 'SUB':'ADD', 'REALDIV':'MULTIPLY', 'MUL':'MULTIPLY'}
            op = op.upper()
            op = mapping_op.get(op, op)
            layer = builder.add_elementwise(name=node.name,
                                            input_names=inputs,
                                            output_name=node.name,
                                            mode=op,
                                            alpha=alpha)
            shapes.propagate_single_layer(layer, self.tensor_shapes)
            return True

        # Try to add Elementwise operator if possible,
        # If configuration not supported, insert broadcastable operator instead
        if not _convert_binary_elementwise(node):
            self._convert_binary_broadcastable(node)

    def _convert_binary_broadcastable(self, node):
        assert len(node.inputs) == 2
        input_nodes, input_names, input_types = self._get_input_tensors(node)
        builder = self._get_builder()
        op = node.op.lower()  # type of the unary operator
        compare_greater_ops = {'greater', 'greaterequal'}
        compare_equal_ops = {'equal', 'notequal'}
        compare_less_ops = {'less', 'lessequal'}
        logical_ops = {'logicaland': 'AND', 'logicalor': 'OR'}
        math_ops = {'sub': 'subtract', 'mul': 'multiply', 'realdiv': 'divide',
                    'floordiv': 'floor_div', 'maximum': 'max', 'minimum': 'min',
                    'biasadd': 'add', 'pow': 'pow', 'addv2': 'add'}
        if op in compare_greater_ops:
            layer = builder.add_greater_than(
                name=node.name,
                input_names=input_names,
                output_name=node.name,
                use_greater_than_equal='equal' in op
            )
        elif op in compare_equal_ops:
            op = 'not_equal' if op == 'notequal' else op
            func = getattr(builder, 'add_' + op)
            layer = func(
                name=node.name,
                input_names=input_names,
                output_name=node.name
            )
        elif op in compare_less_ops:
            layer = builder.add_less_than(
                name=node.name,
                input_names=input_names,
                output_name=node.name,
                use_less_than_equal='equal' in op
            )
        elif op in logical_ops.keys():
            layer = self._get_builder().add_logical(
                name=node.name,
                input_names=input_names,
                output_name=node.name,
                mode=logical_ops[op]
            )
        elif op in math_ops.keys():
            func = getattr(builder, 'add_' + math_ops[op] + '_broadcastable')
            layer = func(
                name=node.name,
                input_names=input_names,
                output_name=node.name
            )
        else:  # same function name for TensorFlow and Core ML
            func = getattr(builder, 'add_' + op + '_broadcastable')
            layer = func(
                name=node.name,
                input_names=input_names,
                output_name=node.name
            )
        shapes.propagate_single_layer(layer, self.tensor_shapes)

    def _convert_fill(self, node):
        assert len(node.inputs) == 2
        input_nodes, input_names, input_types = self._get_input_tensors(node)
        value = input_nodes[1].value.val

        layer = self._get_builder().add_fill_dynamic(name=node.name,
                                                     input_name=input_names[0],
                                                     output_name=node.name,
                                                     value=value)
        shapes.propagate_single_layer(layer, self.tensor_shapes)

    def _convert_iff(self, node):
        assert len(node.inputs) == 3
        input_nodes, input_names, input_types = self._get_input_tensors(node)

        layer = self._get_builder().add_branch(name=node.name,
                                               input_name=input_names[0])

        ifbranch = NeuralNetworkBuilder(nn_spec=layer.branch.ifBranch,
                                        disable_rank5_shape_mapping=True)

        ifbranch.add_activation(name=node.name + "_if_",
                                non_linearity='LINEAR',
                                input_name=input_names[1],
                                output_name=node.name,
                                params=(1.0, 0.0))

        elsebranch = NeuralNetworkBuilder(nn_spec=layer.branch.elseBranch,
                                          disable_rank5_shape_mapping=True)

        elsebranch.add_activation(name=node.name + "_else_",
                                  non_linearity='LINEAR',
                                  input_name=input_names[2],
                                  output_name=node.name,
                                  params=(1.0, 0.0))

        self.tensor_shapes[node.name] = self._get_tensor_shape_from_type(node.datatype)

    def _convert_reorganize_data(self, node):
        assert len(node.inputs) == 1
        input_nodes, input_names, input_types = self._get_input_tensors(node)
        block_size = node.attr.get('block_size', 2)
        if node.op == 'SpaceToDepth':
            mode = 'SPACE_TO_DEPTH'
        else:  # node.op == 'DepthToSpace':
            mode = 'DEPTH_TO_SPACE'

        builder = self._get_builder()

        layer = builder.add_reorganize_data(
            name=node.name,
            input_name=input_names[0],
            output_name=node.name,
            mode=mode,
            block_size=block_size
        )
        shapes.propagate_single_layer(layer, self.tensor_shapes)

    def _convert_space_to_batch_nd(self, node):
        assert len(node.inputs) == 3
        input_nodes, input_names, input_types = self._get_input_tensors(node)
        block_shape = input_nodes[1].value.val
        if len(block_shape.flatten()) != 2 or block_shape[0] != block_shape[1]:
            raise NotImplementedError('non-equal block shape is not yet supported')
        paddings = input_nodes[2].value.val
        needs_paddings = any(paddings.flatten())
        builder = self._get_builder()

        layer = builder.add_transpose(
            name=node.name + '_transpose1',
            input_name=input_names[0],
            output_name=node.name + '_transpose1',
            axes=[3, 0, 1, 2]
        )
        shapes.propagate_single_layer(layer, self.tensor_shapes)

        if needs_paddings:
            left, right = paddings[1][0], paddings[1][1]
            top, bottom = paddings[0][0], paddings[0][1]
            layer = builder.add_padding(
                name=node.name + '_padding',
                left=left,
                right=right,
                top=top,
                bottom=bottom,
                input_name=node.name + '_transpose1',
                output_name=node.name + '_padding'
            )
            shapes.propagate_single_layer(layer, self.tensor_shapes)

        layer = builder.add_reorganize_data(
            name=node.name + '_reorganize',
            input_name=node.name + '_transpose1' if not needs_paddings else node.name + '_padding',
            output_name=node.name + '_reorganize',
            mode='space_to_depth'.upper(),
            block_size=block_shape[0]
        )
        shapes.propagate_single_layer(layer, self.tensor_shapes)

        layer = builder.add_transpose(
            name=node.name,
            input_name=node.name + '_reorganize',
            output_name=node.name,
            axes=[1, 2, 3, 0]
        )
        shapes.propagate_single_layer(layer, self.tensor_shapes)

    def _convert_batch_to_space_nd(self, node):
        assert len(node.inputs) == 3
        input_nodes, input_names, input_types = self._get_input_tensors(node)
        block_shape = input_nodes[1].value.val
        if block_shape[0] != block_shape[1]:
            raise NotImplementedError('non-equal block shape is not yet supported')
        crops = input_nodes[2].value.val
        needs_cropping = any(crops.flatten())

        builder = self._get_builder()

        layer = builder.add_transpose(
            name=node.name + '_transpose1',
            input_name=input_names[0],
            output_name=node.name + '_transpose1',
            axes=[3, 0, 1, 2]
        )
        shapes.propagate_single_layer(layer, self.tensor_shapes)

        layer = builder.add_reorganize_data(
            name=node.name + '_reorganize',
            input_name=node.name + '_transpose1',
            output_name=node.name + '_reorganize',
            mode='depth_to_space'.upper(),
            block_size=block_shape[0]
        )
        shapes.propagate_single_layer(layer, self.tensor_shapes)

        if needs_cropping:
            left, right = crops[1][0], crops[1][1]
            top, bottom = crops[0][0], crops[0][1]
            layer = builder.add_crop(
                name=node.name + '_cropping',
                left=left,
                right=right,
                top=top,
                bottom=bottom,
                offset=0,
                input_names=[node.name + '_reorganize'],
                output_name=node.name + '_cropping'
            )
            shapes.propagate_single_layer(layer, self.tensor_shapes)

        layer = builder.add_transpose(
            name=node.name,
            input_name=node.name + '_reorganize' if not needs_cropping else node.name + '_cropping',
            output_name=node.name,
            axes=[1, 2, 3, 0]
        )
        shapes.propagate_single_layer(layer, self.tensor_shapes)

    def _convert_conv2d_transpose(self, node):
        assert len(node.inputs) == 3
        input_nodes, input_names, input_types = self._get_input_tensors(node)

        input_name = input_names[2]
        weight = input_nodes[1].value.val
        bias = node.attr.get('bias')

        strides = node.attr.get('strides')
        border_mode = node.attr.get('padding').lower()
        stride_height = strides[1]
        stride_width = strides[2]
        kernel_channels = input_types[-1].get_shape()[1]
        output_channels = node.datatype.get_shape()[1]

        self._get_builder().add_convolution(
            name=node.name,
            kernel_channels=kernel_channels,
            output_channels=output_channels,
            height=weight.shape[0],
            width=weight.shape[1],
            stride_height=stride_height,
            stride_width=stride_width,
            border_mode=border_mode,
            groups=1,
            W=np.transpose(weight, (0, 1, 3, 2)),
            b=bias,
            has_bias=(bias is not None),
            is_deconv=True,
            output_shape=None,
            input_name=input_name,
            output_name=node.name
        )

        self.tensor_shapes[node.name] = self._get_tensor_shape_from_type(node.datatype)

    def _convert_lrn(self, node):
        input_nodes, input_names, input_types = self._get_input_tensors(node)
        alpha = node.attr.get('alpha')
        beta = node.attr.get('beta')
        bias = node.attr.get('bias')
        depth_radius = node.attr.get('depth_radius')
        n_channels = self._get_tensor_shape_from_type(input_types[-1])[-1]
        if node.attr.get('data_format') == 'NHWC_format_inserted':
            n_channels = self._get_tensor_shape_from_type(input_types[-1])[1]
        layer = self._get_builder().add_lrn(
            name=node.name,
            input_name=input_names[0],
            output_name=node.name,
            alpha=alpha * n_channels,
            beta=beta,
            local_size=depth_radius,
            k=bias
        )
        shapes.propagate_single_layer(layer, self.tensor_shapes)

    def _convert_clip(self, node):

        input_nodes, input_names, input_types = self._get_input_tensors(node)

        min_value = input_nodes[1].value.val
        max_value = input_nodes[2].value.val

        layer = self._get_builder().add_clip(name=node.name,
                                             input_name=input_names[0],
                                             output_name=node.name,
                                             min_value=min_value,
                                             max_value=max_value)

        self.tensor_shapes[node.name] = self._get_tensor_shape_from_type(node.datatype)

<<<<<<< HEAD

    def _convert_one_hot(self, node):

        input_nodes, input_names, input_types = self._get_input_tensors(node)

        is_dynamic_node = input_nodes[1].op != 'Const'
        on_value = input_nodes[2].value.val
        off_value = input_nodes[3].value.val

        if is_dynamic_node:
            layer = self._get_builder().add_one_hot(name = node.name,
                                                    input_names = input_names[:2],
                                                    output_name=node.name,
                                                    axis = node.attr['axis'],
                                                    on_value = on_value,
                                                    off_value = off_value)
        else:
            depth = input_nodes[1].value.val
            layer = self._get_builder().add_one_hot(name=node.name,
                                                    input_names=input_names[:1],
                                                    output_name=node.name,
                                                    one_hot_vector_size=depth,
                                                    axis=node.attr['axis'],
                                                    on_value=on_value,
                                                    off_value=off_value)

        self.tensor_shapes[node.name] = self._get_tensor_shape_from_type(node.datatype)


    def _convert_cumsum(self, node):

        assert len(node.inputs) == 2
        input_nodes, input_names, input_types = self._get_input_tensors(node)

        axis = input_nodes[-1].value.val if input_nodes[-1].op == "Const" else None

        if axis:
            layer = self._get_builder().add_cumsum(name=node.name,
                                                   input_names=input_names[:1],
                                                   output_name=node.name,
                                                   axis = axis,
                                                   reverse=node.attr["reverse"],
                                                   exclusive=node.attr["exclusive"])
        else:
            layer = self._get_builder().add_cumsum(name=node.name,
                                                   input_names=input_names[:2],
                                                   output_name=node.name,
                                                   reverse=node.attr["reverse"],
                                                   exclusive=node.attr["exclusive"])

        self.tensor_shapes[node.name] = self._get_tensor_shape_from_type(node.datatype)

=======
>>>>>>> b494f850
    def _convert_zeros_like(self, node):
        """ Convert a ZerosLike node.
        """
        input_nodes, input_names, input_types = self._get_input_tensors(node)

        shape = input_types[0].get_shape()
        builder = self._get_builder()
        if -1 not in shape:
            # We can use fill static or load constant as shape is known
            val = np.zeros(shape)
            if len(shape) == 0:
                val = np.array([0])
            layer = builder.add_load_constant_nd(
                name=node.name, output_name=node.name, constant_value=val, shape=val.shape)
        else:
            # Insert dynamic zeros like
            layer = builder.add_fill_like(
                name=node.name, input_name=input_names[0], output_name=node.name, value=0.0)
        shapes.propagate_single_layer(layer, self.tensor_shapes)<|MERGE_RESOLUTION|>--- conflicted
+++ resolved
@@ -91,16 +91,13 @@
     custom_shape_functions : dict of str -> functions or empty dict
         Specify custom function to compute `output` shape given `input` shape for given custom operator
         This is required for new converter path, which maintains and propagates shapes while converting operators.
-<<<<<<< HEAD
-    optional_inputs: Dict of str -> float
-        Specify the name of inputs which are optional and their default fill value to be used in case those inputs are
-        not provided.
-=======
     image_format: str
       Optional and valid if image_input_names is also set. Specify either 'NCHW' or 'NHWC' to set or
       override the image format. If not set, tries to use hints from the graph which may be present in convolution or
       other image-specific layers. Ultimately defaults to NHWC.
->>>>>>> b494f850
+    optional_inputs: Dict of str -> float
+        Specify the name of inputs which are optional and their default fill value to be used in case those inputs are
+        not provided.
     """
     if not custom_conversion_functions:
         custom_conversion_functions = dict()
@@ -122,14 +119,12 @@
     # fuse_batch_to_space_or_space_to_batch needs to be applied before transform_nhwc_to_nchw
     passes = [
         constant_weight_link_removal,
+        fuse_bias_add,
         onehot_matmul_to_embedding,
         fuse_layer_norm,
         fuse_gelu,
         fuse_batch_to_space_or_space_to_batch,
-<<<<<<< HEAD
-=======
         fuse_bias_add,
->>>>>>> b494f850
         transform_nhwc_to_nchw,
         remove_identity,
         remove_no_ops_and_shift_control_dependencies,
@@ -177,28 +172,27 @@
 
     # Add classifier classes (if applicable)
     if is_classifier:
-        classes = []
         classes_in = class_labels
-        if isinstance(classes_in, _string_types): # string
+        if isinstance(classes_in, _string_types):
             import os
             if not os.path.isfile(classes_in):
                 raise ValueError("Path to class labels (%s) does not exist." % \
                                  classes_in)
-            with open(classes_in, 'r') as f:
-                classes = f.read()
-            classes = classes.splitlines()
-        elif type(classes_in) is list:  # list[int or str]
-            classes = classes_in
-        else:
-            raise ValueError('Class labels must be a list of integers / strings,' \
-                             ' or a file path')
-
-        if predicted_feature_name is not None:
-            builder.set_class_labels(
-                classes, predicted_feature_name=predicted_feature_name,
-                prediction_blob=predicted_probabilities_output)
-        else:
-            builder.set_class_labels(classes)
+                with open(classes_in, 'r') as f:
+                    classes = f.read()
+                classes = classes.splitlines()
+            elif type(classes_in) is list:  # list[int or str]
+                classes = classes_in
+            else:
+                raise ValueError('Class labels must be a list of integers / strings,' \
+                                 ' or a file path')
+
+            if predicted_feature_name is not None:
+                builder.set_class_labels(
+                    classes, predicted_feature_name=predicted_feature_name,
+                    prediction_blob=predicted_probabilities_output)
+            else:
+                builder.set_class_labels(classes)
 
     detected_image_format = ssa.get_image_format()
     if image_format and detected_image_format and image_format != detected_image_format:
@@ -240,13 +234,8 @@
     mlmodel_spec.description.output.extend(modified_output_features_list)
 
     # MLModel passes
-<<<<<<< HEAD
-    mlmodel_passes = [remove_disconnected_layers]
-=======
     mlmodel_passes = [remove_disconnected_layers,
-                      remove_redundant_transposes,
-                     ]
->>>>>>> b494f850
+                      remove_redundant_transposes]
     for p in mlmodel_passes:
         p(mlmodel_spec)
 
@@ -388,10 +377,7 @@
             'Conv2D': self._convert_conv2d,
             'Conv2DBackpropInput': self._convert_conv2d_transpose,
             'Cos': self._convert_unary_trigonometric,
-<<<<<<< HEAD
             'Cumsum': self._convert_cumsum,
-=======
->>>>>>> b494f850
             'DepthToSpace': self._convert_reorganize_data,
             'DepthwiseConv2dNative': self._convert_conv2d,
             'Elu': self._convert_unary_activation,
@@ -432,10 +418,7 @@
             'Mul': self._convert_binary,
             'Neg': self._convert_unary_neg,
             'NotEqual': self._convert_binary_broadcastable,
-<<<<<<< HEAD
             'OneHot': self._convert_one_hot,
-=======
->>>>>>> b494f850
             'Pack': self._convert_pack,
             'Pad': self._convert_constant_pad,
             'PadV2': self._convert_constant_pad,
@@ -550,7 +533,6 @@
         print('Placeholders with default: ')
         for p in placeholder_defaults:
             print(p)
-        return inputs, outputs, placeholder_defaults
 
     def convert(self):
         """ Convert the NNSSA function on top of func_stack into NeuralNetworkSpec.
@@ -1773,11 +1755,7 @@
 
     def _convert_expand_dims(self, node):
         input_nodes, input_names, input_types = self._get_input_tensors(node)
-<<<<<<< HEAD
         if _is_scalar(input_types[0]):# skip/identity op in that case
-=======
-        if _is_scalar(input_types[0]):  # skip/identity op in that case
->>>>>>> b494f850
             input_nodes[0].datatype = builtins.tensor(input_types[0], (1,))
             self.op_tensor_map[node.name] = [input_names[0]]
         if len(input_names) == 2 and input_nodes[1].value.val is None:
@@ -2778,7 +2756,6 @@
 
         self.tensor_shapes[node.name] = self._get_tensor_shape_from_type(node.datatype)
 
-<<<<<<< HEAD
 
     def _convert_one_hot(self, node):
 
@@ -2831,8 +2808,6 @@
 
         self.tensor_shapes[node.name] = self._get_tensor_shape_from_type(node.datatype)
 
-=======
->>>>>>> b494f850
     def _convert_zeros_like(self, node):
         """ Convert a ZerosLike node.
         """
