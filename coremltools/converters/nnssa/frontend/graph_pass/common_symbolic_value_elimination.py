import numpy as np
from ...commons.symbolic import isscalar, is_symbolic
from ...commons.basic_graph_ops import topsort, replace_source

def try_hash(val):
    if isscalar(val) and val == -1:
        return False
    elif isinstance(val, np.ndarray) and -1 in val:
        return False
    elif isinstance(val, np.ndarray) and np.issctype(val.dtype) and val.size > 100:
        return False
    elif hasattr(val, '__iter__'):
        return all(try_hash(i) for i in val)
    return True

def make_hashable(v):
    if is_symbolic(v):
        return str(v), True
    elif hasattr(v, '__iter__'):
        z = [make_hashable(h) for h in v]
        return tuple(i[0] for i in z), any(i[1] for i in z)
    else:
        return v, False


def compute_roots(gdict, topsort_order):
    # for each node, compute the list of initial inputs (inrank=0) i
    # that lead up to the node
    roots = {k: set() for k in gdict}
    for t in topsort_order:
        if len(gdict[t].inputs) == 0:
            # roots have themselves as roots
            roots[t].add(t)
            continue
        for i in gdict[t].inputs:
            roots[t] = roots[t].union(roots[i])
    return roots


def common_symbolic_value_elimination_impl(gdict):
    order = topsort(gdict)
    roots = compute_roots(gdict, order)
    values = {}
    for k in order:
        n = gdict[k]
        nodeval = n.attr.get('symbolic_value')
        if nodeval is None:
            continue
<<<<<<< HEAD

        nodeval_list = nodeval if isinstance(nodeval, list) else [nodeval]

        for anodeval in nodeval_list:
            val = anodeval.val
            if not try_hash(val):
                continue

=======

        nodeval_list = nodeval if isinstance(nodeval, list) else [nodeval]

        for anodeval in nodeval_list:
            val = anodeval.val
            if isscalar(val) and val == -1:
                continue
            if (not isscalar(val)) and -1 in val:
                continue
            if isinstance(val, np.ndarray) and np.issctype(val.dtype) and val.size > 100:
                continue

>>>>>>> b494f850
            hashable_val, any_symbolic = make_hashable(val)
            if any_symbolic:
                if hashable_val in values:
                    # rewrite graph
                    othernodes = values[hashable_val]
                    for othernode in othernodes:
                        if len(roots[othernode].intersection(roots[n.name])) > 0:
                            outputs = list(n.outputs)
                            for outnode in outputs:
                                replace_source(gdict, n.name, outnode, othernode)
                else:
                    values[hashable_val] = values.get(hashable_val, []) + [k]


def common_symbolic_value_elimination_impl2(gdict):
    order = topsort(gdict)
    roots = compute_roots(gdict, order)
    values = {}
    node_values = {}
    for k in order:
        n = gdict[k]
        nodeval = n.attr.get('symbolic_value')
        build_val = False
        try:
            if nodeval is None:
                build_val = True
            elif isscalar(nodeval.val) and nodeval.val == -1:
                build_val = True
            elif (not isscalar(nodeval.val)) and -1 in nodeval.val:
                build_val = True
        except:
            build_val = True

        if not build_val:
            hashable_val, _ = make_hashable(nodeval.val)
        else:
            effective_val = [n.op, sorted(list(n.attr)), [node_values[v] for v in n.inputs]]
            hashable_val, _ = make_hashable(effective_val)

        hashable_val = hash(hashable_val)
        node_values[n.name] = hashable_val
        if hashable_val in values:
            # rewrite graph
            othernodes = values[hashable_val]
            for othernode in othernodes:
                if len(roots[othernode].intersection(roots[n.name])) > 0:
                    outputs = list(n.outputs)
                    for outnode in outputs:
                        replace_source(gdict, n.name, outnode, othernode)
        else:
            values[hashable_val] = values.get(hashable_val, []) + [k]


def common_symbolic_value_elimination(nnssa):
    for i in nnssa.functions:
        common_symbolic_value_elimination_impl(nnssa.functions[i].graph)
        #common_symbolic_value_elimination_impl2(nnssa.functions[i].graph)<|MERGE_RESOLUTION|>--- conflicted
+++ resolved
@@ -46,16 +46,6 @@
         nodeval = n.attr.get('symbolic_value')
         if nodeval is None:
             continue
-<<<<<<< HEAD
-
-        nodeval_list = nodeval if isinstance(nodeval, list) else [nodeval]
-
-        for anodeval in nodeval_list:
-            val = anodeval.val
-            if not try_hash(val):
-                continue
-
-=======
 
         nodeval_list = nodeval if isinstance(nodeval, list) else [nodeval]
 
@@ -68,7 +58,6 @@
             if isinstance(val, np.ndarray) and np.issctype(val.dtype) and val.size > 100:
                 continue
 
->>>>>>> b494f850
             hashable_val, any_symbolic = make_hashable(val)
             if any_symbolic:
                 if hashable_val in values:
