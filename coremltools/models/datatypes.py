# Copyright (c) 2017, Apple Inc. All rights reserved.
#
# Use of this source code is governed by a BSD-3-clause license that can be
# found in the LICENSE.txt file or at https://opensource.org/licenses/BSD-3-Clause

"""
Basic Data Types.
"""
from six import integer_types as _integer_types
import numpy as _np

from ..proto import FeatureTypes_pb2 as _FeatureTypes_pb2
from ..proto import Model_pb2


class _DatatypeBase(object):

    def __init__(self, type_tag, full_tag, num_elements):
        self.type_tag, self.full_tag = type_tag, full_tag
        self.num_elements = num_elements

    def __eq__(self, other):
        return hasattr(other, "full_tag") and self.full_tag == other.full_tag

    def __ne__(self, other):
        return not self.__eq__(other)

    def __hash__(self):
        return hash(self.full_tag)

    def __repr__(self):
        return self.full_tag


class Int64(_DatatypeBase):
    """
    Int64 Data Type
    """

    def __init__(self):
        _DatatypeBase.__init__(self, "Int64", "Int64", 1)


class Double(_DatatypeBase):
    """
    Double Data Type
    """

    def __init__(self):
        _DatatypeBase.__init__(self, "Double", "Double", 1)


class String(_DatatypeBase):
    """
    String Data Type
    """

    def __init__(self):
        _DatatypeBase.__init__(self, "String", "String", 1)


class Array(_DatatypeBase):
    """
    Array Data Type
    """

    def __init__(self, *dimensions):
        """
        Constructs a Array, given its dimensions

        Parameters
        ----------
        dimensions: ints | longs

        Examples
        --------
        # Create a single dimensions array of length five
        >>> arr = coremltools.models.datatypes.Array(5)

        # Create a multi dimension array five by two by ten.
        >>> multi_arr = coremltools.models.datatypes.Array(5, 2, 10)
        """
        assert len(dimensions) >= 1
        assert all(isinstance(d, _integer_types + (_np.int64,)) for d in dimensions), \
            "Dimensions must be ints, not {}".format(str(dimensions))
        self.dimensions = dimensions

        num_elements = 1
        for d in self.dimensions:
            num_elements *= d

        _DatatypeBase.__init__(self, "Array",
                               "Array({%s})" % (",".join("%d" % d for d in self.dimensions)),
                               num_elements)


class Dictionary(_DatatypeBase):
    """
    Dictionary Data Type
    """

    def __init__(self, key_type=None):
        """
        Constructs a Dictionary, given its key type

        Parameters
        ----------
        key_type: Int64 | String

        Examples
        --------
        >>> from coremltools.models.datatypes import Dictionary, Int64, String

        # Create a dictionary with string keys
        >>> str_key_dict = Dictionary(key_type=String)

        # Create a dictionary with int keys
        >>> int_key_dict = Dictionary(Int64)
        """
        # Resolve it to a class if it's
        global _simple_type_remap
        if key_type in _simple_type_remap:
            key_type = _simple_type_remap[key_type]

        if not isinstance(key_type, (Int64, String)):
            raise TypeError("Key type for dictionary must be either string or integer.")

        self.key_type = key_type

        _DatatypeBase.__init__(self, "Dictionary",
                               "Dictionary(%s)" % repr(self.key_type),
                               None)


_simple_type_remap = {int: Int64(),
                      str: String(),
                      float: Double(),
                      Double: Double(),
                      Int64: Int64(),
                      String: String(),
                      'Double': Double(),
                      'Int64': Int64(),
                      'String': String()}


def _is_valid_datatype(datatype_instance):
    """
    Returns true if datatype_instance is a valid datatype object and false otherwise.
    """

    # Remap so we can still use the python types for the simple cases
    global _simple_type_remap
    if datatype_instance in _simple_type_remap:
        return True

    # Now set the protobuf from this interface.
    if isinstance(datatype_instance, (Int64, Double, String, Array)):
        return True

    elif isinstance(datatype_instance, Dictionary):
        kt = datatype_instance.key_type

        if isinstance(kt, (Int64, String)):
            return True

    return False


def _normalize_datatype(datatype_instance):
    """
    Translates a user specified datatype to an instance of the ones defined above.

    Valid data types are passed through, and the following type specifications
    are translated to the proper instances:

    str, "String" -> String()
    int, "Int64" -> Int64()
    float, "Double" -> Double()

    If a data type is not recognized, then an error is raised.
    """
    global _simple_type_remap
    if datatype_instance in _simple_type_remap:
        return _simple_type_remap[datatype_instance]

    # Now set the protobuf from this interface.
    if isinstance(datatype_instance, (Int64, Double, String, Array)):
        return datatype_instance

    elif isinstance(datatype_instance, Dictionary):
        kt = datatype_instance.key_type

        if isinstance(kt, (Int64, String)):
            return datatype_instance

    raise ValueError("Datatype instance not recognized.")


<<<<<<< HEAD

def _set_datatype(proto_type_obj, datatype_instance, array_datatype=Model_pb2.ArrayFeatureType.DOUBLE):

=======
def _set_datatype(proto_type_obj, datatype_instance, array_datatype=Model_pb2.ArrayFeatureType.DOUBLE):
>>>>>>> b494f850
    # Remap so we can still use the python types for the simple cases
    global _simple_type_remap
    if datatype_instance in _simple_type_remap:
        datatype_instance = _simple_type_remap[datatype_instance]

    # Now set the protobuf from this interface.
    if isinstance(datatype_instance, Int64):
        proto_type_obj.int64Type.MergeFromString(b'')

    elif isinstance(datatype_instance, Double):
        proto_type_obj.doubleType.MergeFromString(b'')

    elif isinstance(datatype_instance, String):
        proto_type_obj.stringType.MergeFromString(b'')

    elif isinstance(datatype_instance, Array):
        proto_type_obj.multiArrayType.MergeFromString(b'')
        proto_type_obj.multiArrayType.dataType = array_datatype

        for n in datatype_instance.dimensions:
            proto_type_obj.multiArrayType.shape.append(n)

    elif isinstance(datatype_instance, Dictionary):
        proto_type_obj.dictionaryType.MergeFromString(b'')

        kt = datatype_instance.key_type

        if isinstance(kt, Int64):
            proto_type_obj.dictionaryType.int64KeyType.MergeFromString(b'')
        elif isinstance(kt, String):
            proto_type_obj.dictionaryType.stringKeyType.MergeFromString(b'')
        else:
            raise ValueError("Dictionary key type must be either string or int.")

    else:
        raise TypeError("Datatype parameter not recognized; must be an instance "
                        "of datatypes.{Double, Int64, String, Dictionary, Array}, or "
                        "python int, float, or str types.")<|MERGE_RESOLUTION|>--- conflicted
+++ resolved
@@ -196,13 +196,7 @@
     raise ValueError("Datatype instance not recognized.")
 
 
-<<<<<<< HEAD
-
 def _set_datatype(proto_type_obj, datatype_instance, array_datatype=Model_pb2.ArrayFeatureType.DOUBLE):
-
-=======
-def _set_datatype(proto_type_obj, datatype_instance, array_datatype=Model_pb2.ArrayFeatureType.DOUBLE):
->>>>>>> b494f850
     # Remap so we can still use the python types for the simple cases
     global _simple_type_remap
     if datatype_instance in _simple_type_remap:
