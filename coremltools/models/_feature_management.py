--- conflicted
+++ resolved
@@ -333,12 +333,7 @@
     # Now, set num dimensions from the list if it's actually None
     if num_dimensions is None:
         from itertools import chain
-<<<<<<< HEAD
         num_dimensions = 1 + max(chain.from_iterable(features.values()))
-=======
->>>>>>> b0a0b7d3
-
-        num_dimensions = 1 + max(chain(*[il for k, il in features.items()]))
 
     if (
         set().union(*features.values()) != set(range(num_dimensions))
