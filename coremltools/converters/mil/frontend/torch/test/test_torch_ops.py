#  Copyright (c) 2020, Apple Inc. All rights reserved.
#
#  Use of this source code is governed by a BSD-3-clause license that can be
#  found in the LICENSE.txt file or at https://opensource.org/licenses/BSD-3-Clause

import sys

from coremltools.models.utils import _python_version
from coremltools.models.utils import _macos_version
from coremltools.converters.mil import testing_reqs
from coremltools.converters.mil.testing_reqs import *
from .testing_utils import *

backends = testing_reqs.backends

torch = pytest.importorskip("torch")
pytestmark = pytest.mark.skipif(
    sys.version_info >= (3, 8), reason="Segfault with Python 3.8+"
)  # rdar://problem/65730375


class TestArgSort:
    @pytest.mark.parametrize(
        "rank, axis, descending, backend",
        itertools.product(
            [rank for rank in range(1, 6)],
            [-1, 0],
            [True, False],
            backends
        )
    )
    def test_argsort(self, rank, axis, descending, backend):
        shape = tuple(np.random.randint(low=1, high=4, size=rank))
        model = ModuleWrapper(
            function=torch.argsort, kwargs={"dim": axis, "descending": descending}
        )
        run_compare_torch(shape, model, backend=backend)


class TestBatchNorm:
    @pytest.mark.parametrize(
        "num_features, eps, backend",
        itertools.product([5, 3, 2, 1], [0.1, 1e-05, 1e-9], backends),
    )
    def test_batchnorm(self, num_features, eps, backend):
        model = nn.BatchNorm2d(num_features, eps)
        run_compare_torch((6, num_features, 5, 5), model, backend=backend)

class TestInstanceNorm:
    @pytest.mark.parametrize(
        "num_features, eps, backend",
        itertools.product([5, 3, 2, 1], [0.1, 1e-05, 1e-09], backends),
    )
    def test_instancenorm(self, num_features, eps, backend):
        if backend == "nn_proto" and eps == 1e-09:
            return
        model = nn.InstanceNorm2d(num_features, eps)
        run_compare_torch((6, num_features, 5, 5), model, backend=backend)


class TestLinear:
    @pytest.mark.parametrize(
        "in_features, out_features, backend",
        itertools.product([10, 25, 100], [3, 6], backends),
    )
    def test_addmm(self, in_features, out_features, backend):
        model = nn.Linear(in_features, out_features)
        run_compare_torch((1, in_features), model, backend=backend)


class TestConv:
    @pytest.mark.parametrize(
        "height, width, in_channels, out_channels, kernel_size, stride, padding, dilation, backend",
        itertools.product(
            [5, 6], [5, 7], [1, 3], [1, 3], [1, 3], [1, 3], [1, 3], [1, 3], backends
        ),
    )
    def test_convolution2d(
        self,
        height,
        width,
        in_channels,
        out_channels,
        kernel_size,
        stride,
        padding,
        dilation,
        backend,
        groups=1,
    ):
        model = nn.Conv2d(
            in_channels=in_channels,
            out_channels=out_channels,
            kernel_size=kernel_size,
            stride=stride,
            padding=padding,
            dilation=dilation,
        )
        run_compare_torch((1, in_channels, height, width), model, backend=backend)


class TestConvTranspose:
    @pytest.mark.parametrize(
        "height, width, in_channels, out_channels, kernel_size, stride, padding, dilation, backend",
        itertools.product(
            [5, 6], [5, 7], [1, 3], [1, 3], [1, 3], [2, 3], [0, 1], [1, 3], backends
        ),
    )
    def test_convolution_transpose2d(
        self,
        height,
        width,
        in_channels,
        out_channels,
        kernel_size,
        stride,
        padding,
        dilation,
        backend,
        groups=1,
    ):
        model = nn.ConvTranspose2d(
            in_channels=in_channels,
            out_channels=out_channels,
            kernel_size=kernel_size,
            stride=stride,
            padding=padding,
            dilation=dilation,
        )
        run_compare_torch((1, in_channels, height, width), model, backend=backend)

    # TODO: rdar://65588783 ([PyTorch] Define and error out on unsupported configuration for output_padding)
    # TODO: rdar://65550420 (Add Image Resizing (crop, upsample, resize_bilinear) layers to the MIL backend)
    @pytest.mark.parametrize(
        "height, width, in_channels, out_channels, kernel_size, stride, padding, dilation, output_padding, backend",
        list(
            itertools.product(
                [10],
                [10],
                [1, 3],
                [1, 3],
                [1, 3],
                [1, 2, 3],
                [1, 3],
                [1, 2],
                [1, 2, (1, 2)],
                ["nn_proto"],
            )
        )
        + [
            pytest.param(
                5, 5, 1, 1, 3, 4, 1, 1, 2, "nn_proto", marks=pytest.mark.xfail
            ),
            pytest.param(
                5, 5, 1, 1, 3, 2, 1, 3, 2, "nn_proto", marks=pytest.mark.xfail
            ),
        ],
    )
    def test_convolution_transpose2d_output_padding(
        self,
        height,
        width,
        in_channels,
        out_channels,
        kernel_size,
        stride,
        padding,
        dilation,
        output_padding,
        backend,
        groups=1,
    ):

        # Output padding must be less than either stride or dilation
        # Skip testing invalid combinations
        if isinstance(output_padding, int):
            if output_padding >= stride and output_padding >= dilation:
                return
        elif isinstance(output_padding, tuple):
            for _output_padding in output_padding:
                if _output_padding >= stride and _output_padding >= dilation:
                    return

        model = nn.ConvTranspose2d(
            in_channels=in_channels,
            out_channels=out_channels,
            kernel_size=kernel_size,
            stride=stride,
            padding=padding,
            dilation=dilation,
            output_padding=output_padding,
        )
        run_compare_torch((1, in_channels, height, width), model, backend=backend)


class TestLoop:
    @pytest.mark.parametrize("backend", backends)
    def test_for_loop(self, backend):
        class TestLayer(nn.Module):
            def __init__(self):
                super(TestLayer, self).__init__()

            def forward(self, x):
                x = 2.0 * x
                return x

        class TestNet(nn.Module):
            input_size = (64,)

            def __init__(self):
                super(TestNet, self).__init__()
                layer = TestLayer()
                self.layer = torch.jit.trace(layer, torch.rand(self.input_size))

            def forward(self, x):
                for _ in range(7):
                    x = self.layer(x)
                return x

        model = TestNet().eval()
        torch_model = torch.jit.script(model)

        run_compare_torch(model.input_size, torch_model, backend=backend)

    @pytest.mark.parametrize("backend", backends)
    def test_while_loop(self, backend):
        class TestLayer(nn.Module):
            def __init__(self):
                super(TestLayer, self).__init__()

            def forward(self, x):
                x = 0.5 * x
                return x

        class TestNet(nn.Module):
            input_size = (1,)

            def __init__(self):
                super(TestNet, self).__init__()
                layer = TestLayer()
                self.layer = torch.jit.trace(layer, torch.rand(self.input_size))

            def forward(self, x):
                while x > 0.01:
                    x = self.layer(x)
                return x

        model = TestNet().eval()
        torch_model = torch.jit.script(model)

        run_compare_torch(model.input_size, torch_model, backend=backend)


class TestUpsample:
    @pytest.mark.parametrize(
        "output_size, align_corners, backend",
        [
            x
            for x in itertools.product(
                [(10, 10), (1, 1), (20, 20), (2, 3), (190, 170)],
                [True, False],
                backends,
            )
        ],
    )
    def test_upsample_bilinear2d_with_output_size(
        self, output_size, align_corners, backend
    ):
        input_shape = (1, 3, 10, 10)
        model = ModuleWrapper(
            nn.functional.interpolate,
            {"size": output_size, "mode": "bilinear", "align_corners": align_corners,},
        )
        run_compare_torch(input_shape, model, backend=backend)

    @pytest.mark.parametrize(
        "scales_h, scales_w, align_corners, backend",
        [
            x
            for x in itertools.product(
                [2, 3, 4.5], [4, 5, 5.5], [True, False], backends
            )
        ],
    )
    def test_upsample_bilinear2d_with_scales(
        self, scales_h, scales_w, align_corners, backend
    ):
        input_shape = (1, 3, 10, 10)
        model = ModuleWrapper(
            nn.functional.interpolate,
            {
                "scale_factor": (scales_h, scales_w),
                "mode": "bilinear",
                "align_corners": align_corners,
            },
        )
        run_compare_torch(input_shape, model, backend=backend)

    @pytest.mark.parametrize(
        "output_size, backend",
        [
            x
            for x in itertools.product(
                [(10, 10), (30, 20), (20, 20), (20, 30), (190, 170)], backends
            )
        ],
    )
    def test_upsample_nearest2d_with_output_size(self, output_size, backend):
        input_shape = (1, 3, 10, 10)
        model = ModuleWrapper(
            nn.functional.interpolate, {"size": output_size, "mode": "nearest"},
        )
        run_compare_torch(input_shape, model, backend=backend)

    @pytest.mark.parametrize(
        "scales_h, scales_w, backend",
        [x for x in itertools.product([2, 3, 5], [4, 5, 2], backends)],
    )
    def test_upsample_nearest2d_with_scales(self, scales_h, scales_w, backend):
        input_shape = (1, 3, 10, 10)
        model = ModuleWrapper(
            nn.functional.interpolate,
            {"scale_factor": (scales_h, scales_w), "mode": "nearest",},
        )
        run_compare_torch(input_shape, model, backend=backend)


class TestBranch:
    @pytest.mark.parametrize("backend", backends)
    def test_if(self, backend):
        class TestLayer(nn.Module):
            def __init__(self):
                super(TestLayer, self).__init__()

            def forward(self, x):
                x = torch.mean(x)
                return x

        class TestNet(nn.Module):
            input_size = (64,)

            def __init__(self):
                super(TestNet, self).__init__()
                layer = TestLayer()
                self.layer = torch.jit.trace(layer, torch.rand(self.input_size))

            def forward(self, x):
                m = self.layer(x)
                if m < 0:
                    scale = -2.0
                else:
                    scale = 2.0
                x = scale * x
                return x

        model = TestNet().eval()
        torch_model = torch.jit.script(model)

        run_compare_torch(model.input_size, torch_model, backend=backend)


class TestAvgPool:
    # rdar://66066001 (PyTorch converter: enable ceil_mode=True tests for pooling ops)

    @pytest.mark.parametrize(
        "input_shape, kernel_size, stride, padding, ceil_mode, include_pad, backend",
        itertools.product(
            [(1, 3, 15), (1, 1, 7), (1, 3, 10)],
            [1, 2, 3],
            [1, 2],
            [0, 1],
            [False],
            [True, False],
            backends,
        ),
    )
    def test_avg_pool1d(
        self, input_shape, kernel_size, stride, padding, ceil_mode, include_pad, backend
    ):
        if padding > kernel_size / 2:
            return
        model = nn.AvgPool1d(
            kernel_size,
            stride,
            padding,
            ceil_mode=ceil_mode,
            count_include_pad=include_pad,
        )
        run_compare_torch(input_shape, model, backend=backend)

    @pytest.mark.parametrize(
        "input_shape, kernel_size, stride, padding, ceil_mode, include_pad, backend",
        itertools.product(
            [(1, 3, 15, 15), (1, 1, 7, 7), (1, 3, 10, 10)],
            [1, 2, 3],
            [1, 2],
            [0, 1],
            [False],
            [True, False],
            backends,
        ),
    )
    def test_avg_pool2d(
        self, input_shape, kernel_size, stride, padding, ceil_mode, include_pad, backend
    ):
        if padding > kernel_size / 2:
            return
        model = nn.AvgPool2d(
            kernel_size,
            stride,
            padding,
            ceil_mode=ceil_mode,
            count_include_pad=include_pad,
        )
        run_compare_torch(input_shape, model, backend=backend)

    @pytest.mark.parametrize(
        "input_shape, kernel_size, stride, padding, ceil_mode, include_pad, backend",
        itertools.product(
            [(1, 3, 11, 3, 11), (1, 1, 7, 4, 7), (1, 3, 6, 6, 3)],
            [1, 2, 3],
            [1, 2],
            [0, 1],
            [False],
            [True, False],
            backends,
        ),
    )
    def test_avg_pool3d(
        self, input_shape, kernel_size, stride, padding, ceil_mode, include_pad, backend
    ):
        if padding > kernel_size / 2:
            return
        model = nn.AvgPool3d(
            kernel_size,
            stride,
            padding,
            ceil_mode=ceil_mode,
            count_include_pad=include_pad,
        )
        run_compare_torch(input_shape, model, backend=backend)


class TestMaxPool:
    # rdar://66066001 (PyTorch converter: enable ceil_mode=True tests for pooling ops)

    @pytest.mark.parametrize(
        "input_shape, kernel_size, stride, padding, ceil_mode, backend",
        itertools.product(
            [(1, 3, 15), (1, 1, 7), (1, 3, 10)],
            [1, 2, 3],
            [1, 2],
            [0, 1],
            [False],
            backends,
        ),
    )
    def test_max_pool1d(
        self, input_shape, kernel_size, stride, padding, ceil_mode, backend
    ):
        if padding > kernel_size / 2:
            return
        model = nn.MaxPool1d(
            kernel_size,
            stride,
            padding,
            dilation=1,
            return_indices=False,
            ceil_mode=ceil_mode,
        )
        run_compare_torch(input_shape, model, backend=backend)

    @pytest.mark.parametrize(
        "input_shape, kernel_size, stride, padding, ceil_mode, backend",
        itertools.product(
            [(1, 3, 15, 15), (1, 1, 7, 7), (1, 3, 10, 10)],
            [1, 2, 3],
            [1, 2],
            [0, 1],
            [False],
            backends,
        ),
    )
    def test_max_pool2d(
        self, input_shape, kernel_size, stride, padding, ceil_mode, backend
    ):
        if padding > kernel_size / 2:
            return
        model = nn.MaxPool2d(
            kernel_size,
            stride,
            padding,
            dilation=1,
            return_indices=False,
            ceil_mode=ceil_mode,
        )
        run_compare_torch(input_shape, model, backend=backend)

    @pytest.mark.parametrize(
        "input_shape, kernel_size, stride, padding, ceil_mode, backend",
        itertools.product(
            [(1, 3, 11, 3, 11), (1, 1, 7, 4, 7), (1, 3, 6, 6, 3)],
            [1, 2, 3],
            [1, 2],
            [0, 1],
            [False],
            backends,
        ),
    )
    def test_max_pool3d(
        self, input_shape, kernel_size, stride, padding, ceil_mode, backend
    ):
        if padding > kernel_size / 2:
            return
        model = nn.MaxPool3d(
            kernel_size,
            stride,
            padding,
            dilation=1,
            return_indices=False,
            ceil_mode=ceil_mode,
        )
        run_compare_torch(input_shape, model, backend=backend)


class TestLSTM:
    def _pytorch_hidden_to_coreml(self, x):
        # Split of Direction axis
        f, b = torch.split(x, [1] * x.shape[0], dim=0)
        # Concat on Hidden Size axis
        x = torch.cat((f, b), dim=2)
        # NOTE:
        # We are ommiting a squeeze because the conversion
        # function for the mil op lstm unsqueezes the num_layers
        # dimension
        return x

    @pytest.mark.parametrize(
        "input_size, hidden_size, num_layers, bias, batch_first, dropout, bidirectional, backend",
        itertools.product(
            [7], [5], [1], [True, False], [False], [0.3], [True, False], backends
        ),
    )
    def test_lstm(
        self,
        input_size,
        hidden_size,
        num_layers,
        bias,
        batch_first,
        dropout,
        bidirectional,
        backend,
    ):
        model = nn.LSTM(
            input_size=input_size,
            hidden_size=hidden_size,
            num_layers=num_layers,
            bias=bias,
            batch_first=batch_first,
            dropout=dropout,
            bidirectional=bidirectional,
        )
        SEQUENCE_LENGTH = 3
        BATCH_SIZE = 2

        num_directions = int(bidirectional) + 1

        # (seq_len, batch, input_size)
        if batch_first:
            _input = torch.rand(BATCH_SIZE, SEQUENCE_LENGTH, input_size)
        else:
            _input = torch.randn(SEQUENCE_LENGTH, BATCH_SIZE, input_size)

        h0 = torch.randn(num_layers * num_directions, BATCH_SIZE, hidden_size)
        c0 = torch.randn(num_layers * num_directions, BATCH_SIZE, hidden_size)

        inputs = (_input, (h0, c0))
        expected_results = model(*inputs)
        # Need to do some output reshaping if bidirectional
        if bidirectional:
            ex_hn = self._pytorch_hidden_to_coreml(expected_results[1][0])
            ex_cn = self._pytorch_hidden_to_coreml(expected_results[1][1])
            expected_results = (expected_results[0], (ex_hn, ex_cn))
        run_compare_torch(
            inputs, model, expected_results, input_as_shape=False, backend=backend
        )

    @pytest.mark.parametrize(
        "input_size, hidden_size, num_layers, bias, batch_first, dropout, bidirectional, backend",
        [
            (7, 3, 2, True, True, 0.3, True, list(backends)[-1]),
            (7, 3, 2, False, False, 0.3, False, list(backends)[0]),
        ],
    )
    def test_lstm_xexception(
        self,
        input_size,
        hidden_size,
        num_layers,
        bias,
        batch_first,
        dropout,
        bidirectional,
        backend,
    ):
        with pytest.raises(ValueError):
            self.test_lstm(
                input_size,
                hidden_size,
                num_layers,
                bias,
                batch_first,
                dropout,
                bidirectional,
                backend=backend,
            )

# Workaround for GitHub Issue #824
# i.e. the return h_n/c_n for a converted BLSTM are mangled. 
# Therefore, just look at output 'y' (for now) which is correct.
class StripCellAndHidden(nn.Module):
    def __init__(self,flagReturnTuple_):
        super(StripCellAndHidden, self).__init__()
        self.flagReturnTuple = flagReturnTuple_

    def forward(self,x):
        # Pass tuple, not tensor, to avoid issue in coremltools/converters/mil/frontend/torch/test/testing_utils.py on "if not expected_results:"
        # Pass tensor when we need input for LSTM #2 as part of nn.Sequential()
        return tuple(x[0]) if self.flagReturnTuple else x[0] 

# Check GitHub Issue #810, assume num_layers == 2 and bidirectional == True
class TestStackedBLSTM:
    @pytest.mark.parametrize(
        "input_size, hidden_size, num_layers, bias, batch_first, dropout, bidirectional, backend",
        itertools.product([7], [5], [2], [True, False], [True, False], [0.3], [True], backends),
    )
    def test_lstm(
        self,
        input_size,
        hidden_size,
        num_layers,
        bias,
        batch_first,
        dropout,
        bidirectional,
        backend,
    ):
        model = nn.Sequential(
            nn.LSTM(
                input_size=input_size,
                hidden_size=hidden_size,
                num_layers=1,
                bias=bias,
                batch_first=batch_first,
                dropout=dropout,
                bidirectional=True),
            StripCellAndHidden(False),
            nn.LSTM(
                input_size=2*hidden_size,
                hidden_size=hidden_size,
                num_layers=1,
                bias=bias,
                batch_first=batch_first,
                dropout=dropout,
                bidirectional=True),
            StripCellAndHidden(True)
        )

        SEQUENCE_LENGTH = 3
        BATCH_SIZE = 2

        num_directions = int(bidirectional) + 1

        # (seq_len, batch, input_size)
        if batch_first:
            _input = torch.rand(BATCH_SIZE, SEQUENCE_LENGTH, input_size)
        else:
            _input = torch.randn(SEQUENCE_LENGTH, BATCH_SIZE, input_size)

        # Do not use h_0/c_0 input and do not check h_n/c_n output, GitHub Issue #824     
        expected_results = model(_input)

        run_compare_torch(_input, model, expected_results, input_as_shape=False, backend=backend)


class TestConcat:
    # This tests an edge case where the list of tensors to concatenate only
    # has one item. NN throws an error for this case, hence why we have to
    # run through the full conversion process to test it.
    @pytest.mark.parametrize("backend", backends)
    def test_cat(self, backend):
        class TestNet(nn.Module):
            def __init__(self):
                super(TestNet, self).__init__()

            def forward(self, x):
                x = torch.cat((x,), axis=1)
                return x

        model = TestNet()
        run_compare_torch((1, 3, 16, 16), model, backend=backend)


class TestReduction:
    @pytest.mark.parametrize(
        "input_shape, dim, keepdim, backend",
        itertools.product([(2, 2), (1, 1)], [0, 1], [True, False], backends),
    )
    def test_max(self, input_shape, dim, keepdim, backend):
        class TestMax(nn.Module):
            def __init__(self):
                super(TestMax, self).__init__()

            def forward(self, x):
                return torch.max(x, dim=dim, keepdim=keepdim)

        input_data = torch.rand(input_shape)
        model = TestMax()
        # TODO: Expected results are flipped due to naming issue:
        # rdar://62681982 (Determine the output names of MLModels)
        expected_results = model(input_data)[::-1]
        run_compare_torch(
            input_data,
            model,
            expected_results=expected_results,
            input_as_shape=False,
            backend=backend,
        )


class TestLayerNorm:
    @pytest.mark.parametrize(
        "input_shape, eps, backend",
        itertools.product([(1, 3, 15, 15), (1, 1, 1, 1)], [1e-5, 1e-9], backends),
    )
    def test_layer_norm(self, input_shape, eps, backend):
        model = nn.LayerNorm(input_shape, eps=eps)
        run_compare_torch(input_shape, model, backend=backend)


class TestPixelShuffle:
    @pytest.mark.parametrize(
        "batch_size, CHW, r, backend",
        itertools.product([1, 3], [(1, 4, 4), (3, 2, 3)], [2, 4], backends),
    )
    def test_pixel_shuffle(self, batch_size, CHW, r, backend):
        C, H, W = CHW
        input_shape = (batch_size, C * r * r, H, W)
        model = nn.PixelShuffle(upscale_factor=r)
        run_compare_torch(input_shape, model, backend=backend)


class TestExpandDims:
    @pytest.mark.parametrize(
        "backend, rank_and_axis",
        itertools.product(
            backends,
            [
                (rank, axis)
                for rank in range(1, 5)
                for axis in range(-rank - 1, rank + 1)
            ],
        ),
    )
    def test_unsqueeze(self, backend, rank_and_axis):
        rank, axis = rank_and_axis
        input_shape = tuple(np.random.randint(low=2, high=10, size=rank))
        model = ModuleWrapper(function=torch.unsqueeze, kwargs={"dim": axis})
        run_compare_torch(input_shape, model, backend=backend)


class TestSqueeze:
    @pytest.mark.parametrize(
        "backend, rank_and_axis",
        itertools.product(
            backends,
            [(2, 1), (2, 0), (3, 1), (3, None), (4, None), (4, 2), (5, None), (5, -1),],
        ),
    )
    def test_squeeze(self, backend, rank_and_axis):
        rank, axis = rank_and_axis
        input_shape = list(np.random.randint(low=2, high=10, size=rank))
        if axis is not None:
            input_shape[axis] = 1
        else:
            input_shape[0] = 1
        input_shape = tuple(input_shape)
        model = ModuleWrapper(
            function=torch.squeeze, kwargs={"dim": axis} if axis else {}
        )
        run_compare_torch(input_shape, model, backend=backend)

class TestCumSum:
    @pytest.mark.parametrize(
        "backend, axis",
        itertools.product(
            backends,
            [-1, 0, 1, 2, 3],
        ),
    )
    def test_cumsum(self, backend, axis):
        input_shape = list(np.random.randint(low=2, high=10, size=4))
        input_shape = tuple(input_shape)
        model = ModuleWrapper(
            function=torch.cumsum, kwargs={"dim": axis}
        )
        run_compare_torch(input_shape, model, backend=backend)


class TestReshape:
    # TODO: <rdar://66239973> Add dynamic & rank preserving reshape tests for pytorch
    @pytest.mark.parametrize(
        "backend, output_shape",
        itertools.product(backends, [(3, 2), (2, -1), (2, 1, 1, 3),],),
    )
    def test_reshape(self, backend, output_shape):
        input_shape = (2, 3)
        model = ModuleWrapper(function=torch.reshape, kwargs={"shape": output_shape})
        run_compare_torch(input_shape, model, backend=backend)


class TestGather:
    @pytest.mark.xfail(
        reason="Load constant not copied properly for integer valued constants. Enable after eng/PR-65551506 is merged",
        run=False,
    )
    @pytest.mark.parametrize(
        "rank_and_axis, backend",
        itertools.product([(i, j) for i in range(1, 6) for j in range(0, i)], backends),
    )
    def test_gather_along_axis(self, rank_and_axis, backend):
        rank, axis = rank_and_axis
        params_shape = np.random.randint(low=2, high=5, size=rank)
        indices_shape = np.copy(params_shape)
        indices_shape[axis] = np.random.randint(low=1, high=8)
        indices = np.random.randint(0, params_shape[axis], size=indices_shape)
        params_shape, indices_shape = tuple(params_shape), tuple(indices_shape)
        model = ModuleWrapper(
            function=torch.gather,
            kwargs={"dim": axis, "index": torch.from_numpy(indices)},
        )
        run_compare_torch([params_shape], model, backend=backend)


class TestActivation:
    @pytest.mark.parametrize(
        "backend, rank", itertools.product(backends, range(1, 6)),
    )
    def test_relu(self, backend, rank):
        input_shape = tuple(np.random.randint(low=1, high=10, size=rank))
        model = nn.ReLU().eval()
        run_compare_torch(
            input_shape, model, backend=backend,
        )

        model = ModuleWrapper(nn.functional.relu_)
        run_compare_torch(
            input_shape, model, backend=backend,
        )

    @pytest.mark.parametrize(
        "backend, rank", itertools.product(backends, range(1, 6)),
    )
    def test_relu6(self, backend, rank):
        input_shape = tuple(np.random.randint(low=1, high=10, size=rank))
        model = nn.ReLU6().eval()
        run_compare_torch(
            input_shape, model, backend=backend,
        )

    @pytest.mark.parametrize(
        "backend, alpha", itertools.product(backends, [0.1, 0.25, 2.0]),
    )
    def test_prelu(self, backend, alpha):
        input_shape = tuple(np.random.randint(low=5, high=10, size=4))
        C = input_shape[1]
        model = nn.PReLU(C, alpha).eval()
        run_compare_torch(
            input_shape, model, backend=backend,
        )

    @pytest.mark.parametrize(
        "backend, rank, alpha",
        itertools.product(backends, range(1, 6), [0.1, 2.0, 1.5]),
    )
    def test_leaky_relu(self, backend, rank, alpha):
        input_shape = tuple(np.random.randint(low=1, high=10, size=rank))
        model = nn.LeakyReLU(negative_slope=alpha).eval()
        run_compare_torch(
            input_shape, model, backend=backend,
        )

        model = ModuleWrapper(nn.functional.leaky_relu_, {'negative_slope': alpha})
        run_compare_torch(
            input_shape, model, backend=backend,
        )

    @pytest.mark.parametrize(
        "backend, rank", itertools.product(backends, range(1, 6)),
    )
    def test_softmax(self, backend, rank):
        input_shape = tuple(np.random.randint(low=1, high=10, size=rank))
        model = nn.Softmax().eval()
        run_compare_torch(
            input_shape, model, backend=backend,
        )

    @pytest.mark.parametrize(
        "backend, rank, range_val",
        itertools.product(
            backends, range(1, 6), [(-1.0, 1.0), (0.0, 0.1), (1.0, 3.0), (-1.0, 6.0)]
        ),
    )
    def test_hardtanh(self, backend, rank, range_val):
        input_shape = tuple(np.random.randint(low=1, high=10, size=rank))
        model = nn.Hardtanh(range_val[0], range_val[1]).eval()
        run_compare_torch(
            input_shape, model, backend=backend,
        )

        model = ModuleWrapper(nn.functional.hardtanh_,
                     {'min_val': range_val[0], 'max_val': range_val[1]})
        run_compare_torch(
            input_shape, model, backend=backend,
        )

    @pytest.mark.parametrize(
        "backend, rank, alpha",
        itertools.product(backends, range(1, 6), [0.1, 2.0, 1.5]),
    )
    def test_elu(self, backend, rank, alpha):
        input_shape = tuple(np.random.randint(low=1, high=10, size=rank))
        model = nn.ELU(alpha).eval()
        run_compare_torch(
            input_shape, model, backend=backend,
        )

    # rdar://problem/66557565
    @pytest.mark.parametrize(
        "backend, rank", itertools.product(['nn_proto'], range(1, 6)),
    )
    def test_gelu(self, backend, rank):
        input_shape = tuple(np.random.randint(low=1, high=10, size=rank))
        model = nn.GELU().eval()
        run_compare_torch(
            input_shape, model, backend=backend,
        )

    @pytest.mark.skipif(_python_version() < (3, 6), reason="requires python 3.6")
    @pytest.mark.parametrize(
        "backend, rank", itertools.product(backends, range(1, 6)),
    )
    def test_erf(self, backend, rank):
        input_shape = tuple(np.random.randint(low=1, high=10, size=rank))

        class ERFActivation(nn.Module):
            def __init__(self):
                super().__init__()

            def forward(self, x):
                return torch.erf(x)

        model = ERFActivation().eval()
        run_compare_torch(
            input_shape, model, backend=backend,
        )

    @pytest.mark.parametrize(
        "backend, rank", itertools.product(backends, range(1, 6)),
    )
    def test_sigmoid(self, backend, rank):
        input_shape = tuple(np.random.randint(low=1, high=10, size=rank))
        model = nn.Sigmoid().eval()
        run_compare_torch(
            input_shape, model, backend=backend,
        )

    @pytest.mark.skipif(_python_version() < (3, 6), reason="requires python 3.6")
    @pytest.mark.parametrize(
        "backend, rank", itertools.product(backends, range(1, 6)),
    )
    def test_sigmoid_hard(self, backend, rank):
        input_shape = tuple(np.random.randint(low=1, high=10, size=rank))
        model = nn.Hardsigmoid().eval()
        run_compare_torch(
            input_shape, model, backend=backend,
        )

    @pytest.mark.parametrize(
        "backend, beta, threshold", itertools.product(backends, [1, 2, 5], [5, 10, 20]),
    )
    @pytest.mark.skipif(
        _macos_version() <= (11,),
        reason="Parametric SoftPlus segfaults on macOS 10.15 and below. (rdar://problem/66555235)",
    )
    def test_softplus(self, backend, beta, threshold):
        input_shape = (1, 10, 5, 15)
        model = nn.Softplus(beta, threshold).eval()
        run_compare_torch(
            input_shape, model, backend=backend,
        )

    # rdar://problem/66557565
    @pytest.mark.parametrize(
        "backend, rank", itertools.product(['nn_proto'], range(1, 6)),
    )
    def test_softsign(self, backend, rank):
        input_shape = tuple(np.random.randint(low=1, high=10, size=rank))
        model = nn.Softsign().eval()
        run_compare_torch(
            input_shape, model, backend=backend,
        )


class TestElementWiseUnary:
    @pytest.mark.parametrize(
        "backend, rank, op_string",
        itertools.product(
            backends,
            [4],
            [
                "abs",
                "acos",
                "asin",
                "atan",
                "ceil",
                "cos",
                "cosh",
                "exp",
                "floor",
                "round",
                "sin",
                "sinh",
                "sqrt",
                "square",
                "tan",
                "tanh",
                "sign",
            ],
        ),
    )
    def test_elementwise_no_params(self, backend, rank, op_string):
        if not contains_op(torch, op_string):
            return
        input_shape = tuple(np.random.randint(low=1, high=10, size=rank))
        op_func = getattr(torch, op_string)
        model = ModuleWrapper(function=op_func)
        run_compare_torch(
            input_shape, model, backend=backend,
        )

    ## TODO (rdar://66577921): Needs to move to test_elementwise_no_params after backend is added
    @pytest.mark.parametrize(
        "backend, rank",
        itertools.product(
            ['nn_proto'],
            [4],
        ),
    )
    @pytest.mark.skipif(sys.version_info < (3, 6), reason="requires python3.6 or higher")
    def test_square(self, backend, rank):
        input_shape = tuple(np.random.randint(low=1, high=10, size=rank))
        model = ModuleWrapper(function=torch.square)
        run_compare_torch(
            input_shape, model, backend=backend,
        )

    @pytest.mark.parametrize(
        "backend, rank, clamp_range",
        itertools.product(
            backends,
            [4],
            [(0.0, 1.0), (-1.0, 0.5), (0.2, 0.7)],
        ),
    )
    def test_clamp(self, backend, rank, clamp_range):
        input_shape = tuple(np.random.randint(low=1, high=10, size=rank))
        model = ModuleWrapper(torch.clamp, {'min': clamp_range[0], 'max': clamp_range[1]})
        run_compare_torch(
            input_shape, model, backend=backend,
        )

    @pytest.mark.parametrize(
        "backend, rank, threshold",
        itertools.product(
            ['nn_proto'], # rdar://66597974 Renable for all backends due to missing cast
            [4],
            [(0.0, 0.0), (0.5, 0.5), (0.5, 10), (0.9, 0.0)]
        ),
    )
    def test_threshold(self, backend, rank, threshold):
        input_shape = tuple(np.random.randint(low=1, high=10, size=rank))
        model = torch.nn.Threshold(threshold[0], threshold[1]).eval()
        run_compare_torch(
            input_shape, model, backend=backend,
        )

    @pytest.mark.parametrize(
        "backend, rank, op_string",
        itertools.product(
            backends,
            [4],
            [
                "log",
                "rsqrt",
                "reciprocal",
            ],
        ),
    )
    def test_elementwise_numerically_stable(self, backend, rank, op_string):
        input_shape = tuple(np.random.randint(low=1, high=10, size=rank))
        op_func = getattr(torch, op_string)
        model = ModuleWrapper(function=op_func)
        run_compare_torch(
            input_shape, model, backend=backend, rand_range=(20, 100)
        )

class TestMatMul:

    @pytest.mark.parametrize("backend", backends)
    def test_bmm(self, backend):
        shape_x, shape_y = (3,4,5), (3,5,6)
        model = ModuleWrapper(function=torch.bmm)
        run_compare_torch(
            [shape_x, shape_y], model, backend=backend,
        )


<<<<<<< HEAD
        model = ModuleWrapper(function=operation)
        run_compare_torch(input_shape, model, backend=backend)


class TestRepeat:
    @pytest.mark.parametrize(
        "use_cpu_only, backend, rank",
        itertools.product([True, False], backends, list(range(1, 6))),
    )
    def test_repeat(self, use_cpu_only, backend, rank):
        input_shape = np.random.randint(low=2, high=6, size=rank)
        repeats = np.random.randint(low=2, high=4, size=rank)
        input_shape = tuple(input_shape)

        model = ModuleWrapper(function=lambda x: x.repeat(*repeats))
=======
class TestSplit:
    @pytest.mark.parametrize(
        "use_cpu_only, backend, split_size_or_sections, dim",
        itertools.product([True, False], backends, [1, 2, [1, 4]], [0, -2]),
    )
    def test_split(self, use_cpu_only, backend, split_size_or_sections, dim):
        input_shape = (5, 2)
        model = ModuleWrapper(function=torch.split,
                              kwargs={"split_size_or_sections": split_size_or_sections, "dim": dim})
        run_compare_torch(input_shape, model, backend=backend)

    @pytest.mark.parametrize(
        "use_cpu_only, backend, split_sizes, dim",
        itertools.product([True, False], backends, [[1, 4], [3, 2]], [-1, -2]),
    )
    def test_split_with_sizes(self, use_cpu_only, backend, split_sizes, dim):
        input_shape = (5, 5)
        model = ModuleWrapper(function=torch.split_with_sizes,
                              kwargs={"split_sizes": split_sizes, "dim": dim})
        run_compare_torch(input_shape, model, backend=backend)


class TestTranspose:
    @pytest.mark.parametrize(
        "use_cpu_only, backend, rank, dims",
        itertools.product([True, False], backends, list(range(2, 6)),
                          [(0, 1), (-2, -1), (1, 0), (-1, -2)]),
    )
    def test(self, use_cpu_only, backend, rank, dims):
        input_shape = tuple(np.random.randint(low=1, high=4, size=rank))
        model = ModuleWrapper(function=torch.transpose,
                              kwargs={"dim0": dims[0], "dim1": dims[1]})
>>>>>>> 95716677
        run_compare_torch(input_shape, model, backend=backend)<|MERGE_RESOLUTION|>--- conflicted
+++ resolved
@@ -1127,8 +1127,38 @@
         )
 
 
-<<<<<<< HEAD
-        model = ModuleWrapper(function=operation)
+class TestSplit:
+    @pytest.mark.parametrize(
+        "use_cpu_only, backend, split_size_or_sections, dim",
+        itertools.product([True, False], backends, [1, 2, [1, 4]], [0, -2]),
+    )
+    def test_split(self, use_cpu_only, backend, split_size_or_sections, dim):
+        input_shape = (5, 2)
+        model = ModuleWrapper(function=torch.split,
+                              kwargs={"split_size_or_sections": split_size_or_sections, "dim": dim})
+        run_compare_torch(input_shape, model, backend=backend)
+
+    @pytest.mark.parametrize(
+        "use_cpu_only, backend, split_sizes, dim",
+        itertools.product([True, False], backends, [[1, 4], [3, 2]], [-1, -2]),
+    )
+    def test_split_with_sizes(self, use_cpu_only, backend, split_sizes, dim):
+        input_shape = (5, 5)
+        model = ModuleWrapper(function=torch.split_with_sizes,
+                              kwargs={"split_sizes": split_sizes, "dim": dim})
+        run_compare_torch(input_shape, model, backend=backend)
+
+
+class TestTranspose:
+    @pytest.mark.parametrize(
+        "use_cpu_only, backend, rank, dims",
+        itertools.product([True, False], backends, list(range(2, 6)),
+                          [(0, 1), (-2, -1), (1, 0), (-1, -2)]),
+    )
+    def test(self, use_cpu_only, backend, rank, dims):
+        input_shape = tuple(np.random.randint(low=1, high=4, size=rank))
+        model = ModuleWrapper(function=torch.transpose,
+                              kwargs={"dim0": dims[0], "dim1": dims[1]})
         run_compare_torch(input_shape, model, backend=backend)
 
 
@@ -1143,38 +1173,4 @@
         input_shape = tuple(input_shape)
 
         model = ModuleWrapper(function=lambda x: x.repeat(*repeats))
-=======
-class TestSplit:
-    @pytest.mark.parametrize(
-        "use_cpu_only, backend, split_size_or_sections, dim",
-        itertools.product([True, False], backends, [1, 2, [1, 4]], [0, -2]),
-    )
-    def test_split(self, use_cpu_only, backend, split_size_or_sections, dim):
-        input_shape = (5, 2)
-        model = ModuleWrapper(function=torch.split,
-                              kwargs={"split_size_or_sections": split_size_or_sections, "dim": dim})
-        run_compare_torch(input_shape, model, backend=backend)
-
-    @pytest.mark.parametrize(
-        "use_cpu_only, backend, split_sizes, dim",
-        itertools.product([True, False], backends, [[1, 4], [3, 2]], [-1, -2]),
-    )
-    def test_split_with_sizes(self, use_cpu_only, backend, split_sizes, dim):
-        input_shape = (5, 5)
-        model = ModuleWrapper(function=torch.split_with_sizes,
-                              kwargs={"split_sizes": split_sizes, "dim": dim})
-        run_compare_torch(input_shape, model, backend=backend)
-
-
-class TestTranspose:
-    @pytest.mark.parametrize(
-        "use_cpu_only, backend, rank, dims",
-        itertools.product([True, False], backends, list(range(2, 6)),
-                          [(0, 1), (-2, -1), (1, 0), (-1, -2)]),
-    )
-    def test(self, use_cpu_only, backend, rank, dims):
-        input_shape = tuple(np.random.randint(low=1, high=4, size=rank))
-        model = ModuleWrapper(function=torch.transpose,
-                              kwargs={"dim0": dims[0], "dim1": dims[1]})
->>>>>>> 95716677
         run_compare_torch(input_shape, model, backend=backend)