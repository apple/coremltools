--- conflicted
+++ resolved
@@ -2706,14 +2706,6 @@
     inputs = _get_inputs(context, node, expected=3)
     context.add(mb.identity(x=inputs[0], name=node.name))
 
-@register_torch_op
-<<<<<<< HEAD
-def log10(context, node):
-    inputs = _get_inputs(context, node)
-    x = inputs[0]
-    log_x = mb.log(x=x)
-    context.add(mb.mul(x=log_x, y=1/_np.log(10.0)), node.name)
-=======
 def dtype(context, node):
     inputs = _get_inputs(context, node, expected=1)
     dtype_str = inputs[0].dtype.__name__
@@ -2733,4 +2725,10 @@
     # inputs[3] is a bool (not sure what it is)
     shape = mb.shape(x=inputs[2], name=node.name+"_shape")
     context.add(mb.fill(shape=shape, value=val, name=node.name))
->>>>>>> 6245e289
+
+@register_torch_op
+def log10(context, node):
+    inputs = _get_inputs(context, node)
+    x = inputs[0]
+    log_x = mb.log(x=x)
+    context.add(mb.mul(x=log_x, y=1/_np.log(10.0)), node.name)