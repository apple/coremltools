--- conflicted
+++ resolved
@@ -1,7 +1,7 @@
 # API Code snippets
 
 ## Converting between MLModel and Spec
- 
+
 ```python
 import coremltools
 
@@ -33,11 +33,7 @@
 spec = coremltools.models.utils.load_spec('path/to/the/model.mlmodel')
 ```
 
-<<<<<<< HEAD
-## Visualizing Neural Network CoreML models
-=======
 ## Visualizing Neural Network Core ML models
->>>>>>> 6ad43913
 
 ```python
 import coremltools
@@ -56,7 +52,7 @@
 
 Another useful tool for visualizing CoreML models and models from other frameworks: [Netron](https://github.com/lutzroeder/netron)
 
-## Printing the pre-processing parameters 
+## Printing the pre-processing parameters
 
 This is useful for image based neural network models
 
@@ -81,7 +77,7 @@
 ## Changing MLMultiArray input/output datatypes
 
 [Here](https://github.com/apple/coremltools/blob/d07421460f9f0ad1a2e9cf8b5248670358a24a1a/mlmodel/format/FeatureTypes.proto#L106 ) is the list of supported datatypes.
-For instance, change the datatype from 'double' to 'float32': 
+For instance, change the datatype from 'double' to 'float32':
 
 ```python
 import coremltools
@@ -119,7 +115,7 @@
 
 model = coremltools.models.MLModel('path/to/the/saved/model.mlmodel')
 
-Height = 20  # use the correct input image height 
+Height = 20  # use the correct input image height
 Width = 60  # use the correct input image width
 
 
@@ -133,7 +129,7 @@
     return img_np, img
 
 
-# load the image and resize using PIL utilities 
+# load the image and resize using PIL utilities
 _, img = load_image('/path/to/image.jpg', resize_to=(Width, Height))
 out_dict = model.predict({'image': img})
 
@@ -147,8 +143,8 @@
 
 ## Building an mlmodel from scratch using Neural Network Builder
 
-We can use the neural network builder class to construct a CoreML model. Lets look at an example of 
-making a tiny 2 layer model with a convolution layer (with random weights) and an activation. 
+We can use the neural network builder class to construct a CoreML model. Lets look at an example of
+making a tiny 2 layer model with a convolution layer (with random weights) and an activation.
 
 ```python
 import coremltools
@@ -259,5 +255,4 @@
 
 selector = MyLayerSelector()
 quantized_model = quantize_weights(
-    mlmodel, 8, quantization_mode='linear', selector=selector)
-```+    mlmodel, 8, quantization_mode='linear', selector=selector)